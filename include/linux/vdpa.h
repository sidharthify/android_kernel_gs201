--- conflicted
+++ resolved
@@ -101,16 +101,6 @@
 		u16 mtu;
 	} net;
 	u64 mask;
-};
-
-/**
- * Corresponding file area for device memory mapping
- * @file: vma->vm_file for the mapping
- * @offset: mapping offset in the vm_file
- */
-struct vdpa_map_file {
-	struct file *file;
-	u64 offset;
 };
 
 /**
@@ -406,24 +396,6 @@
 
 	vdev->features_valid = true;
 	return ops->set_features(vdev, features);
-<<<<<<< HEAD
-}
-
-static inline void vdpa_get_config(struct vdpa_device *vdev,
-				   unsigned int offset, void *buf,
-				   unsigned int len)
-{
-	const struct vdpa_config_ops *ops = vdev->config;
-
-	/*
-	 * Config accesses aren't supposed to trigger before features are set.
-	 * If it does happen we assume a legacy guest.
-	 */
-	if (!vdev->features_valid)
-		vdpa_set_features(vdev, 0);
-	ops->get_config(vdev, offset, buf, len);
-=======
->>>>>>> df0cc57e
 }
 
 void vdpa_get_config(struct vdpa_device *vdev, unsigned int offset,
