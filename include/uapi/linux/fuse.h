/* SPDX-License-Identifier: ((GPL-2.0 WITH Linux-syscall-note) OR BSD-2-Clause) */
/*
    This file defines the kernel interface of FUSE
    Copyright (C) 2001-2008  Miklos Szeredi <miklos@szeredi.hu>

    This program can be distributed under the terms of the GNU GPL.
    See the file COPYING.

    This -- and only this -- header file may also be distributed under
    the terms of the BSD Licence as follows:

    Copyright (C) 2001-2007 Miklos Szeredi. All rights reserved.

    Redistribution and use in source and binary forms, with or without
    modification, are permitted provided that the following conditions
    are met:
    1. Redistributions of source code must retain the above copyright
       notice, this list of conditions and the following disclaimer.
    2. Redistributions in binary form must reproduce the above copyright
       notice, this list of conditions and the following disclaimer in the
       documentation and/or other materials provided with the distribution.

    THIS SOFTWARE IS PROVIDED BY AUTHOR AND CONTRIBUTORS ``AS IS'' AND
    ANY EXPRESS OR IMPLIED WARRANTIES, INCLUDING, BUT NOT LIMITED TO, THE
    IMPLIED WARRANTIES OF MERCHANTABILITY AND FITNESS FOR A PARTICULAR PURPOSE
    ARE DISCLAIMED.  IN NO EVENT SHALL AUTHOR OR CONTRIBUTORS BE LIABLE
    FOR ANY DIRECT, INDIRECT, INCIDENTAL, SPECIAL, EXEMPLARY, OR CONSEQUENTIAL
    DAMAGES (INCLUDING, BUT NOT LIMITED TO, PROCUREMENT OF SUBSTITUTE GOODS
    OR SERVICES; LOSS OF USE, DATA, OR PROFITS; OR BUSINESS INTERRUPTION)
    HOWEVER CAUSED AND ON ANY THEORY OF LIABILITY, WHETHER IN CONTRACT, STRICT
    LIABILITY, OR TORT (INCLUDING NEGLIGENCE OR OTHERWISE) ARISING IN ANY WAY
    OUT OF THE USE OF THIS SOFTWARE, EVEN IF ADVISED OF THE POSSIBILITY OF
    SUCH DAMAGE.
*/

/*
 * This file defines the kernel interface of FUSE
 *
 * Protocol changelog:
 *
 * 7.1:
 *  - add the following messages:
 *      FUSE_SETATTR, FUSE_SYMLINK, FUSE_MKNOD, FUSE_MKDIR, FUSE_UNLINK,
 *      FUSE_RMDIR, FUSE_RENAME, FUSE_LINK, FUSE_OPEN, FUSE_READ, FUSE_WRITE,
 *      FUSE_RELEASE, FUSE_FSYNC, FUSE_FLUSH, FUSE_SETXATTR, FUSE_GETXATTR,
 *      FUSE_LISTXATTR, FUSE_REMOVEXATTR, FUSE_OPENDIR, FUSE_READDIR,
 *      FUSE_RELEASEDIR
 *  - add padding to messages to accommodate 32-bit servers on 64-bit kernels
 *
 * 7.2:
 *  - add FOPEN_DIRECT_IO and FOPEN_KEEP_CACHE flags
 *  - add FUSE_FSYNCDIR message
 *
 * 7.3:
 *  - add FUSE_ACCESS message
 *  - add FUSE_CREATE message
 *  - add filehandle to fuse_setattr_in
 *
 * 7.4:
 *  - add frsize to fuse_kstatfs
 *  - clean up request size limit checking
 *
 * 7.5:
 *  - add flags and max_write to fuse_init_out
 *
 * 7.6:
 *  - add max_readahead to fuse_init_in and fuse_init_out
 *
 * 7.7:
 *  - add FUSE_INTERRUPT message
 *  - add POSIX file lock support
 *
 * 7.8:
 *  - add lock_owner and flags fields to fuse_release_in
 *  - add FUSE_BMAP message
 *  - add FUSE_DESTROY message
 *
 * 7.9:
 *  - new fuse_getattr_in input argument of GETATTR
 *  - add lk_flags in fuse_lk_in
 *  - add lock_owner field to fuse_setattr_in, fuse_read_in and fuse_write_in
 *  - add blksize field to fuse_attr
 *  - add file flags field to fuse_read_in and fuse_write_in
 *  - Add ATIME_NOW and MTIME_NOW flags to fuse_setattr_in
 *
 * 7.10
 *  - add nonseekable open flag
 *
 * 7.11
 *  - add IOCTL message
 *  - add unsolicited notification support
 *  - add POLL message and NOTIFY_POLL notification
 *
 * 7.12
 *  - add umask flag to input argument of create, mknod and mkdir
 *  - add notification messages for invalidation of inodes and
 *    directory entries
 *
 * 7.13
 *  - make max number of background requests and congestion threshold
 *    tunables
 *
 * 7.14
 *  - add splice support to fuse device
 *
 * 7.15
 *  - add store notify
 *  - add retrieve notify
 *
 * 7.16
 *  - add BATCH_FORGET request
 *  - FUSE_IOCTL_UNRESTRICTED shall now return with array of 'struct
 *    fuse_ioctl_iovec' instead of ambiguous 'struct iovec'
 *  - add FUSE_IOCTL_32BIT flag
 *
 * 7.17
 *  - add FUSE_FLOCK_LOCKS and FUSE_RELEASE_FLOCK_UNLOCK
 *
 * 7.18
 *  - add FUSE_IOCTL_DIR flag
 *  - add FUSE_NOTIFY_DELETE
 *
 * 7.19
 *  - add FUSE_FALLOCATE
 *
 * 7.20
 *  - add FUSE_AUTO_INVAL_DATA
 *
 * 7.21
 *  - add FUSE_READDIRPLUS
 *  - send the requested events in POLL request
 *
 * 7.22
 *  - add FUSE_ASYNC_DIO
 *
 * 7.23
 *  - add FUSE_WRITEBACK_CACHE
 *  - add time_gran to fuse_init_out
 *  - add reserved space to fuse_init_out
 *  - add FATTR_CTIME
 *  - add ctime and ctimensec to fuse_setattr_in
 *  - add FUSE_RENAME2 request
 *  - add FUSE_NO_OPEN_SUPPORT flag
 *
 *  7.24
 *  - add FUSE_LSEEK for SEEK_HOLE and SEEK_DATA support
 *
 *  7.25
 *  - add FUSE_PARALLEL_DIROPS
 *
 *  7.26
 *  - add FUSE_HANDLE_KILLPRIV
 *  - add FUSE_POSIX_ACL
 *
 *  7.27
 *  - add FUSE_ABORT_ERROR
 *
 *  7.28
 *  - add FUSE_COPY_FILE_RANGE
 *  - add FOPEN_CACHE_DIR
 *  - add FUSE_MAX_PAGES, add max_pages to init_out
 *  - add FUSE_CACHE_SYMLINKS
 *
 *  7.29
 *  - add FUSE_NO_OPENDIR_SUPPORT flag
 *
 *  7.30
 *  - add FUSE_EXPLICIT_INVAL_DATA
 *  - add FUSE_IOCTL_COMPAT_X32
 *
 *  7.31
 *  - add FUSE_WRITE_KILL_PRIV flag
 *  - add FUSE_SETUPMAPPING and FUSE_REMOVEMAPPING
 *  - add map_alignment to fuse_init_out, add FUSE_MAP_ALIGNMENT flag
 *
 *  7.32
 *  - add flags to fuse_attr, add FUSE_ATTR_SUBMOUNT, add FUSE_SUBMOUNTS
 *
 *  7.33
 *  - add FUSE_HANDLE_KILLPRIV_V2, FUSE_WRITE_KILL_SUIDGID, FATTR_KILL_SUIDGID
 *  - add FUSE_OPEN_KILL_SUIDGID
 */

#ifndef _LINUX_FUSE_H
#define _LINUX_FUSE_H

#ifdef __KERNEL__
#include <linux/types.h>
#else
#include <stdint.h>
#endif

/*
 * Version negotiation:
 *
 * Both the kernel and userspace send the version they support in the
 * INIT request and reply respectively.
 *
 * If the major versions match then both shall use the smallest
 * of the two minor versions for communication.
 *
 * If the kernel supports a larger major version, then userspace shall
 * reply with the major version it supports, ignore the rest of the
 * INIT message and expect a new INIT message from the kernel with a
 * matching major version.
 *
 * If the library supports a larger major version, then it shall fall
 * back to the major protocol version sent by the kernel for
 * communication and reply with that major version (and an arbitrary
 * supported minor version).
 */

/** Version number of this interface */
#define FUSE_KERNEL_VERSION 7

/** Minor version number of this interface */
#define FUSE_KERNEL_MINOR_VERSION 33

/** The node ID of the root inode */
#define FUSE_ROOT_ID 1

/* Make sure all structures are padded to 64bit boundary, so 32bit
   userspace works under 64bit kernels */

struct fuse_attr {
	uint64_t	ino;
	uint64_t	size;
	uint64_t	blocks;
	uint64_t	atime;
	uint64_t	mtime;
	uint64_t	ctime;
	uint32_t	atimensec;
	uint32_t	mtimensec;
	uint32_t	ctimensec;
	uint32_t	mode;
	uint32_t	nlink;
	uint32_t	uid;
	uint32_t	gid;
	uint32_t	rdev;
	uint32_t	blksize;
	uint32_t	flags;
};

struct fuse_kstatfs {
	uint64_t	blocks;
	uint64_t	bfree;
	uint64_t	bavail;
	uint64_t	files;
	uint64_t	ffree;
	uint32_t	bsize;
	uint32_t	namelen;
	uint32_t	frsize;
	uint32_t	padding;
	uint32_t	spare[6];
};

struct fuse_file_lock {
	uint64_t	start;
	uint64_t	end;
	uint32_t	type;
	uint32_t	pid; /* tgid */
};

/**
 * Bitmasks for fuse_setattr_in.valid
 */
#define FATTR_MODE	(1 << 0)
#define FATTR_UID	(1 << 1)
#define FATTR_GID	(1 << 2)
#define FATTR_SIZE	(1 << 3)
#define FATTR_ATIME	(1 << 4)
#define FATTR_MTIME	(1 << 5)
#define FATTR_FH	(1 << 6)
#define FATTR_ATIME_NOW	(1 << 7)
#define FATTR_MTIME_NOW	(1 << 8)
#define FATTR_LOCKOWNER	(1 << 9)
#define FATTR_CTIME	(1 << 10)
#define FATTR_KILL_SUIDGID	(1 << 11)

/**
 * Flags returned by the OPEN request
 *
 * FOPEN_DIRECT_IO: bypass page cache for this open file
 * FOPEN_KEEP_CACHE: don't invalidate the data cache on open
 * FOPEN_NONSEEKABLE: the file is not seekable
 * FOPEN_CACHE_DIR: allow caching this directory
 * FOPEN_STREAM: the file is stream-like (no file position at all)
 */
#define FOPEN_DIRECT_IO		(1 << 0)
#define FOPEN_KEEP_CACHE	(1 << 1)
#define FOPEN_NONSEEKABLE	(1 << 2)
#define FOPEN_CACHE_DIR		(1 << 3)
#define FOPEN_STREAM		(1 << 4)

/**
 * INIT request/reply flags
 *
 * FUSE_ASYNC_READ: asynchronous read requests
 * FUSE_POSIX_LOCKS: remote locking for POSIX file locks
 * FUSE_FILE_OPS: kernel sends file handle for fstat, etc... (not yet supported)
 * FUSE_ATOMIC_O_TRUNC: handles the O_TRUNC open flag in the filesystem
 * FUSE_EXPORT_SUPPORT: filesystem handles lookups of "." and ".."
 * FUSE_BIG_WRITES: filesystem can handle write size larger than 4kB
 * FUSE_DONT_MASK: don't apply umask to file mode on create operations
 * FUSE_SPLICE_WRITE: kernel supports splice write on the device
 * FUSE_SPLICE_MOVE: kernel supports splice move on the device
 * FUSE_SPLICE_READ: kernel supports splice read on the device
 * FUSE_FLOCK_LOCKS: remote locking for BSD style file locks
 * FUSE_HAS_IOCTL_DIR: kernel supports ioctl on directories
 * FUSE_AUTO_INVAL_DATA: automatically invalidate cached pages
 * FUSE_DO_READDIRPLUS: do READDIRPLUS (READDIR+LOOKUP in one)
 * FUSE_READDIRPLUS_AUTO: adaptive readdirplus
 * FUSE_ASYNC_DIO: asynchronous direct I/O submission
 * FUSE_WRITEBACK_CACHE: use writeback cache for buffered writes
 * FUSE_NO_OPEN_SUPPORT: kernel supports zero-message opens
 * FUSE_PARALLEL_DIROPS: allow parallel lookups and readdir
 * FUSE_HANDLE_KILLPRIV: fs handles killing suid/sgid/cap on write/chown/trunc
 * FUSE_POSIX_ACL: filesystem supports posix acls
 * FUSE_ABORT_ERROR: reading the device after abort returns ECONNABORTED
 * FUSE_MAX_PAGES: init_out.max_pages contains the max number of req pages
 * FUSE_CACHE_SYMLINKS: cache READLINK responses
 * FUSE_NO_OPENDIR_SUPPORT: kernel supports zero-message opendir
 * FUSE_EXPLICIT_INVAL_DATA: only invalidate cached pages on explicit request
 * FUSE_MAP_ALIGNMENT: init_out.map_alignment contains log2(byte alignment) for
 *		       foffset and moffset fields in struct
 *		       fuse_setupmapping_out and fuse_removemapping_one.
 * FUSE_SUBMOUNTS: kernel supports auto-mounting directory submounts
 * FUSE_HANDLE_KILLPRIV_V2: fs kills suid/sgid/cap on write/chown/trunc.
 *			Upon write/truncate suid/sgid is only killed if caller
 *			does not have CAP_FSETID. Additionally upon
 *			write/truncate sgid is killed only if file has group
 *			execute permission. (Same as Linux VFS behavior).
 */
#define FUSE_ASYNC_READ		(1 << 0)
#define FUSE_POSIX_LOCKS	(1 << 1)
#define FUSE_FILE_OPS		(1 << 2)
#define FUSE_ATOMIC_O_TRUNC	(1 << 3)
#define FUSE_EXPORT_SUPPORT	(1 << 4)
#define FUSE_BIG_WRITES		(1 << 5)
#define FUSE_DONT_MASK		(1 << 6)
#define FUSE_SPLICE_WRITE	(1 << 7)
#define FUSE_SPLICE_MOVE	(1 << 8)
#define FUSE_SPLICE_READ	(1 << 9)
#define FUSE_FLOCK_LOCKS	(1 << 10)
#define FUSE_HAS_IOCTL_DIR	(1 << 11)
#define FUSE_AUTO_INVAL_DATA	(1 << 12)
#define FUSE_DO_READDIRPLUS	(1 << 13)
#define FUSE_READDIRPLUS_AUTO	(1 << 14)
#define FUSE_ASYNC_DIO		(1 << 15)
#define FUSE_WRITEBACK_CACHE	(1 << 16)
#define FUSE_NO_OPEN_SUPPORT	(1 << 17)
#define FUSE_PARALLEL_DIROPS    (1 << 18)
#define FUSE_HANDLE_KILLPRIV	(1 << 19)
#define FUSE_POSIX_ACL		(1 << 20)
#define FUSE_ABORT_ERROR	(1 << 21)
#define FUSE_MAX_PAGES		(1 << 22)
#define FUSE_CACHE_SYMLINKS	(1 << 23)
#define FUSE_NO_OPENDIR_SUPPORT (1 << 24)
#define FUSE_EXPLICIT_INVAL_DATA (1 << 25)
#define FUSE_MAP_ALIGNMENT	(1 << 26)
#define FUSE_SUBMOUNTS		(1 << 27)
<<<<<<< HEAD
#define FUSE_PASSTHROUGH	(1 << 31)
=======
#define FUSE_HANDLE_KILLPRIV_V2	(1 << 28)
>>>>>>> 65de0b89

/**
 * CUSE INIT request/reply flags
 *
 * CUSE_UNRESTRICTED_IOCTL:  use unrestricted ioctl
 */
#define CUSE_UNRESTRICTED_IOCTL	(1 << 0)

/**
 * Release flags
 */
#define FUSE_RELEASE_FLUSH	(1 << 0)
#define FUSE_RELEASE_FLOCK_UNLOCK	(1 << 1)

/**
 * Getattr flags
 */
#define FUSE_GETATTR_FH		(1 << 0)

/**
 * Lock flags
 */
#define FUSE_LK_FLOCK		(1 << 0)

/**
 * WRITE flags
 *
 * FUSE_WRITE_CACHE: delayed write from page cache, file handle is guessed
 * FUSE_WRITE_LOCKOWNER: lock_owner field is valid
 * FUSE_WRITE_KILL_SUIDGID: kill suid and sgid bits
 */
#define FUSE_WRITE_CACHE	(1 << 0)
#define FUSE_WRITE_LOCKOWNER	(1 << 1)
#define FUSE_WRITE_KILL_SUIDGID (1 << 2)

/* Obsolete alias; this flag implies killing suid/sgid only. */
#define FUSE_WRITE_KILL_PRIV	FUSE_WRITE_KILL_SUIDGID

/**
 * Read flags
 */
#define FUSE_READ_LOCKOWNER	(1 << 1)

/**
 * Ioctl flags
 *
 * FUSE_IOCTL_COMPAT: 32bit compat ioctl on 64bit machine
 * FUSE_IOCTL_UNRESTRICTED: not restricted to well-formed ioctls, retry allowed
 * FUSE_IOCTL_RETRY: retry with new iovecs
 * FUSE_IOCTL_32BIT: 32bit ioctl
 * FUSE_IOCTL_DIR: is a directory
 * FUSE_IOCTL_COMPAT_X32: x32 compat ioctl on 64bit machine (64bit time_t)
 *
 * FUSE_IOCTL_MAX_IOV: maximum of in_iovecs + out_iovecs
 */
#define FUSE_IOCTL_COMPAT	(1 << 0)
#define FUSE_IOCTL_UNRESTRICTED	(1 << 1)
#define FUSE_IOCTL_RETRY	(1 << 2)
#define FUSE_IOCTL_32BIT	(1 << 3)
#define FUSE_IOCTL_DIR		(1 << 4)
#define FUSE_IOCTL_COMPAT_X32	(1 << 5)

#define FUSE_IOCTL_MAX_IOV	256

/**
 * Poll flags
 *
 * FUSE_POLL_SCHEDULE_NOTIFY: request poll notify
 */
#define FUSE_POLL_SCHEDULE_NOTIFY (1 << 0)

/**
 * Fsync flags
 *
 * FUSE_FSYNC_FDATASYNC: Sync data only, not metadata
 */
#define FUSE_FSYNC_FDATASYNC	(1 << 0)

/**
 * fuse_attr flags
 *
 * FUSE_ATTR_SUBMOUNT: Object is a submount root
 */
#define FUSE_ATTR_SUBMOUNT      (1 << 0)

/**
 * Open flags
 * FUSE_OPEN_KILL_SUIDGID: Kill suid and sgid if executable
 */
#define FUSE_OPEN_KILL_SUIDGID	(1 << 0)

enum fuse_opcode {
	FUSE_LOOKUP		= 1,
	FUSE_FORGET		= 2,  /* no reply */
	FUSE_GETATTR		= 3,
	FUSE_SETATTR		= 4,
	FUSE_READLINK		= 5,
	FUSE_SYMLINK		= 6,
	FUSE_MKNOD		= 8,
	FUSE_MKDIR		= 9,
	FUSE_UNLINK		= 10,
	FUSE_RMDIR		= 11,
	FUSE_RENAME		= 12,
	FUSE_LINK		= 13,
	FUSE_OPEN		= 14,
	FUSE_READ		= 15,
	FUSE_WRITE		= 16,
	FUSE_STATFS		= 17,
	FUSE_RELEASE		= 18,
	FUSE_FSYNC		= 20,
	FUSE_SETXATTR		= 21,
	FUSE_GETXATTR		= 22,
	FUSE_LISTXATTR		= 23,
	FUSE_REMOVEXATTR	= 24,
	FUSE_FLUSH		= 25,
	FUSE_INIT		= 26,
	FUSE_OPENDIR		= 27,
	FUSE_READDIR		= 28,
	FUSE_RELEASEDIR		= 29,
	FUSE_FSYNCDIR		= 30,
	FUSE_GETLK		= 31,
	FUSE_SETLK		= 32,
	FUSE_SETLKW		= 33,
	FUSE_ACCESS		= 34,
	FUSE_CREATE		= 35,
	FUSE_INTERRUPT		= 36,
	FUSE_BMAP		= 37,
	FUSE_DESTROY		= 38,
	FUSE_IOCTL		= 39,
	FUSE_POLL		= 40,
	FUSE_NOTIFY_REPLY	= 41,
	FUSE_BATCH_FORGET	= 42,
	FUSE_FALLOCATE		= 43,
	FUSE_READDIRPLUS	= 44,
	FUSE_RENAME2		= 45,
	FUSE_LSEEK		= 46,
	FUSE_COPY_FILE_RANGE	= 47,
	FUSE_SETUPMAPPING	= 48,
	FUSE_REMOVEMAPPING	= 49,
	FUSE_CANONICAL_PATH	= 2016,

	/* CUSE specific operations */
	CUSE_INIT		= 4096,

	/* Reserved opcodes: helpful to detect structure endian-ness */
	CUSE_INIT_BSWAP_RESERVED	= 1048576,	/* CUSE_INIT << 8 */
	FUSE_INIT_BSWAP_RESERVED	= 436207616,	/* FUSE_INIT << 24 */
};

enum fuse_notify_code {
	FUSE_NOTIFY_POLL   = 1,
	FUSE_NOTIFY_INVAL_INODE = 2,
	FUSE_NOTIFY_INVAL_ENTRY = 3,
	FUSE_NOTIFY_STORE = 4,
	FUSE_NOTIFY_RETRIEVE = 5,
	FUSE_NOTIFY_DELETE = 6,
	FUSE_NOTIFY_CODE_MAX,
};

/* The read buffer is required to be at least 8k, but may be much larger */
#define FUSE_MIN_READ_BUFFER 8192

#define FUSE_COMPAT_ENTRY_OUT_SIZE 120

struct fuse_entry_out {
	uint64_t	nodeid;		/* Inode ID */
	uint64_t	generation;	/* Inode generation: nodeid:gen must
					   be unique for the fs's lifetime */
	uint64_t	entry_valid;	/* Cache timeout for the name */
	uint64_t	attr_valid;	/* Cache timeout for the attributes */
	uint32_t	entry_valid_nsec;
	uint32_t	attr_valid_nsec;
	struct fuse_attr attr;
};

struct fuse_forget_in {
	uint64_t	nlookup;
};

struct fuse_forget_one {
	uint64_t	nodeid;
	uint64_t	nlookup;
};

struct fuse_batch_forget_in {
	uint32_t	count;
	uint32_t	dummy;
};

struct fuse_getattr_in {
	uint32_t	getattr_flags;
	uint32_t	dummy;
	uint64_t	fh;
};

#define FUSE_COMPAT_ATTR_OUT_SIZE 96

struct fuse_attr_out {
	uint64_t	attr_valid;	/* Cache timeout for the attributes */
	uint32_t	attr_valid_nsec;
	uint32_t	dummy;
	struct fuse_attr attr;
};

#define FUSE_COMPAT_MKNOD_IN_SIZE 8

struct fuse_mknod_in {
	uint32_t	mode;
	uint32_t	rdev;
	uint32_t	umask;
	uint32_t	padding;
};

struct fuse_mkdir_in {
	uint32_t	mode;
	uint32_t	umask;
};

struct fuse_rename_in {
	uint64_t	newdir;
};

struct fuse_rename2_in {
	uint64_t	newdir;
	uint32_t	flags;
	uint32_t	padding;
};

struct fuse_link_in {
	uint64_t	oldnodeid;
};

struct fuse_setattr_in {
	uint32_t	valid;
	uint32_t	padding;
	uint64_t	fh;
	uint64_t	size;
	uint64_t	lock_owner;
	uint64_t	atime;
	uint64_t	mtime;
	uint64_t	ctime;
	uint32_t	atimensec;
	uint32_t	mtimensec;
	uint32_t	ctimensec;
	uint32_t	mode;
	uint32_t	unused4;
	uint32_t	uid;
	uint32_t	gid;
	uint32_t	unused5;
};

struct fuse_open_in {
	uint32_t	flags;
	uint32_t	open_flags;	/* FUSE_OPEN_... */
};

struct fuse_create_in {
	uint32_t	flags;
	uint32_t	mode;
	uint32_t	umask;
	uint32_t	open_flags;	/* FUSE_OPEN_... */
};

struct fuse_open_out {
	uint64_t	fh;
	uint32_t	open_flags;
	uint32_t	passthrough_fh;
};

struct fuse_release_in {
	uint64_t	fh;
	uint32_t	flags;
	uint32_t	release_flags;
	uint64_t	lock_owner;
};

struct fuse_flush_in {
	uint64_t	fh;
	uint32_t	unused;
	uint32_t	padding;
	uint64_t	lock_owner;
};

struct fuse_read_in {
	uint64_t	fh;
	uint64_t	offset;
	uint32_t	size;
	uint32_t	read_flags;
	uint64_t	lock_owner;
	uint32_t	flags;
	uint32_t	padding;
};

#define FUSE_COMPAT_WRITE_IN_SIZE 24

struct fuse_write_in {
	uint64_t	fh;
	uint64_t	offset;
	uint32_t	size;
	uint32_t	write_flags;
	uint64_t	lock_owner;
	uint32_t	flags;
	uint32_t	padding;
};

struct fuse_write_out {
	uint32_t	size;
	uint32_t	padding;
};

#define FUSE_COMPAT_STATFS_SIZE 48

struct fuse_statfs_out {
	struct fuse_kstatfs st;
};

struct fuse_fsync_in {
	uint64_t	fh;
	uint32_t	fsync_flags;
	uint32_t	padding;
};

struct fuse_setxattr_in {
	uint32_t	size;
	uint32_t	flags;
};

struct fuse_getxattr_in {
	uint32_t	size;
	uint32_t	padding;
};

struct fuse_getxattr_out {
	uint32_t	size;
	uint32_t	padding;
};

struct fuse_lk_in {
	uint64_t	fh;
	uint64_t	owner;
	struct fuse_file_lock lk;
	uint32_t	lk_flags;
	uint32_t	padding;
};

struct fuse_lk_out {
	struct fuse_file_lock lk;
};

struct fuse_access_in {
	uint32_t	mask;
	uint32_t	padding;
};

struct fuse_init_in {
	uint32_t	major;
	uint32_t	minor;
	uint32_t	max_readahead;
	uint32_t	flags;
};

#define FUSE_COMPAT_INIT_OUT_SIZE 8
#define FUSE_COMPAT_22_INIT_OUT_SIZE 24

struct fuse_init_out {
	uint32_t	major;
	uint32_t	minor;
	uint32_t	max_readahead;
	uint32_t	flags;
	uint16_t	max_background;
	uint16_t	congestion_threshold;
	uint32_t	max_write;
	uint32_t	time_gran;
	uint16_t	max_pages;
	uint16_t	map_alignment;
	uint32_t	unused[8];
};

#define CUSE_INIT_INFO_MAX 4096

struct cuse_init_in {
	uint32_t	major;
	uint32_t	minor;
	uint32_t	unused;
	uint32_t	flags;
};

struct cuse_init_out {
	uint32_t	major;
	uint32_t	minor;
	uint32_t	unused;
	uint32_t	flags;
	uint32_t	max_read;
	uint32_t	max_write;
	uint32_t	dev_major;		/* chardev major */
	uint32_t	dev_minor;		/* chardev minor */
	uint32_t	spare[10];
};

struct fuse_interrupt_in {
	uint64_t	unique;
};

struct fuse_bmap_in {
	uint64_t	block;
	uint32_t	blocksize;
	uint32_t	padding;
};

struct fuse_bmap_out {
	uint64_t	block;
};

struct fuse_ioctl_in {
	uint64_t	fh;
	uint32_t	flags;
	uint32_t	cmd;
	uint64_t	arg;
	uint32_t	in_size;
	uint32_t	out_size;
};

struct fuse_ioctl_iovec {
	uint64_t	base;
	uint64_t	len;
};

struct fuse_ioctl_out {
	int32_t		result;
	uint32_t	flags;
	uint32_t	in_iovs;
	uint32_t	out_iovs;
};

struct fuse_poll_in {
	uint64_t	fh;
	uint64_t	kh;
	uint32_t	flags;
	uint32_t	events;
};

struct fuse_poll_out {
	uint32_t	revents;
	uint32_t	padding;
};

struct fuse_notify_poll_wakeup_out {
	uint64_t	kh;
};

struct fuse_fallocate_in {
	uint64_t	fh;
	uint64_t	offset;
	uint64_t	length;
	uint32_t	mode;
	uint32_t	padding;
};

struct fuse_in_header {
	uint32_t	len;
	uint32_t	opcode;
	uint64_t	unique;
	uint64_t	nodeid;
	uint32_t	uid;
	uint32_t	gid;
	uint32_t	pid;
	uint32_t	padding;
};

struct fuse_passthrough_out {
	uint32_t	fd;
	/* For future implementation */
	uint32_t	len;
	void		*vec;
};

struct fuse_out_header {
	uint32_t	len;
	int32_t		error;
	uint64_t	unique;
};

struct fuse_dirent {
	uint64_t	ino;
	uint64_t	off;
	uint32_t	namelen;
	uint32_t	type;
	char name[];
};

#define FUSE_NAME_OFFSET offsetof(struct fuse_dirent, name)
#define FUSE_DIRENT_ALIGN(x) \
	(((x) + sizeof(uint64_t) - 1) & ~(sizeof(uint64_t) - 1))
#define FUSE_DIRENT_SIZE(d) \
	FUSE_DIRENT_ALIGN(FUSE_NAME_OFFSET + (d)->namelen)

struct fuse_direntplus {
	struct fuse_entry_out entry_out;
	struct fuse_dirent dirent;
};

#define FUSE_NAME_OFFSET_DIRENTPLUS \
	offsetof(struct fuse_direntplus, dirent.name)
#define FUSE_DIRENTPLUS_SIZE(d) \
	FUSE_DIRENT_ALIGN(FUSE_NAME_OFFSET_DIRENTPLUS + (d)->dirent.namelen)

struct fuse_notify_inval_inode_out {
	uint64_t	ino;
	int64_t		off;
	int64_t		len;
};

struct fuse_notify_inval_entry_out {
	uint64_t	parent;
	uint32_t	namelen;
	uint32_t	padding;
};

struct fuse_notify_delete_out {
	uint64_t	parent;
	uint64_t	child;
	uint32_t	namelen;
	uint32_t	padding;
};

struct fuse_notify_store_out {
	uint64_t	nodeid;
	uint64_t	offset;
	uint32_t	size;
	uint32_t	padding;
};

struct fuse_notify_retrieve_out {
	uint64_t	notify_unique;
	uint64_t	nodeid;
	uint64_t	offset;
	uint32_t	size;
	uint32_t	padding;
};

/* Matches the size of fuse_write_in */
struct fuse_notify_retrieve_in {
	uint64_t	dummy1;
	uint64_t	offset;
	uint32_t	size;
	uint32_t	dummy2;
	uint64_t	dummy3;
	uint64_t	dummy4;
};

/* Device ioctls: */
#define FUSE_DEV_IOC_CLONE		_IOR(229, 0, uint32_t)
#define FUSE_DEV_IOC_PASSTHROUGH_OPEN	_IOW(229, 1, struct fuse_passthrough_out)

struct fuse_lseek_in {
	uint64_t	fh;
	uint64_t	offset;
	uint32_t	whence;
	uint32_t	padding;
};

struct fuse_lseek_out {
	uint64_t	offset;
};

struct fuse_copy_file_range_in {
	uint64_t	fh_in;
	uint64_t	off_in;
	uint64_t	nodeid_out;
	uint64_t	fh_out;
	uint64_t	off_out;
	uint64_t	len;
	uint64_t	flags;
};

#define FUSE_SETUPMAPPING_FLAG_WRITE (1ull << 0)
#define FUSE_SETUPMAPPING_FLAG_READ (1ull << 1)
struct fuse_setupmapping_in {
	/* An already open handle */
	uint64_t	fh;
	/* Offset into the file to start the mapping */
	uint64_t	foffset;
	/* Length of mapping required */
	uint64_t	len;
	/* Flags, FUSE_SETUPMAPPING_FLAG_* */
	uint64_t	flags;
	/* Offset in Memory Window */
	uint64_t	moffset;
};

struct fuse_removemapping_in {
	/* number of fuse_removemapping_one follows */
	uint32_t        count;
};

struct fuse_removemapping_one {
	/* Offset into the dax window start the unmapping */
	uint64_t        moffset;
	/* Length of mapping required */
	uint64_t	len;
};

#define FUSE_REMOVEMAPPING_MAX_ENTRY   \
		(PAGE_SIZE / sizeof(struct fuse_removemapping_one))

#endif /* _LINUX_FUSE_H */<|MERGE_RESOLUTION|>--- conflicted
+++ resolved
@@ -359,11 +359,8 @@
 #define FUSE_EXPLICIT_INVAL_DATA (1 << 25)
 #define FUSE_MAP_ALIGNMENT	(1 << 26)
 #define FUSE_SUBMOUNTS		(1 << 27)
-<<<<<<< HEAD
+#define FUSE_HANDLE_KILLPRIV_V2	(1 << 28)
 #define FUSE_PASSTHROUGH	(1 << 31)
-=======
-#define FUSE_HANDLE_KILLPRIV_V2	(1 << 28)
->>>>>>> 65de0b89
 
 /**
  * CUSE INIT request/reply flags
