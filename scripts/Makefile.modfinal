# SPDX-License-Identifier: GPL-2.0-only
# ===========================================================================
# Module final link
# ===========================================================================

PHONY := __modfinal
__modfinal:

include include/config/auto.conf
include $(srctree)/scripts/Kbuild.include

# for c_flags and mod-prelink-ext
include $(srctree)/scripts/Makefile.lib

# find all modules listed in modules.order
modules := $(sort $(shell cat $(MODORDER)))

__modfinal: $(modules)
	@:

# modname and part-of-module are set to make c_flags define proper module flags
modname = $(notdir $(@:.mod.o=))
part-of-module = y

quiet_cmd_cc_o_c = CC [M]  $@
      cmd_cc_o_c = $(CC) $(filter-out $(CC_FLAGS_CFI), $(c_flags)) -c -o $@ $<

%.mod.o: %.mod.c FORCE
	$(call if_changed_dep,cc_o_c)

ARCH_POSTLINK := $(wildcard $(srctree)/arch/$(SRCARCH)/Makefile.postlink)

quiet_cmd_ld_ko_o = LD [M]  $@
      cmd_ld_ko_o +=							\
	$(LD) -r $(KBUILD_LDFLAGS)					\
		$(KBUILD_LDFLAGS_MODULE) $(LDFLAGS_MODULE)		\
		-T scripts/module.lds -o $@ $(filter %.o, $^);		\
	$(if $(ARCH_POSTLINK), $(MAKE) -f $(ARCH_POSTLINK) $@, true)

quiet_cmd_btf_ko = BTF [M] $@
      cmd_btf_ko = 							\
	if [ -f vmlinux ]; then						\
<<<<<<< HEAD
		LLVM_OBJCOPY="$(OBJCOPY)" $(PAHOLE) -J --btf_base vmlinux $@; \
=======
		LLVM_OBJCOPY="$(OBJCOPY)" $(PAHOLE) -J $(PAHOLE_FLAGS) --btf_base vmlinux $@; \
>>>>>>> fc02cb2b
		$(RESOLVE_BTFIDS) -b vmlinux $@; 			\
	else								\
		printf "Skipping BTF generation for %s due to unavailability of vmlinux\n" $@ 1>&2; \
	fi;

# Same as newer-prereqs, but allows to exclude specified extra dependencies
newer_prereqs_except = $(filter-out $(PHONY) $(1),$?)

# Same as if_changed, but allows to exclude specified extra dependencies
if_changed_except = $(if $(call newer_prereqs_except,$(2))$(cmd-check),      \
	$(cmd);                                                              \
	printf '%s\n' 'cmd_$@ := $(make-cmd)' > $(dot-target).cmd, @:)


# Re-generate module BTFs if either module's .ko or vmlinux changed
$(modules): %.ko: %$(mod-prelink-ext).o %.mod.o scripts/module.lds $(if $(KBUILD_BUILTIN),vmlinux) FORCE
	+$(call if_changed_except,ld_ko_o,vmlinux)
ifdef CONFIG_DEBUG_INFO_BTF_MODULES
	+$(if $(newer-prereqs),$(call cmd,btf_ko))
endif

targets += $(modules) $(modules:.ko=.mod.o)

# Add FORCE to the prequisites of a target to force it to be always rebuilt.
# ---------------------------------------------------------------------------

PHONY += FORCE
FORCE:

# Read all saved command lines and dependencies for the $(targets) we
# may be building above, using $(if_changed{,_dep}). As an
# optimization, we don't need to read them if the target does not
# exist, we will rebuild anyway in that case.

existing-targets := $(wildcard $(sort $(targets)))

-include $(foreach f,$(existing-targets),$(dir $(f)).$(notdir $(f)).cmd)

.PHONY: $(PHONY)<|MERGE_RESOLUTION|>--- conflicted
+++ resolved
@@ -40,11 +40,7 @@
 quiet_cmd_btf_ko = BTF [M] $@
       cmd_btf_ko = 							\
 	if [ -f vmlinux ]; then						\
-<<<<<<< HEAD
-		LLVM_OBJCOPY="$(OBJCOPY)" $(PAHOLE) -J --btf_base vmlinux $@; \
-=======
 		LLVM_OBJCOPY="$(OBJCOPY)" $(PAHOLE) -J $(PAHOLE_FLAGS) --btf_base vmlinux $@; \
->>>>>>> fc02cb2b
 		$(RESOLVE_BTFIDS) -b vmlinux $@; 			\
 	else								\
 		printf "Skipping BTF generation for %s due to unavailability of vmlinux\n" $@ 1>&2; \
