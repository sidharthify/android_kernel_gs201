/* SPDX-License-Identifier: GPL-2.0 */
#ifndef _ASM_X86_ASM_H
#define _ASM_X86_ASM_H

#ifdef __ASSEMBLY__
# define __ASM_FORM(x, ...)		x,## __VA_ARGS__
# define __ASM_FORM_RAW(x, ...)		x,## __VA_ARGS__
# define __ASM_FORM_COMMA(x, ...)	x,## __VA_ARGS__,
<<<<<<< HEAD
=======
# define __ASM_REGPFX			%
>>>>>>> df0cc57e
#else
#include <linux/stringify.h>
# define __ASM_FORM(x, ...)		" " __stringify(x,##__VA_ARGS__) " "
# define __ASM_FORM_RAW(x, ...)		    __stringify(x,##__VA_ARGS__)
# define __ASM_FORM_COMMA(x, ...)	" " __stringify(x,##__VA_ARGS__) ","
<<<<<<< HEAD
=======
# define __ASM_REGPFX			%%
>>>>>>> df0cc57e
#endif

#define _ASM_BYTES(x, ...)	__ASM_FORM(.byte x,##__VA_ARGS__ ;)

#ifndef __x86_64__
/* 32 bit */
# define __ASM_SEL(a,b)		__ASM_FORM(a)
# define __ASM_SEL_RAW(a,b)	__ASM_FORM_RAW(a)
#else
/* 64 bit */
# define __ASM_SEL(a,b)		__ASM_FORM(b)
# define __ASM_SEL_RAW(a,b)	__ASM_FORM_RAW(b)
#endif

#define __ASM_SIZE(inst, ...)	__ASM_SEL(inst##l##__VA_ARGS__, \
					  inst##q##__VA_ARGS__)
#define __ASM_REG(reg)         __ASM_SEL_RAW(e##reg, r##reg)

#define _ASM_PTR	__ASM_SEL(.long, .quad)
#define _ASM_ALIGN	__ASM_SEL(.balign 4, .balign 8)

#define _ASM_MOV	__ASM_SIZE(mov)
#define _ASM_INC	__ASM_SIZE(inc)
#define _ASM_DEC	__ASM_SIZE(dec)
#define _ASM_ADD	__ASM_SIZE(add)
#define _ASM_SUB	__ASM_SIZE(sub)
#define _ASM_XADD	__ASM_SIZE(xadd)
#define _ASM_MUL	__ASM_SIZE(mul)

#define _ASM_AX		__ASM_REG(ax)
#define _ASM_BX		__ASM_REG(bx)
#define _ASM_CX		__ASM_REG(cx)
#define _ASM_DX		__ASM_REG(dx)
#define _ASM_SP		__ASM_REG(sp)
#define _ASM_BP		__ASM_REG(bp)
#define _ASM_SI		__ASM_REG(si)
#define _ASM_DI		__ASM_REG(di)

/* Adds a (%rip) suffix on 64 bits only; for immediate memory references */
#define _ASM_RIP(x)	__ASM_SEL_RAW(x, x (__ASM_REGPFX rip))

#ifndef __x86_64__
/* 32 bit */

#define _ASM_ARG1	_ASM_AX
#define _ASM_ARG2	_ASM_DX
#define _ASM_ARG3	_ASM_CX

#define _ASM_ARG1L	eax
#define _ASM_ARG2L	edx
#define _ASM_ARG3L	ecx

#define _ASM_ARG1W	ax
#define _ASM_ARG2W	dx
#define _ASM_ARG3W	cx

#define _ASM_ARG1B	al
#define _ASM_ARG2B	dl
#define _ASM_ARG3B	cl

#else
/* 64 bit */

#define _ASM_ARG1	_ASM_DI
#define _ASM_ARG2	_ASM_SI
#define _ASM_ARG3	_ASM_DX
#define _ASM_ARG4	_ASM_CX
#define _ASM_ARG5	r8
#define _ASM_ARG6	r9

#define _ASM_ARG1Q	rdi
#define _ASM_ARG2Q	rsi
#define _ASM_ARG3Q	rdx
#define _ASM_ARG4Q	rcx
#define _ASM_ARG5Q	r8
#define _ASM_ARG6Q	r9

#define _ASM_ARG1L	edi
#define _ASM_ARG2L	esi
#define _ASM_ARG3L	edx
#define _ASM_ARG4L	ecx
#define _ASM_ARG5L	r8d
#define _ASM_ARG6L	r9d

#define _ASM_ARG1W	di
#define _ASM_ARG2W	si
#define _ASM_ARG3W	dx
#define _ASM_ARG4W	cx
#define _ASM_ARG5W	r8w
#define _ASM_ARG6W	r9w

#define _ASM_ARG1B	dil
#define _ASM_ARG2B	sil
#define _ASM_ARG3B	dl
#define _ASM_ARG4B	cl
#define _ASM_ARG5B	r8b
#define _ASM_ARG6B	r9b

#endif

/*
 * Macros to generate condition code outputs from inline assembly,
 * The output operand must be type "bool".
 */
#ifdef __GCC_ASM_FLAG_OUTPUTS__
# define CC_SET(c) "\n\t/* output condition code " #c "*/\n"
# define CC_OUT(c) "=@cc" #c
#else
# define CC_SET(c) "\n\tset" #c " %[_cc_" #c "]\n"
# define CC_OUT(c) [_cc_ ## c] "=qm"
#endif

#ifdef __KERNEL__

<<<<<<< HEAD
=======
# include <asm/extable_fixup_types.h>

>>>>>>> df0cc57e
/* Exception table entry */
#ifdef __ASSEMBLY__

# define _ASM_EXTABLE_TYPE(from, to, type)			\
	.pushsection "__ex_table","a" ;				\
	.balign 4 ;						\
	.long (from) - . ;					\
	.long (to) - . ;					\
	.long type ;						\
	.popsection

# ifdef CONFIG_KPROBES
#  define _ASM_NOKPROBE(entry)					\
	.pushsection "_kprobe_blacklist","aw" ;			\
	_ASM_ALIGN ;						\
	_ASM_PTR (entry);					\
	.popsection
# else
#  define _ASM_NOKPROBE(entry)
# endif

#else /* ! __ASSEMBLY__ */

# define _ASM_EXTABLE_TYPE(from, to, type)			\
	" .pushsection \"__ex_table\",\"a\"\n"			\
	" .balign 4\n"						\
	" .long (" #from ") - .\n"				\
	" .long (" #to ") - .\n"				\
	" .long " __stringify(type) " \n"			\
	" .popsection\n"

/* For C file, we already have NOKPROBE_SYMBOL macro */

/*
 * This output constraint should be used for any inline asm which has a "call"
 * instruction.  Otherwise the asm may be inserted before the frame pointer
 * gets set up by the containing function.  If you forget to do this, objtool
 * may print a "call without frame pointer save/setup" warning.
 */
register unsigned long current_stack_pointer asm(_ASM_SP);
#define ASM_CALL_CONSTRAINT "+r" (current_stack_pointer)
#endif /* __ASSEMBLY__ */

<<<<<<< HEAD
#endif /* __KERNEL__ */

=======
#define _ASM_EXTABLE(from, to)					\
	_ASM_EXTABLE_TYPE(from, to, EX_TYPE_DEFAULT)

#define _ASM_EXTABLE_UA(from, to)				\
	_ASM_EXTABLE_TYPE(from, to, EX_TYPE_UACCESS)

#define _ASM_EXTABLE_CPY(from, to)				\
	_ASM_EXTABLE_TYPE(from, to, EX_TYPE_COPY)

#define _ASM_EXTABLE_FAULT(from, to)				\
	_ASM_EXTABLE_TYPE(from, to, EX_TYPE_FAULT)

#endif /* __KERNEL__ */
>>>>>>> df0cc57e
#endif /* _ASM_X86_ASM_H */<|MERGE_RESOLUTION|>--- conflicted
+++ resolved
@@ -6,19 +6,13 @@
 # define __ASM_FORM(x, ...)		x,## __VA_ARGS__
 # define __ASM_FORM_RAW(x, ...)		x,## __VA_ARGS__
 # define __ASM_FORM_COMMA(x, ...)	x,## __VA_ARGS__,
-<<<<<<< HEAD
-=======
 # define __ASM_REGPFX			%
->>>>>>> df0cc57e
 #else
 #include <linux/stringify.h>
 # define __ASM_FORM(x, ...)		" " __stringify(x,##__VA_ARGS__) " "
 # define __ASM_FORM_RAW(x, ...)		    __stringify(x,##__VA_ARGS__)
 # define __ASM_FORM_COMMA(x, ...)	" " __stringify(x,##__VA_ARGS__) ","
-<<<<<<< HEAD
-=======
 # define __ASM_REGPFX			%%
->>>>>>> df0cc57e
 #endif
 
 #define _ASM_BYTES(x, ...)	__ASM_FORM(.byte x,##__VA_ARGS__ ;)
@@ -133,11 +127,8 @@
 
 #ifdef __KERNEL__
 
-<<<<<<< HEAD
-=======
 # include <asm/extable_fixup_types.h>
 
->>>>>>> df0cc57e
 /* Exception table entry */
 #ifdef __ASSEMBLY__
 
@@ -181,10 +172,6 @@
 #define ASM_CALL_CONSTRAINT "+r" (current_stack_pointer)
 #endif /* __ASSEMBLY__ */
 
-<<<<<<< HEAD
-#endif /* __KERNEL__ */
-
-=======
 #define _ASM_EXTABLE(from, to)					\
 	_ASM_EXTABLE_TYPE(from, to, EX_TYPE_DEFAULT)
 
@@ -198,5 +185,4 @@
 	_ASM_EXTABLE_TYPE(from, to, EX_TYPE_FAULT)
 
 #endif /* __KERNEL__ */
->>>>>>> df0cc57e
 #endif /* _ASM_X86_ASM_H */