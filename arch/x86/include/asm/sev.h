--- conflicted
+++ resolved
@@ -192,26 +192,15 @@
 struct snp_guest_request_ioctl;
 
 void setup_ghcb(void);
-<<<<<<< HEAD
-void __init early_snp_set_memory_private(unsigned long vaddr, unsigned long paddr,
-					 unsigned long npages);
-void __init early_snp_set_memory_shared(unsigned long vaddr, unsigned long paddr,
-					unsigned long npages);
-=======
 void early_snp_set_memory_private(unsigned long vaddr, unsigned long paddr,
 				  unsigned long npages);
 void early_snp_set_memory_shared(unsigned long vaddr, unsigned long paddr,
 				 unsigned long npages);
->>>>>>> c0345356
 void snp_set_memory_shared(unsigned long vaddr, unsigned long npages);
 void snp_set_memory_private(unsigned long vaddr, unsigned long npages);
 void snp_set_wakeup_secondary_cpu(void);
 bool snp_init(struct boot_params *bp);
-<<<<<<< HEAD
-void __init __noreturn snp_abort(void);
-=======
 void __noreturn snp_abort(void);
->>>>>>> c0345356
 void snp_dmi_setup(void);
 int snp_issue_guest_request(u64 exit_code, struct snp_req_data *input, struct snp_guest_request_ioctl *rio);
 u64 snp_get_unsupported_features(u64 status);
