--- conflicted
+++ resolved
@@ -132,11 +132,7 @@
 	.init_irq = bcm2835_init_irq,
 	.handle_irq = bcm2835_handle_irq,
 	.init_machine = bcm2835_init,
-<<<<<<< HEAD
 	.init_time = clocksource_of_init,
-=======
-	.init_time = bcm2835_timer_init,
->>>>>>> 9cb0d1ba
 	.restart = bcm2835_restart,
 	.dt_compat = bcm2835_compat
 MACHINE_END