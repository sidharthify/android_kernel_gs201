--- conflicted
+++ resolved
@@ -199,17 +199,12 @@
 
 extern u32 __kvm_get_mdcr_el2(void);
 
-<<<<<<< HEAD
-extern char __smccc_workaround_1_smc[__SMCCC_WORKAROUND_1_SMC_SZ];
-
 #if defined(GCC_VERSION) && GCC_VERSION < 50000
 #define SYM_CONSTRAINT	"i"
 #else
 #define SYM_CONSTRAINT	"S"
 #endif
 
-=======
->>>>>>> d45f89f7
 /*
  * Obtain the PC-relative address of a kernel symbol
  * s: symbol
