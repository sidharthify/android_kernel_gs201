--- conflicted
+++ resolved
@@ -404,11 +404,7 @@
 {
 	unsigned long fl_sagaw, sl_sagaw;
 
-<<<<<<< HEAD
-	fl_sagaw = BIT(2) | (cap_5lp_support(iommu->cap) ? BIT(3) : 0);
-=======
 	fl_sagaw = BIT(2) | (cap_fl5lp_support(iommu->cap) ? BIT(3) : 0);
->>>>>>> 9abf2313
 	sl_sagaw = cap_sagaw(iommu->cap);
 
 	/* Second level only. */
@@ -1372,22 +1368,12 @@
 	struct device_domain_info *info;
 	unsigned long flags;
 
-<<<<<<< HEAD
-	if (!iommu->qi)
-		return NULL;
-
-=======
->>>>>>> 9abf2313
 	spin_lock_irqsave(&domain->lock, flags);
 	list_for_each_entry(info, &domain->devices, link) {
 		if (info->iommu == iommu && info->bus == bus &&
 		    info->devfn == devfn) {
 			spin_unlock_irqrestore(&domain->lock, flags);
-<<<<<<< HEAD
-			return info->ats_supported ? info : NULL;
-=======
 			return info;
->>>>>>> 9abf2313
 		}
 	}
 	spin_unlock_irqrestore(&domain->lock, flags);
