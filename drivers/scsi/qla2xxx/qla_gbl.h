--- conflicted
+++ resolved
@@ -8,17 +8,6 @@
 #define	__QLA_GBL_H
 
 #include <linux/interrupt.h>
-
-/*
- * Global functions prototype in qla_nvme.c source file.
- */
-extern void qla_nvme_register_hba(scsi_qla_host_t *);
-extern int  qla_nvme_register_remote(scsi_qla_host_t *, fc_port_t *);
-extern void qla_nvme_delete(scsi_qla_host_t *);
-extern void qla_nvme_abort(struct qla_hw_data *, srb_t *sp);
-extern void qla24xx_nvme_ls4_iocb(scsi_qla_host_t *, struct pt_ls4_request *,
-    struct req_que *);
-extern void qla24xx_async_gffid_sp_done(void *, int);
 
 /*
  * Global Function Prototypes in qla_init.c source file.
@@ -155,10 +144,7 @@
 extern int ql2xmvasynctoatio;
 extern int ql2xuctrlirq;
 extern int ql2xnvmeenable;
-<<<<<<< HEAD
-=======
 extern int ql2xautodetectsfp;
->>>>>>> bb176f67
 
 extern int qla2x00_loop_reset(scsi_qla_host_t *);
 extern void qla2x00_abort_all_cmds(scsi_qla_host_t *, int);
@@ -882,10 +868,7 @@
 void qlt_update_host_map(struct scsi_qla_host *, port_id_t);
 void qlt_remove_target_resources(struct qla_hw_data *);
 void qlt_clr_qp_table(struct scsi_qla_host *vha);
-<<<<<<< HEAD
-=======
 
 void qla_nvme_cmpl_io(struct srb_iocb *);
->>>>>>> bb176f67
 
 #endif /* _QLA_GBL_H */