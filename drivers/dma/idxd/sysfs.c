--- conflicted
+++ resolved
@@ -307,16 +307,10 @@
 		for (i = 0; i < idxd->max_wqs; i++) {
 			struct idxd_wq *wq = &idxd->wqs[i];
 
-<<<<<<< HEAD
-			idxd_wq_disable_cleanup(wq);
-		}
-		spin_unlock_irqrestore(&idxd->dev_lock, flags);
-=======
 			mutex_lock(&wq->wq_lock);
 			idxd_wq_disable_cleanup(wq);
 			mutex_unlock(&wq->wq_lock);
 		}
->>>>>>> 00043a26
 		module_put(THIS_MODULE);
 		if (rc < 0)
 			dev_warn(dev, "Device disable failed\n");
