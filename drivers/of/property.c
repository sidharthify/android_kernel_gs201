// SPDX-License-Identifier: GPL-2.0+
/*
 * drivers/of/property.c - Procedures for accessing and interpreting
 *			   Devicetree properties and graphs.
 *
 * Initially created by copying procedures from drivers/of/base.c. This
 * file contains the OF property as well as the OF graph interface
 * functions.
 *
 * Paul Mackerras	August 1996.
 * Copyright (C) 1996-2005 Paul Mackerras.
 *
 *  Adapted for 64bit PowerPC by Dave Engebretsen and Peter Bergner.
 *    {engebret|bergner}@us.ibm.com
 *
 *  Adapted for sparc and sparc64 by David S. Miller davem@davemloft.net
 *
 *  Reconsolidated from arch/x/kernel/prom.c by Stephen Rothwell and
 *  Grant Likely.
 */

#define pr_fmt(fmt)	"OF: " fmt

#include <linux/of.h>
#include <linux/of_device.h>
#include <linux/of_graph.h>
#include <linux/string.h>
#include <linux/moduleparam.h>

#include "of_private.h"

/**
 * of_property_count_elems_of_size - Count the number of elements in a property
 *
 * @np:		device node from which the property value is to be read.
 * @propname:	name of the property to be searched.
 * @elem_size:	size of the individual element
 *
 * Search for a property in a device node and count the number of elements of
 * size elem_size in it. Returns number of elements on sucess, -EINVAL if the
 * property does not exist or its length does not match a multiple of elem_size
 * and -ENODATA if the property does not have a value.
 */
int of_property_count_elems_of_size(const struct device_node *np,
				const char *propname, int elem_size)
{
	struct property *prop = of_find_property(np, propname, NULL);

	if (!prop)
		return -EINVAL;
	if (!prop->value)
		return -ENODATA;

	if (prop->length % elem_size != 0) {
		pr_err("size of %s in node %pOF is not a multiple of %d\n",
		       propname, np, elem_size);
		return -EINVAL;
	}

	return prop->length / elem_size;
}
EXPORT_SYMBOL_GPL(of_property_count_elems_of_size);

/**
 * of_find_property_value_of_size
 *
 * @np:		device node from which the property value is to be read.
 * @propname:	name of the property to be searched.
 * @min:	minimum allowed length of property value
 * @max:	maximum allowed length of property value (0 means unlimited)
 * @len:	if !=NULL, actual length is written to here
 *
 * Search for a property in a device node and valid the requested size.
 * Returns the property value on success, -EINVAL if the property does not
 *  exist, -ENODATA if property does not have a value, and -EOVERFLOW if the
 * property data is too small or too large.
 *
 */
static void *of_find_property_value_of_size(const struct device_node *np,
			const char *propname, u32 min, u32 max, size_t *len)
{
	struct property *prop = of_find_property(np, propname, NULL);

	if (!prop)
		return ERR_PTR(-EINVAL);
	if (!prop->value)
		return ERR_PTR(-ENODATA);
	if (prop->length < min)
		return ERR_PTR(-EOVERFLOW);
	if (max && prop->length > max)
		return ERR_PTR(-EOVERFLOW);

	if (len)
		*len = prop->length;

	return prop->value;
}

/**
 * of_property_read_u32_index - Find and read a u32 from a multi-value property.
 *
 * @np:		device node from which the property value is to be read.
 * @propname:	name of the property to be searched.
 * @index:	index of the u32 in the list of values
 * @out_value:	pointer to return value, modified only if no error.
 *
 * Search for a property in a device node and read nth 32-bit value from
 * it. Returns 0 on success, -EINVAL if the property does not exist,
 * -ENODATA if property does not have a value, and -EOVERFLOW if the
 * property data isn't large enough.
 *
 * The out_value is modified only if a valid u32 value can be decoded.
 */
int of_property_read_u32_index(const struct device_node *np,
				       const char *propname,
				       u32 index, u32 *out_value)
{
	const u32 *val = of_find_property_value_of_size(np, propname,
					((index + 1) * sizeof(*out_value)),
					0,
					NULL);

	if (IS_ERR(val))
		return PTR_ERR(val);

	*out_value = be32_to_cpup(((__be32 *)val) + index);
	return 0;
}
EXPORT_SYMBOL_GPL(of_property_read_u32_index);

/**
 * of_property_read_u64_index - Find and read a u64 from a multi-value property.
 *
 * @np:		device node from which the property value is to be read.
 * @propname:	name of the property to be searched.
 * @index:	index of the u64 in the list of values
 * @out_value:	pointer to return value, modified only if no error.
 *
 * Search for a property in a device node and read nth 64-bit value from
 * it. Returns 0 on success, -EINVAL if the property does not exist,
 * -ENODATA if property does not have a value, and -EOVERFLOW if the
 * property data isn't large enough.
 *
 * The out_value is modified only if a valid u64 value can be decoded.
 */
int of_property_read_u64_index(const struct device_node *np,
				       const char *propname,
				       u32 index, u64 *out_value)
{
	const u64 *val = of_find_property_value_of_size(np, propname,
					((index + 1) * sizeof(*out_value)),
					0, NULL);

	if (IS_ERR(val))
		return PTR_ERR(val);

	*out_value = be64_to_cpup(((__be64 *)val) + index);
	return 0;
}
EXPORT_SYMBOL_GPL(of_property_read_u64_index);

/**
 * of_property_read_variable_u8_array - Find and read an array of u8 from a
 * property, with bounds on the minimum and maximum array size.
 *
 * @np:		device node from which the property value is to be read.
 * @propname:	name of the property to be searched.
 * @out_values:	pointer to found values.
 * @sz_min:	minimum number of array elements to read
 * @sz_max:	maximum number of array elements to read, if zero there is no
 *		upper limit on the number of elements in the dts entry but only
 *		sz_min will be read.
 *
 * Search for a property in a device node and read 8-bit value(s) from
 * it. Returns number of elements read on success, -EINVAL if the property
 * does not exist, -ENODATA if property does not have a value, and -EOVERFLOW
 * if the property data is smaller than sz_min or longer than sz_max.
 *
 * dts entry of array should be like:
 *	property = /bits/ 8 <0x50 0x60 0x70>;
 *
 * The out_values is modified only if a valid u8 value can be decoded.
 */
int of_property_read_variable_u8_array(const struct device_node *np,
					const char *propname, u8 *out_values,
					size_t sz_min, size_t sz_max)
{
	size_t sz, count;
	const u8 *val = of_find_property_value_of_size(np, propname,
						(sz_min * sizeof(*out_values)),
						(sz_max * sizeof(*out_values)),
						&sz);

	if (IS_ERR(val))
		return PTR_ERR(val);

	if (!sz_max)
		sz = sz_min;
	else
		sz /= sizeof(*out_values);

	count = sz;
	while (count--)
		*out_values++ = *val++;

	return sz;
}
EXPORT_SYMBOL_GPL(of_property_read_variable_u8_array);

/**
 * of_property_read_variable_u16_array - Find and read an array of u16 from a
 * property, with bounds on the minimum and maximum array size.
 *
 * @np:		device node from which the property value is to be read.
 * @propname:	name of the property to be searched.
 * @out_values:	pointer to found values.
 * @sz_min:	minimum number of array elements to read
 * @sz_max:	maximum number of array elements to read, if zero there is no
 *		upper limit on the number of elements in the dts entry but only
 *		sz_min will be read.
 *
 * Search for a property in a device node and read 16-bit value(s) from
 * it. Returns number of elements read on success, -EINVAL if the property
 * does not exist, -ENODATA if property does not have a value, and -EOVERFLOW
 * if the property data is smaller than sz_min or longer than sz_max.
 *
 * dts entry of array should be like:
 *	property = /bits/ 16 <0x5000 0x6000 0x7000>;
 *
 * The out_values is modified only if a valid u16 value can be decoded.
 */
int of_property_read_variable_u16_array(const struct device_node *np,
					const char *propname, u16 *out_values,
					size_t sz_min, size_t sz_max)
{
	size_t sz, count;
	const __be16 *val = of_find_property_value_of_size(np, propname,
						(sz_min * sizeof(*out_values)),
						(sz_max * sizeof(*out_values)),
						&sz);

	if (IS_ERR(val))
		return PTR_ERR(val);

	if (!sz_max)
		sz = sz_min;
	else
		sz /= sizeof(*out_values);

	count = sz;
	while (count--)
		*out_values++ = be16_to_cpup(val++);

	return sz;
}
EXPORT_SYMBOL_GPL(of_property_read_variable_u16_array);

/**
 * of_property_read_variable_u32_array - Find and read an array of 32 bit
 * integers from a property, with bounds on the minimum and maximum array size.
 *
 * @np:		device node from which the property value is to be read.
 * @propname:	name of the property to be searched.
 * @out_values:	pointer to return found values.
 * @sz_min:	minimum number of array elements to read
 * @sz_max:	maximum number of array elements to read, if zero there is no
 *		upper limit on the number of elements in the dts entry but only
 *		sz_min will be read.
 *
 * Search for a property in a device node and read 32-bit value(s) from
 * it. Returns number of elements read on success, -EINVAL if the property
 * does not exist, -ENODATA if property does not have a value, and -EOVERFLOW
 * if the property data is smaller than sz_min or longer than sz_max.
 *
 * The out_values is modified only if a valid u32 value can be decoded.
 */
int of_property_read_variable_u32_array(const struct device_node *np,
			       const char *propname, u32 *out_values,
			       size_t sz_min, size_t sz_max)
{
	size_t sz, count;
	const __be32 *val = of_find_property_value_of_size(np, propname,
						(sz_min * sizeof(*out_values)),
						(sz_max * sizeof(*out_values)),
						&sz);

	if (IS_ERR(val))
		return PTR_ERR(val);

	if (!sz_max)
		sz = sz_min;
	else
		sz /= sizeof(*out_values);

	count = sz;
	while (count--)
		*out_values++ = be32_to_cpup(val++);

	return sz;
}
EXPORT_SYMBOL_GPL(of_property_read_variable_u32_array);

/**
 * of_property_read_u64 - Find and read a 64 bit integer from a property
 * @np:		device node from which the property value is to be read.
 * @propname:	name of the property to be searched.
 * @out_value:	pointer to return value, modified only if return value is 0.
 *
 * Search for a property in a device node and read a 64-bit value from
 * it. Returns 0 on success, -EINVAL if the property does not exist,
 * -ENODATA if property does not have a value, and -EOVERFLOW if the
 * property data isn't large enough.
 *
 * The out_value is modified only if a valid u64 value can be decoded.
 */
int of_property_read_u64(const struct device_node *np, const char *propname,
			 u64 *out_value)
{
	const __be32 *val = of_find_property_value_of_size(np, propname,
						sizeof(*out_value),
						0,
						NULL);

	if (IS_ERR(val))
		return PTR_ERR(val);

	*out_value = of_read_number(val, 2);
	return 0;
}
EXPORT_SYMBOL_GPL(of_property_read_u64);

/**
 * of_property_read_variable_u64_array - Find and read an array of 64 bit
 * integers from a property, with bounds on the minimum and maximum array size.
 *
 * @np:		device node from which the property value is to be read.
 * @propname:	name of the property to be searched.
 * @out_values:	pointer to found values.
 * @sz_min:	minimum number of array elements to read
 * @sz_max:	maximum number of array elements to read, if zero there is no
 *		upper limit on the number of elements in the dts entry but only
 *		sz_min will be read.
 *
 * Search for a property in a device node and read 64-bit value(s) from
 * it. Returns number of elements read on success, -EINVAL if the property
 * does not exist, -ENODATA if property does not have a value, and -EOVERFLOW
 * if the property data is smaller than sz_min or longer than sz_max.
 *
 * The out_values is modified only if a valid u64 value can be decoded.
 */
int of_property_read_variable_u64_array(const struct device_node *np,
			       const char *propname, u64 *out_values,
			       size_t sz_min, size_t sz_max)
{
	size_t sz, count;
	const __be32 *val = of_find_property_value_of_size(np, propname,
						(sz_min * sizeof(*out_values)),
						(sz_max * sizeof(*out_values)),
						&sz);

	if (IS_ERR(val))
		return PTR_ERR(val);

	if (!sz_max)
		sz = sz_min;
	else
		sz /= sizeof(*out_values);

	count = sz;
	while (count--) {
		*out_values++ = of_read_number(val, 2);
		val += 2;
	}

	return sz;
}
EXPORT_SYMBOL_GPL(of_property_read_variable_u64_array);

/**
 * of_property_read_string - Find and read a string from a property
 * @np:		device node from which the property value is to be read.
 * @propname:	name of the property to be searched.
 * @out_string:	pointer to null terminated return string, modified only if
 *		return value is 0.
 *
 * Search for a property in a device tree node and retrieve a null
 * terminated string value (pointer to data, not a copy). Returns 0 on
 * success, -EINVAL if the property does not exist, -ENODATA if property
 * does not have a value, and -EILSEQ if the string is not null-terminated
 * within the length of the property data.
 *
 * The out_string pointer is modified only if a valid string can be decoded.
 */
int of_property_read_string(const struct device_node *np, const char *propname,
				const char **out_string)
{
	const struct property *prop = of_find_property(np, propname, NULL);
	if (!prop)
		return -EINVAL;
	if (!prop->value)
		return -ENODATA;
	if (strnlen(prop->value, prop->length) >= prop->length)
		return -EILSEQ;
	*out_string = prop->value;
	return 0;
}
EXPORT_SYMBOL_GPL(of_property_read_string);

/**
 * of_property_match_string() - Find string in a list and return index
 * @np: pointer to node containing string list property
 * @propname: string list property name
 * @string: pointer to string to search for in string list
 *
 * This function searches a string list property and returns the index
 * of a specific string value.
 */
int of_property_match_string(const struct device_node *np, const char *propname,
			     const char *string)
{
	const struct property *prop = of_find_property(np, propname, NULL);
	size_t l;
	int i;
	const char *p, *end;

	if (!prop)
		return -EINVAL;
	if (!prop->value)
		return -ENODATA;

	p = prop->value;
	end = p + prop->length;

	for (i = 0; p < end; i++, p += l) {
		l = strnlen(p, end - p) + 1;
		if (p + l > end)
			return -EILSEQ;
		pr_debug("comparing %s with %s\n", string, p);
		if (strcmp(string, p) == 0)
			return i; /* Found it; return index */
	}
	return -ENODATA;
}
EXPORT_SYMBOL_GPL(of_property_match_string);

/**
 * of_property_read_string_helper() - Utility helper for parsing string properties
 * @np:		device node from which the property value is to be read.
 * @propname:	name of the property to be searched.
 * @out_strs:	output array of string pointers.
 * @sz:		number of array elements to read.
 * @skip:	Number of strings to skip over at beginning of list.
 *
 * Don't call this function directly. It is a utility helper for the
 * of_property_read_string*() family of functions.
 */
int of_property_read_string_helper(const struct device_node *np,
				   const char *propname, const char **out_strs,
				   size_t sz, int skip)
{
	const struct property *prop = of_find_property(np, propname, NULL);
	int l = 0, i = 0;
	const char *p, *end;

	if (!prop)
		return -EINVAL;
	if (!prop->value)
		return -ENODATA;
	p = prop->value;
	end = p + prop->length;

	for (i = 0; p < end && (!out_strs || i < skip + sz); i++, p += l) {
		l = strnlen(p, end - p) + 1;
		if (p + l > end)
			return -EILSEQ;
		if (out_strs && i >= skip)
			*out_strs++ = p;
	}
	i -= skip;
	return i <= 0 ? -ENODATA : i;
}
EXPORT_SYMBOL_GPL(of_property_read_string_helper);

const __be32 *of_prop_next_u32(struct property *prop, const __be32 *cur,
			       u32 *pu)
{
	const void *curv = cur;

	if (!prop)
		return NULL;

	if (!cur) {
		curv = prop->value;
		goto out_val;
	}

	curv += sizeof(*cur);
	if (curv >= prop->value + prop->length)
		return NULL;

out_val:
	*pu = be32_to_cpup(curv);
	return curv;
}
EXPORT_SYMBOL_GPL(of_prop_next_u32);

const char *of_prop_next_string(struct property *prop, const char *cur)
{
	const void *curv = cur;

	if (!prop)
		return NULL;

	if (!cur)
		return prop->value;

	curv += strlen(cur) + 1;
	if (curv >= prop->value + prop->length)
		return NULL;

	return curv;
}
EXPORT_SYMBOL_GPL(of_prop_next_string);

/**
 * of_graph_parse_endpoint() - parse common endpoint node properties
 * @node: pointer to endpoint device_node
 * @endpoint: pointer to the OF endpoint data structure
 *
 * The caller should hold a reference to @node.
 */
int of_graph_parse_endpoint(const struct device_node *node,
			    struct of_endpoint *endpoint)
{
	struct device_node *port_node = of_get_parent(node);

	WARN_ONCE(!port_node, "%s(): endpoint %pOF has no parent node\n",
		  __func__, node);

	memset(endpoint, 0, sizeof(*endpoint));

	endpoint->local_node = node;
	/*
	 * It doesn't matter whether the two calls below succeed.
	 * If they don't then the default value 0 is used.
	 */
	of_property_read_u32(port_node, "reg", &endpoint->port);
	of_property_read_u32(node, "reg", &endpoint->id);

	of_node_put(port_node);

	return 0;
}
EXPORT_SYMBOL(of_graph_parse_endpoint);

/**
 * of_graph_get_port_by_id() - get the port matching a given id
 * @parent: pointer to the parent device node
 * @id: id of the port
 *
 * Return: A 'port' node pointer with refcount incremented. The caller
 * has to use of_node_put() on it when done.
 */
struct device_node *of_graph_get_port_by_id(struct device_node *parent, u32 id)
{
	struct device_node *node, *port;

	node = of_get_child_by_name(parent, "ports");
	if (node)
		parent = node;

	for_each_child_of_node(parent, port) {
		u32 port_id = 0;

		if (!of_node_name_eq(port, "port"))
			continue;
		of_property_read_u32(port, "reg", &port_id);
		if (id == port_id)
			break;
	}

	of_node_put(node);

	return port;
}
EXPORT_SYMBOL(of_graph_get_port_by_id);

/**
 * of_graph_get_next_endpoint() - get next endpoint node
 * @parent: pointer to the parent device node
 * @prev: previous endpoint node, or NULL to get first
 *
 * Return: An 'endpoint' node pointer with refcount incremented. Refcount
 * of the passed @prev node is decremented.
 */
struct device_node *of_graph_get_next_endpoint(const struct device_node *parent,
					struct device_node *prev)
{
	struct device_node *endpoint;
	struct device_node *port;

	if (!parent)
		return NULL;

	/*
	 * Start by locating the port node. If no previous endpoint is specified
	 * search for the first port node, otherwise get the previous endpoint
	 * parent port node.
	 */
	if (!prev) {
		struct device_node *node;

		node = of_get_child_by_name(parent, "ports");
		if (node)
			parent = node;

		port = of_get_child_by_name(parent, "port");
		of_node_put(node);

		if (!port) {
			pr_err("graph: no port node found in %pOF\n", parent);
			return NULL;
		}
	} else {
		port = of_get_parent(prev);
		if (WARN_ONCE(!port, "%s(): endpoint %pOF has no parent node\n",
			      __func__, prev))
			return NULL;
	}

	while (1) {
		/*
		 * Now that we have a port node, get the next endpoint by
		 * getting the next child. If the previous endpoint is NULL this
		 * will return the first child.
		 */
		endpoint = of_get_next_child(port, prev);
		if (endpoint) {
			of_node_put(port);
			return endpoint;
		}

		/* No more endpoints under this port, try the next one. */
		prev = NULL;

		do {
			port = of_get_next_child(parent, port);
			if (!port)
				return NULL;
		} while (!of_node_name_eq(port, "port"));
	}
}
EXPORT_SYMBOL(of_graph_get_next_endpoint);

/**
 * of_graph_get_endpoint_by_regs() - get endpoint node of specific identifiers
 * @parent: pointer to the parent device node
 * @port_reg: identifier (value of reg property) of the parent port node
 * @reg: identifier (value of reg property) of the endpoint node
 *
 * Return: An 'endpoint' node pointer which is identified by reg and at the same
 * is the child of a port node identified by port_reg. reg and port_reg are
 * ignored when they are -1. Use of_node_put() on the pointer when done.
 */
struct device_node *of_graph_get_endpoint_by_regs(
	const struct device_node *parent, int port_reg, int reg)
{
	struct of_endpoint endpoint;
	struct device_node *node = NULL;

	for_each_endpoint_of_node(parent, node) {
		of_graph_parse_endpoint(node, &endpoint);
		if (((port_reg == -1) || (endpoint.port == port_reg)) &&
			((reg == -1) || (endpoint.id == reg)))
			return node;
	}

	return NULL;
}
EXPORT_SYMBOL(of_graph_get_endpoint_by_regs);

/**
 * of_graph_get_remote_endpoint() - get remote endpoint node
 * @node: pointer to a local endpoint device_node
 *
 * Return: Remote endpoint node associated with remote endpoint node linked
 *	   to @node. Use of_node_put() on it when done.
 */
struct device_node *of_graph_get_remote_endpoint(const struct device_node *node)
{
	/* Get remote endpoint node. */
	return of_parse_phandle(node, "remote-endpoint", 0);
}
EXPORT_SYMBOL(of_graph_get_remote_endpoint);

/**
 * of_graph_get_port_parent() - get port's parent node
 * @node: pointer to a local endpoint device_node
 *
 * Return: device node associated with endpoint node linked
 *	   to @node. Use of_node_put() on it when done.
 */
struct device_node *of_graph_get_port_parent(struct device_node *node)
{
	unsigned int depth;

	if (!node)
		return NULL;

	/*
	 * Preserve usecount for passed in node as of_get_next_parent()
	 * will do of_node_put() on it.
	 */
	of_node_get(node);

	/* Walk 3 levels up only if there is 'ports' node. */
	for (depth = 3; depth && node; depth--) {
		node = of_get_next_parent(node);
		if (depth == 2 && !of_node_name_eq(node, "ports"))
			break;
	}
	return node;
}
EXPORT_SYMBOL(of_graph_get_port_parent);

/**
 * of_graph_get_remote_port_parent() - get remote port's parent node
 * @node: pointer to a local endpoint device_node
 *
 * Return: Remote device node associated with remote endpoint node linked
 *	   to @node. Use of_node_put() on it when done.
 */
struct device_node *of_graph_get_remote_port_parent(
			       const struct device_node *node)
{
	struct device_node *np, *pp;

	/* Get remote endpoint node. */
	np = of_graph_get_remote_endpoint(node);

	pp = of_graph_get_port_parent(np);

	of_node_put(np);

	return pp;
}
EXPORT_SYMBOL(of_graph_get_remote_port_parent);

/**
 * of_graph_get_remote_port() - get remote port node
 * @node: pointer to a local endpoint device_node
 *
 * Return: Remote port node associated with remote endpoint node linked
 *	   to @node. Use of_node_put() on it when done.
 */
struct device_node *of_graph_get_remote_port(const struct device_node *node)
{
	struct device_node *np;

	/* Get remote endpoint node. */
	np = of_graph_get_remote_endpoint(node);
	if (!np)
		return NULL;
	return of_get_next_parent(np);
}
EXPORT_SYMBOL(of_graph_get_remote_port);

int of_graph_get_endpoint_count(const struct device_node *np)
{
	struct device_node *endpoint;
	int num = 0;

	for_each_endpoint_of_node(np, endpoint)
		num++;

	return num;
}
EXPORT_SYMBOL(of_graph_get_endpoint_count);

/**
 * of_graph_get_remote_node() - get remote parent device_node for given port/endpoint
 * @node: pointer to parent device_node containing graph port/endpoint
 * @port: identifier (value of reg property) of the parent port node
 * @endpoint: identifier (value of reg property) of the endpoint node
 *
 * Return: Remote device node associated with remote endpoint node linked
 *	   to @node. Use of_node_put() on it when done.
 */
struct device_node *of_graph_get_remote_node(const struct device_node *node,
					     u32 port, u32 endpoint)
{
	struct device_node *endpoint_node, *remote;

	endpoint_node = of_graph_get_endpoint_by_regs(node, port, endpoint);
	if (!endpoint_node) {
		pr_debug("no valid endpoint (%d, %d) for node %pOF\n",
			 port, endpoint, node);
		return NULL;
	}

	remote = of_graph_get_remote_port_parent(endpoint_node);
	of_node_put(endpoint_node);
	if (!remote) {
		pr_debug("no valid remote node\n");
		return NULL;
	}

	if (!of_device_is_available(remote)) {
		pr_debug("not available for remote node\n");
		of_node_put(remote);
		return NULL;
	}

	return remote;
}
EXPORT_SYMBOL(of_graph_get_remote_node);

static struct fwnode_handle *of_fwnode_get(struct fwnode_handle *fwnode)
{
	return of_fwnode_handle(of_node_get(to_of_node(fwnode)));
}

static void of_fwnode_put(struct fwnode_handle *fwnode)
{
	of_node_put(to_of_node(fwnode));
}

static bool of_fwnode_device_is_available(const struct fwnode_handle *fwnode)
{
	return of_device_is_available(to_of_node(fwnode));
}

static bool of_fwnode_property_present(const struct fwnode_handle *fwnode,
				       const char *propname)
{
	return of_property_read_bool(to_of_node(fwnode), propname);
}

static int of_fwnode_property_read_int_array(const struct fwnode_handle *fwnode,
					     const char *propname,
					     unsigned int elem_size, void *val,
					     size_t nval)
{
	const struct device_node *node = to_of_node(fwnode);

	if (!val)
		return of_property_count_elems_of_size(node, propname,
						       elem_size);

	switch (elem_size) {
	case sizeof(u8):
		return of_property_read_u8_array(node, propname, val, nval);
	case sizeof(u16):
		return of_property_read_u16_array(node, propname, val, nval);
	case sizeof(u32):
		return of_property_read_u32_array(node, propname, val, nval);
	case sizeof(u64):
		return of_property_read_u64_array(node, propname, val, nval);
	}

	return -ENXIO;
}

static int
of_fwnode_property_read_string_array(const struct fwnode_handle *fwnode,
				     const char *propname, const char **val,
				     size_t nval)
{
	const struct device_node *node = to_of_node(fwnode);

	return val ?
		of_property_read_string_array(node, propname, val, nval) :
		of_property_count_strings(node, propname);
}

static const char *of_fwnode_get_name(const struct fwnode_handle *fwnode)
{
	return kbasename(to_of_node(fwnode)->full_name);
}

static const char *of_fwnode_get_name_prefix(const struct fwnode_handle *fwnode)
{
	/* Root needs no prefix here (its name is "/"). */
	if (!to_of_node(fwnode)->parent)
		return "";

	return "/";
}

static struct fwnode_handle *
of_fwnode_get_parent(const struct fwnode_handle *fwnode)
{
	return of_fwnode_handle(of_get_parent(to_of_node(fwnode)));
}

static struct fwnode_handle *
of_fwnode_get_next_child_node(const struct fwnode_handle *fwnode,
			      struct fwnode_handle *child)
{
	return of_fwnode_handle(of_get_next_available_child(to_of_node(fwnode),
							    to_of_node(child)));
}

static struct fwnode_handle *
of_fwnode_get_named_child_node(const struct fwnode_handle *fwnode,
			       const char *childname)
{
	const struct device_node *node = to_of_node(fwnode);
	struct device_node *child;

	for_each_available_child_of_node(node, child)
		if (of_node_name_eq(child, childname))
			return of_fwnode_handle(child);

	return NULL;
}

static int
of_fwnode_get_reference_args(const struct fwnode_handle *fwnode,
			     const char *prop, const char *nargs_prop,
			     unsigned int nargs, unsigned int index,
			     struct fwnode_reference_args *args)
{
	struct of_phandle_args of_args;
	unsigned int i;
	int ret;

	if (nargs_prop)
		ret = of_parse_phandle_with_args(to_of_node(fwnode), prop,
						 nargs_prop, index, &of_args);
	else
		ret = of_parse_phandle_with_fixed_args(to_of_node(fwnode), prop,
						       nargs, index, &of_args);
	if (ret < 0)
		return ret;
	if (!args)
		return 0;

	args->nargs = of_args.args_count;
	args->fwnode = of_fwnode_handle(of_args.np);

	for (i = 0; i < NR_FWNODE_REFERENCE_ARGS; i++)
		args->args[i] = i < of_args.args_count ? of_args.args[i] : 0;

	return 0;
}

static struct fwnode_handle *
of_fwnode_graph_get_next_endpoint(const struct fwnode_handle *fwnode,
				  struct fwnode_handle *prev)
{
	return of_fwnode_handle(of_graph_get_next_endpoint(to_of_node(fwnode),
							   to_of_node(prev)));
}

static struct fwnode_handle *
of_fwnode_graph_get_remote_endpoint(const struct fwnode_handle *fwnode)
{
	return of_fwnode_handle(
		of_graph_get_remote_endpoint(to_of_node(fwnode)));
}

static struct fwnode_handle *
of_fwnode_graph_get_port_parent(struct fwnode_handle *fwnode)
{
	struct device_node *np;

	/* Get the parent of the port */
	np = of_get_parent(to_of_node(fwnode));
	if (!np)
		return NULL;

	/* Is this the "ports" node? If not, it's the port parent. */
	if (!of_node_name_eq(np, "ports"))
		return of_fwnode_handle(np);

	return of_fwnode_handle(of_get_next_parent(np));
}

static int of_fwnode_graph_parse_endpoint(const struct fwnode_handle *fwnode,
					  struct fwnode_endpoint *endpoint)
{
	const struct device_node *node = to_of_node(fwnode);
	struct device_node *port_node = of_get_parent(node);

	endpoint->local_fwnode = fwnode;

	of_property_read_u32(port_node, "reg", &endpoint->port);
	of_property_read_u32(node, "reg", &endpoint->id);

	of_node_put(port_node);

	return 0;
}

static const void *
of_fwnode_device_get_match_data(const struct fwnode_handle *fwnode,
				const struct device *dev)
{
	return of_device_get_match_data(dev);
}

static bool of_is_ancestor_of(struct device_node *test_ancestor,
			      struct device_node *child)
{
	of_node_get(child);
	while (child) {
		if (child == test_ancestor) {
			of_node_put(child);
			return true;
		}
		child = of_get_next_parent(child);
	}
	return false;
}

/**
 * of_link_to_phandle - Add device link to supplier from supplier phandle
 * @dev: consumer device
 * @sup_np: phandle to supplier device tree node
 *
 * Given a phandle to a supplier device tree node (@sup_np), this function
 * finds the device that owns the supplier device tree node and creates a
 * device link from @dev consumer device to the supplier device. This function
 * doesn't create device links for invalid scenarios such as trying to create a
 * link with a parent device as the consumer of its child device. In such
 * cases, it returns an error.
 *
 * Returns:
 * - 0 if link successfully created to supplier
 * - -EAGAIN if linking to the supplier should be reattempted
 * - -EINVAL if the supplier link is invalid and should not be created
 * - -ENODEV if there is no device that corresponds to the supplier phandle
 */
static int of_link_to_phandle(struct device *dev, struct device_node *sup_np,
			      u32 dl_flags)
{
	struct device *sup_dev;
	int ret = 0;
	struct device_node *tmp_np = sup_np;
	int is_populated;

	of_node_get(sup_np);
	/*
	 * Find the device node that contains the supplier phandle.  It may be
	 * @sup_np or it may be an ancestor of @sup_np.
	 */
	while (sup_np && !of_find_property(sup_np, "compatible", NULL))
		sup_np = of_get_next_parent(sup_np);
	if (!sup_np) {
		dev_dbg(dev, "Not linking to %pOFP - No device\n", tmp_np);
		return -ENODEV;
	}

	/*
	 * Don't allow linking a device node as a consumer of one of its
	 * descendant nodes. By definition, a child node can't be a functional
	 * dependency for the parent node.
	 */
	if (of_is_ancestor_of(dev->of_node, sup_np)) {
		dev_dbg(dev, "Not linking to %pOFP - is descendant\n", sup_np);
		of_node_put(sup_np);
		return -EINVAL;
	}
	sup_dev = get_dev_from_fwnode(&sup_np->fwnode);
	is_populated = of_node_check_flag(sup_np, OF_POPULATED);
	of_node_put(sup_np);
	if (!sup_dev && is_populated) {
		/* Early device without struct device. */
		dev_dbg(dev, "Not linking to %pOFP - No struct device\n",
			sup_np);
		return -ENODEV;
	} else if (!sup_dev) {
		return -EAGAIN;
	}
	if (!device_link_add(dev, sup_dev, dl_flags))
		ret = -EAGAIN;
	put_device(sup_dev);
	return ret;
}

/**
 * parse_prop_cells - Property parsing function for suppliers
 *
 * @np:		Pointer to device tree node containing a list
 * @prop_name:	Name of property to be parsed. Expected to hold phandle values
 * @index:	For properties holding a list of phandles, this is the index
 *		into the list.
 * @list_name:	Property name that is known to contain list of phandle(s) to
 *		supplier(s)
 * @cells_name:	property name that specifies phandles' arguments count
 *
 * This is a helper function to parse properties that have a known fixed name
 * and are a list of phandles and phandle arguments.
 *
 * Returns:
 * - phandle node pointer with refcount incremented. Caller must of_node_put()
 *   on it when done.
 * - NULL if no phandle found at index
 */
static struct device_node *parse_prop_cells(struct device_node *np,
					    const char *prop_name, int index,
					    const char *list_name,
					    const char *cells_name)
{
	struct of_phandle_args sup_args;

	if (strcmp(prop_name, list_name))
		return NULL;

	if (of_parse_phandle_with_args(np, list_name, cells_name, index,
				       &sup_args))
		return NULL;

	return sup_args.np;
}

#define DEFINE_SIMPLE_PROP(fname, name, cells)				  \
static struct device_node *parse_##fname(struct device_node *np,	  \
					const char *prop_name, int index) \
{									  \
	return parse_prop_cells(np, prop_name, index, name, cells);	  \
}

static int strcmp_suffix(const char *str, const char *suffix)
{
	unsigned int len, suffix_len;

	len = strlen(str);
	suffix_len = strlen(suffix);
	if (len <= suffix_len)
		return -1;
	return strcmp(str + len - suffix_len, suffix);
}

/**
 * parse_suffix_prop_cells - Suffix property parsing function for suppliers
 *
 * @np:		Pointer to device tree node containing a list
 * @prop_name:	Name of property to be parsed. Expected to hold phandle values
 * @index:	For properties holding a list of phandles, this is the index
 *		into the list.
 * @suffix:	Property suffix that is known to contain list of phandle(s) to
 *		supplier(s)
 * @cells_name:	property name that specifies phandles' arguments count
 *
 * This is a helper function to parse properties that have a known fixed suffix
 * and are a list of phandles and phandle arguments.
 *
 * Returns:
 * - phandle node pointer with refcount incremented. Caller must of_node_put()
 *   on it when done.
 * - NULL if no phandle found at index
 */
static struct device_node *parse_suffix_prop_cells(struct device_node *np,
					    const char *prop_name, int index,
					    const char *suffix,
					    const char *cells_name)
{
	struct of_phandle_args sup_args;

	if (strcmp_suffix(prop_name, suffix))
		return NULL;

	if (of_parse_phandle_with_args(np, prop_name, cells_name, index,
				       &sup_args))
		return NULL;

	return sup_args.np;
}

#define DEFINE_SUFFIX_PROP(fname, suffix, cells)			     \
static struct device_node *parse_##fname(struct device_node *np,	     \
					const char *prop_name, int index)    \
{									     \
	return parse_suffix_prop_cells(np, prop_name, index, suffix, cells); \
}

/**
 * struct supplier_bindings - Property parsing functions for suppliers
 *
 * @parse_prop: function name
 *	parse_prop() finds the node corresponding to a supplier phandle
 * @parse_prop.np: Pointer to device node holding supplier phandle property
 * @parse_prop.prop_name: Name of property holding a phandle value
 * @parse_prop.index: For properties holding a list of phandles, this is the
 *		      index into the list
 *
 * Returns:
 * parse_prop() return values are
 * - phandle node pointer with refcount incremented. Caller must of_node_put()
 *   on it when done.
 * - NULL if no phandle found at index
 */
struct supplier_bindings {
	struct device_node *(*parse_prop)(struct device_node *np,
					  const char *prop_name, int index);
};

DEFINE_SIMPLE_PROP(clocks, "clocks", "#clock-cells")
DEFINE_SIMPLE_PROP(interconnects, "interconnects", "#interconnect-cells")
DEFINE_SIMPLE_PROP(iommus, "iommus", "#iommu-cells")
DEFINE_SIMPLE_PROP(mboxes, "mboxes", "#mbox-cells")
DEFINE_SIMPLE_PROP(io_channels, "io-channel", "#io-channel-cells")
DEFINE_SIMPLE_PROP(interrupt_parent, "interrupt-parent", NULL)
DEFINE_SIMPLE_PROP(dmas, "dmas", "#dma-cells")
DEFINE_SIMPLE_PROP(power_domains, "power-domains", "#power-domain-cells")
DEFINE_SIMPLE_PROP(hwlocks, "hwlocks", "#hwlock-cells")
DEFINE_SUFFIX_PROP(regulators, "-supply", NULL)
DEFINE_SUFFIX_PROP(gpio, "-gpio", "#gpio-cells")
DEFINE_SUFFIX_PROP(gpios, "-gpios", "#gpio-cells")

static struct device_node *parse_iommu_maps(struct device_node *np,
					    const char *prop_name, int index)
{
	if (strcmp(prop_name, "iommu-map"))
		return NULL;

	return of_parse_phandle(np, prop_name, (index * 4) + 1);
}

static const struct supplier_bindings of_supplier_bindings[] = {
	{ .parse_prop = parse_clocks, },
	{ .parse_prop = parse_interconnects, },
	{ .parse_prop = parse_iommus, },
	{ .parse_prop = parse_iommu_maps, },
	{ .parse_prop = parse_mboxes, },
	{ .parse_prop = parse_io_channels, },
	{ .parse_prop = parse_interrupt_parent, },
	{ .parse_prop = parse_dmas, },
	{ .parse_prop = parse_power_domains, },
	{ .parse_prop = parse_hwlocks, },
	{ .parse_prop = parse_regulators, },
	{ .parse_prop = parse_gpio, },
	{ .parse_prop = parse_gpios, },
	{}
};

/**
 * of_link_property - Create device links to suppliers listed in a property
 * @dev: Consumer device
 * @con_np: The consumer device tree node which contains the property
 * @prop_name: Name of property to be parsed
 *
 * This function checks if the property @prop_name that is present in the
 * @con_np device tree node is one of the known common device tree bindings
 * that list phandles to suppliers. If @prop_name isn't one, this function
 * doesn't do anything.
 *
 * If @prop_name is one, this function attempts to create device links from the
 * consumer device @dev to all the devices of the suppliers listed in
 * @prop_name.
 *
 * Any failed attempt to create a device link will NOT result in an immediate
 * return.  of_link_property() must create links to all the available supplier
 * devices even when attempts to create a link to one or more suppliers fail.
 */
static int of_link_property(struct device *dev, struct device_node *con_np,
			     const char *prop_name)
{
	struct device_node *phandle;
	const struct supplier_bindings *s = of_supplier_bindings;
	unsigned int i = 0;
	bool matched = false;
	int ret = 0;
	u32 dl_flags;

	if (dev->of_node == con_np)
		dl_flags = fw_devlink_get_flags();
	else
		dl_flags = DL_FLAG_SYNC_STATE_ONLY;

	/* Do not stop at first failed link, link all available suppliers. */
	while (!matched && s->parse_prop) {
		while ((phandle = s->parse_prop(con_np, prop_name, i))) {
			matched = true;
			i++;
			if (of_link_to_phandle(dev, phandle, dl_flags)
								== -EAGAIN)
				ret = -EAGAIN;
			of_node_put(phandle);
		}
		s++;
	}
	return ret;
}

static int of_link_to_suppliers(struct device *dev,
				  struct device_node *con_np)
{
	struct device_node *child;
	struct property *p;
	int ret = 0;

	for_each_property_of_node(con_np, p)
		if (of_link_property(dev, con_np, p->name))
			ret = -ENODEV;

	for_each_child_of_node(con_np, child)
		if (of_link_to_suppliers(dev, child) && !ret)
			ret = -EAGAIN;

	return ret;
}

<<<<<<< HEAD
static bool of_devlink = true;
core_param(of_devlink, of_devlink, bool, 0);

=======
>>>>>>> 458ef2a2
static int of_fwnode_add_links(const struct fwnode_handle *fwnode,
			       struct device *dev)
{
	if (unlikely(!is_of_node(fwnode)))
		return 0;

	return of_link_to_suppliers(dev, to_of_node(fwnode));
}

const struct fwnode_operations of_fwnode_ops = {
	.get = of_fwnode_get,
	.put = of_fwnode_put,
	.device_is_available = of_fwnode_device_is_available,
	.device_get_match_data = of_fwnode_device_get_match_data,
	.property_present = of_fwnode_property_present,
	.property_read_int_array = of_fwnode_property_read_int_array,
	.property_read_string_array = of_fwnode_property_read_string_array,
	.get_name = of_fwnode_get_name,
	.get_name_prefix = of_fwnode_get_name_prefix,
	.get_parent = of_fwnode_get_parent,
	.get_next_child_node = of_fwnode_get_next_child_node,
	.get_named_child_node = of_fwnode_get_named_child_node,
	.get_reference_args = of_fwnode_get_reference_args,
	.graph_get_next_endpoint = of_fwnode_graph_get_next_endpoint,
	.graph_get_remote_endpoint = of_fwnode_graph_get_remote_endpoint,
	.graph_get_port_parent = of_fwnode_graph_get_port_parent,
	.graph_parse_endpoint = of_fwnode_graph_parse_endpoint,
	.add_links = of_fwnode_add_links,
};
EXPORT_SYMBOL_GPL(of_fwnode_ops);<|MERGE_RESOLUTION|>--- conflicted
+++ resolved
@@ -1303,12 +1303,6 @@
 	return ret;
 }
 
-<<<<<<< HEAD
-static bool of_devlink = true;
-core_param(of_devlink, of_devlink, bool, 0);
-
-=======
->>>>>>> 458ef2a2
 static int of_fwnode_add_links(const struct fwnode_handle *fwnode,
 			       struct device *dev)
 {
