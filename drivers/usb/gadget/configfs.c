// SPDX-License-Identifier: GPL-2.0
#include <linux/configfs.h>
#include <linux/module.h>
#include <linux/slab.h>
#include <linux/device.h>
#include <linux/nls.h>
#include <linux/usb/composite.h>
#include <linux/usb/gadget_configfs.h>
#include "configfs.h"
#include "u_f.h"
#include "u_os_desc.h"

#ifdef CONFIG_USB_CONFIGFS_UEVENT
#include <linux/platform_device.h>
#include <linux/kdev_t.h>
#include <linux/usb/ch9.h>

#ifdef CONFIG_USB_CONFIGFS_F_ACC
extern int acc_ctrlrequest(struct usb_composite_dev *cdev,
				const struct usb_ctrlrequest *ctrl);
void acc_disconnect(void);
#endif
static struct class *android_class;
static struct device *android_device;
static int index;
static int gadget_index;

struct device *create_function_device(char *name)
{
	if (android_device && !IS_ERR(android_device))
		return device_create(android_class, android_device,
			MKDEV(0, index++), NULL, name);
	else
		return ERR_PTR(-EINVAL);
}
EXPORT_SYMBOL_GPL(create_function_device);
#endif

int check_user_usb_string(const char *name,
		struct usb_gadget_strings *stringtab_dev)
{
	u16 num;
	int ret;

	ret = kstrtou16(name, 0, &num);
	if (ret)
		return ret;

	if (!usb_validate_langid(num))
		return -EINVAL;

	stringtab_dev->language = num;
	return 0;
}

#define MAX_NAME_LEN	40
#define MAX_USB_STRING_LANGS 2

static const struct usb_descriptor_header *otg_desc[2];

struct gadget_info {
	struct config_group group;
	struct config_group functions_group;
	struct config_group configs_group;
	struct config_group strings_group;
	struct config_group os_desc_group;

	struct mutex lock;
	struct usb_gadget_strings *gstrings[MAX_USB_STRING_LANGS + 1];
	struct list_head string_list;
	struct list_head available_func;

	struct usb_composite_driver composite;
	struct usb_composite_dev cdev;
	bool use_os_desc;
	char b_vendor_code;
	char qw_sign[OS_STRING_QW_SIGN_LEN];
	spinlock_t spinlock;
	bool unbind;
#ifdef CONFIG_USB_CONFIGFS_UEVENT
	bool connected;
	bool sw_connected;
	struct work_struct work;
	struct device *dev;
#endif
};

static inline struct gadget_info *to_gadget_info(struct config_item *item)
{
	 return container_of(to_config_group(item), struct gadget_info, group);
}

struct config_usb_cfg {
	struct config_group group;
	struct config_group strings_group;
	struct list_head string_list;
	struct usb_configuration c;
	struct list_head func_list;
	struct usb_gadget_strings *gstrings[MAX_USB_STRING_LANGS + 1];
};

static inline struct config_usb_cfg *to_config_usb_cfg(struct config_item *item)
{
	return container_of(to_config_group(item), struct config_usb_cfg,
			group);
}

struct gadget_strings {
	struct usb_gadget_strings stringtab_dev;
	struct usb_string strings[USB_GADGET_FIRST_AVAIL_IDX];
	char *manufacturer;
	char *product;
	char *serialnumber;

	struct config_group group;
	struct list_head list;
};

struct os_desc {
	struct config_group group;
};

struct gadget_config_name {
	struct usb_gadget_strings stringtab_dev;
	struct usb_string strings;
	char *configuration;

	struct config_group group;
	struct list_head list;
};

static int usb_string_copy(const char *s, char **s_copy)
{
	int ret;
	char *str;
	char *copy = *s_copy;
	ret = strlen(s);
	if (ret > USB_MAX_STRING_LEN)
		return -EOVERFLOW;

	str = kstrdup(s, GFP_KERNEL);
	if (!str)
		return -ENOMEM;
	if (str[ret - 1] == '\n')
		str[ret - 1] = '\0';
	kfree(copy);
	*s_copy = str;
	return 0;
}

#define GI_DEVICE_DESC_SIMPLE_R_u8(__name)	\
static ssize_t gadget_dev_desc_##__name##_show(struct config_item *item, \
			char *page)	\
{	\
	return sprintf(page, "0x%02x\n", \
		to_gadget_info(item)->cdev.desc.__name); \
}

#define GI_DEVICE_DESC_SIMPLE_R_u16(__name)	\
static ssize_t gadget_dev_desc_##__name##_show(struct config_item *item, \
			char *page)	\
{	\
	return sprintf(page, "0x%04x\n", \
		le16_to_cpup(&to_gadget_info(item)->cdev.desc.__name)); \
}


#define GI_DEVICE_DESC_SIMPLE_W_u8(_name)		\
static ssize_t gadget_dev_desc_##_name##_store(struct config_item *item, \
		const char *page, size_t len)		\
{							\
	u8 val;						\
	int ret;					\
	ret = kstrtou8(page, 0, &val);			\
	if (ret)					\
		return ret;				\
	to_gadget_info(item)->cdev.desc._name = val;	\
	return len;					\
}

#define GI_DEVICE_DESC_SIMPLE_W_u16(_name)	\
static ssize_t gadget_dev_desc_##_name##_store(struct config_item *item, \
		const char *page, size_t len)		\
{							\
	u16 val;					\
	int ret;					\
	ret = kstrtou16(page, 0, &val);			\
	if (ret)					\
		return ret;				\
	to_gadget_info(item)->cdev.desc._name = cpu_to_le16p(&val);	\
	return len;					\
}

#define GI_DEVICE_DESC_SIMPLE_RW(_name, _type)	\
	GI_DEVICE_DESC_SIMPLE_R_##_type(_name)	\
	GI_DEVICE_DESC_SIMPLE_W_##_type(_name)

GI_DEVICE_DESC_SIMPLE_R_u16(bcdUSB);
GI_DEVICE_DESC_SIMPLE_RW(bDeviceClass, u8);
GI_DEVICE_DESC_SIMPLE_RW(bDeviceSubClass, u8);
GI_DEVICE_DESC_SIMPLE_RW(bDeviceProtocol, u8);
GI_DEVICE_DESC_SIMPLE_RW(bMaxPacketSize0, u8);
GI_DEVICE_DESC_SIMPLE_RW(idVendor, u16);
GI_DEVICE_DESC_SIMPLE_RW(idProduct, u16);
GI_DEVICE_DESC_SIMPLE_R_u16(bcdDevice);

static ssize_t is_valid_bcd(u16 bcd_val)
{
	if ((bcd_val & 0xf) > 9)
		return -EINVAL;
	if (((bcd_val >> 4) & 0xf) > 9)
		return -EINVAL;
	if (((bcd_val >> 8) & 0xf) > 9)
		return -EINVAL;
	if (((bcd_val >> 12) & 0xf) > 9)
		return -EINVAL;
	return 0;
}

static ssize_t gadget_dev_desc_bcdDevice_store(struct config_item *item,
		const char *page, size_t len)
{
	u16 bcdDevice;
	int ret;

	ret = kstrtou16(page, 0, &bcdDevice);
	if (ret)
		return ret;
	ret = is_valid_bcd(bcdDevice);
	if (ret)
		return ret;

	to_gadget_info(item)->cdev.desc.bcdDevice = cpu_to_le16(bcdDevice);
	return len;
}

static ssize_t gadget_dev_desc_bcdUSB_store(struct config_item *item,
		const char *page, size_t len)
{
	u16 bcdUSB;
	int ret;

	ret = kstrtou16(page, 0, &bcdUSB);
	if (ret)
		return ret;
	ret = is_valid_bcd(bcdUSB);
	if (ret)
		return ret;

	to_gadget_info(item)->cdev.desc.bcdUSB = cpu_to_le16(bcdUSB);
	return len;
}

static ssize_t gadget_dev_desc_UDC_show(struct config_item *item, char *page)
{
	struct gadget_info *gi = to_gadget_info(item);
	char *udc_name;
	int ret;

	mutex_lock(&gi->lock);
	udc_name = gi->composite.gadget_driver.udc_name;
	ret = sprintf(page, "%s\n", udc_name ?: "");
	mutex_unlock(&gi->lock);

	return ret;
}

static int unregister_gadget(struct gadget_info *gi)
{
	int ret;

	if (!gi->composite.gadget_driver.udc_name)
		return -ENODEV;

	ret = usb_gadget_unregister_driver(&gi->composite.gadget_driver);
	if (ret)
		return ret;
	kfree(gi->composite.gadget_driver.udc_name);
	gi->composite.gadget_driver.udc_name = NULL;
	return 0;
}

static ssize_t gadget_dev_desc_UDC_store(struct config_item *item,
		const char *page, size_t len)
{
	struct gadget_info *gi = to_gadget_info(item);
	char *name;
	int ret;

	if (strlen(page) < len)
		return -EOVERFLOW;

	name = kstrdup(page, GFP_KERNEL);
	if (!name)
		return -ENOMEM;
	if (name[len - 1] == '\n')
		name[len - 1] = '\0';

	mutex_lock(&gi->lock);

	if (!strlen(name) || strcmp(name, "none") == 0) {
		ret = unregister_gadget(gi);
		if (ret)
			goto err;
		kfree(name);
	} else {
		if (gi->composite.gadget_driver.udc_name) {
			ret = -EBUSY;
			goto err;
		}
		gi->composite.gadget_driver.udc_name = name;
		ret = usb_gadget_probe_driver(&gi->composite.gadget_driver);
		if (ret) {
			gi->composite.gadget_driver.udc_name = NULL;
			goto err;
		}
	}
	mutex_unlock(&gi->lock);
	return len;
err:
	kfree(name);
	mutex_unlock(&gi->lock);
	return ret;
}

static ssize_t gadget_dev_desc_max_speed_show(struct config_item *item,
					      char *page)
{
	enum usb_device_speed speed = to_gadget_info(item)->composite.max_speed;

	return sprintf(page, "%s\n", usb_speed_string(speed));
}

static ssize_t gadget_dev_desc_max_speed_store(struct config_item *item,
					       const char *page, size_t len)
{
	struct gadget_info *gi = to_gadget_info(item);

	mutex_lock(&gi->lock);

	/* Prevent changing of max_speed after the driver is binded */
	if (gi->composite.gadget_driver.udc_name)
		goto err;

	if (strncmp(page, "super-speed-plus", 16) == 0)
		gi->composite.max_speed = USB_SPEED_SUPER_PLUS;
	else if (strncmp(page, "super-speed", 11) == 0)
		gi->composite.max_speed = USB_SPEED_SUPER;
	else if (strncmp(page, "high-speed", 10) == 0)
		gi->composite.max_speed = USB_SPEED_HIGH;
	else if (strncmp(page, "full-speed", 10) == 0)
		gi->composite.max_speed = USB_SPEED_FULL;
	else if (strncmp(page, "low-speed", 9) == 0)
		gi->composite.max_speed = USB_SPEED_LOW;
	else
		goto err;

	gi->composite.gadget_driver.max_speed = gi->composite.max_speed;

	mutex_unlock(&gi->lock);
	return len;
err:
	mutex_unlock(&gi->lock);
	return -EINVAL;
}

CONFIGFS_ATTR(gadget_dev_desc_, bDeviceClass);
CONFIGFS_ATTR(gadget_dev_desc_, bDeviceSubClass);
CONFIGFS_ATTR(gadget_dev_desc_, bDeviceProtocol);
CONFIGFS_ATTR(gadget_dev_desc_, bMaxPacketSize0);
CONFIGFS_ATTR(gadget_dev_desc_, idVendor);
CONFIGFS_ATTR(gadget_dev_desc_, idProduct);
CONFIGFS_ATTR(gadget_dev_desc_, bcdDevice);
CONFIGFS_ATTR(gadget_dev_desc_, bcdUSB);
CONFIGFS_ATTR(gadget_dev_desc_, UDC);
CONFIGFS_ATTR(gadget_dev_desc_, max_speed);

static struct configfs_attribute *gadget_root_attrs[] = {
	&gadget_dev_desc_attr_bDeviceClass,
	&gadget_dev_desc_attr_bDeviceSubClass,
	&gadget_dev_desc_attr_bDeviceProtocol,
	&gadget_dev_desc_attr_bMaxPacketSize0,
	&gadget_dev_desc_attr_idVendor,
	&gadget_dev_desc_attr_idProduct,
	&gadget_dev_desc_attr_bcdDevice,
	&gadget_dev_desc_attr_bcdUSB,
	&gadget_dev_desc_attr_UDC,
	&gadget_dev_desc_attr_max_speed,
	NULL,
};

static inline struct gadget_strings *to_gadget_strings(struct config_item *item)
{
	 return container_of(to_config_group(item), struct gadget_strings,
			 group);
}

static inline struct gadget_config_name *to_gadget_config_name(
		struct config_item *item)
{
	 return container_of(to_config_group(item), struct gadget_config_name,
			 group);
}

static inline struct usb_function_instance *to_usb_function_instance(
		struct config_item *item)
{
	 return container_of(to_config_group(item),
			 struct usb_function_instance, group);
}

static void gadget_info_attr_release(struct config_item *item)
{
	struct gadget_info *gi = to_gadget_info(item);

	WARN_ON(!list_empty(&gi->cdev.configs));
	WARN_ON(!list_empty(&gi->string_list));
	WARN_ON(!list_empty(&gi->available_func));
	kfree(gi->composite.gadget_driver.function);
	kfree(gi);
}

static struct configfs_item_operations gadget_root_item_ops = {
	.release                = gadget_info_attr_release,
};

static void gadget_config_attr_release(struct config_item *item)
{
	struct config_usb_cfg *cfg = to_config_usb_cfg(item);

	WARN_ON(!list_empty(&cfg->c.functions));
	list_del(&cfg->c.list);
	kfree(cfg->c.label);
	kfree(cfg);
}

static int config_usb_cfg_link(
	struct config_item *usb_cfg_ci,
	struct config_item *usb_func_ci)
{
	struct config_usb_cfg *cfg = to_config_usb_cfg(usb_cfg_ci);
	struct usb_composite_dev *cdev = cfg->c.cdev;
	struct gadget_info *gi = container_of(cdev, struct gadget_info, cdev);

	struct config_group *group = to_config_group(usb_func_ci);
	struct usb_function_instance *fi = container_of(group,
			struct usb_function_instance, group);
	struct usb_function_instance *a_fi;
	struct usb_function *f;
	int ret;

	mutex_lock(&gi->lock);
	/*
	 * Make sure this function is from within our _this_ gadget and not
	 * from another gadget or a random directory.
	 * Also a function instance can only be linked once.
	 */
	list_for_each_entry(a_fi, &gi->available_func, cfs_list) {
		if (a_fi == fi)
			break;
	}
	if (a_fi != fi) {
		ret = -EINVAL;
		goto out;
	}

	list_for_each_entry(f, &cfg->func_list, list) {
		if (f->fi == fi) {
			ret = -EEXIST;
			goto out;
		}
	}

	f = usb_get_function(fi);
	if (IS_ERR(f)) {
		ret = PTR_ERR(f);
		goto out;
	}

	/* stash the function until we bind it to the gadget */
	list_add_tail(&f->list, &cfg->func_list);
	ret = 0;
out:
	mutex_unlock(&gi->lock);
	return ret;
}

static void config_usb_cfg_unlink(
	struct config_item *usb_cfg_ci,
	struct config_item *usb_func_ci)
{
	struct config_usb_cfg *cfg = to_config_usb_cfg(usb_cfg_ci);
	struct usb_composite_dev *cdev = cfg->c.cdev;
	struct gadget_info *gi = container_of(cdev, struct gadget_info, cdev);

	struct config_group *group = to_config_group(usb_func_ci);
	struct usb_function_instance *fi = container_of(group,
			struct usb_function_instance, group);
	struct usb_function *f;

	/*
	 * ideally I would like to forbid to unlink functions while a gadget is
	 * bound to an UDC. Since this isn't possible at the moment, we simply
	 * force an unbind, the function is available here and then we can
	 * remove the function.
	 */
	mutex_lock(&gi->lock);
	if (gi->composite.gadget_driver.udc_name)
		unregister_gadget(gi);
	WARN_ON(gi->composite.gadget_driver.udc_name);

	list_for_each_entry(f, &cfg->func_list, list) {
		if (f->fi == fi) {
			list_del(&f->list);
			usb_put_function(f);
			mutex_unlock(&gi->lock);
			return;
		}
	}
	mutex_unlock(&gi->lock);
	WARN(1, "Unable to locate function to unbind\n");
}

static struct configfs_item_operations gadget_config_item_ops = {
	.release                = gadget_config_attr_release,
	.allow_link             = config_usb_cfg_link,
	.drop_link              = config_usb_cfg_unlink,
};


static ssize_t gadget_config_desc_MaxPower_show(struct config_item *item,
		char *page)
{
	return sprintf(page, "%u\n", to_config_usb_cfg(item)->c.MaxPower);
}

static ssize_t gadget_config_desc_MaxPower_store(struct config_item *item,
		const char *page, size_t len)
{
	u16 val;
	int ret;
	ret = kstrtou16(page, 0, &val);
	if (ret)
		return ret;
	if (DIV_ROUND_UP(val, 8) > 0xff)
		return -ERANGE;
	to_config_usb_cfg(item)->c.MaxPower = val;
	return len;
}

static ssize_t gadget_config_desc_bmAttributes_show(struct config_item *item,
		char *page)
{
	return sprintf(page, "0x%02x\n",
		to_config_usb_cfg(item)->c.bmAttributes);
}

static ssize_t gadget_config_desc_bmAttributes_store(struct config_item *item,
		const char *page, size_t len)
{
	u8 val;
	int ret;
	ret = kstrtou8(page, 0, &val);
	if (ret)
		return ret;
	if (!(val & USB_CONFIG_ATT_ONE))
		return -EINVAL;
	if (val & ~(USB_CONFIG_ATT_ONE | USB_CONFIG_ATT_SELFPOWER |
				USB_CONFIG_ATT_WAKEUP))
		return -EINVAL;
	to_config_usb_cfg(item)->c.bmAttributes = val;
	return len;
}

CONFIGFS_ATTR(gadget_config_desc_, MaxPower);
CONFIGFS_ATTR(gadget_config_desc_, bmAttributes);

static struct configfs_attribute *gadget_config_attrs[] = {
	&gadget_config_desc_attr_MaxPower,
	&gadget_config_desc_attr_bmAttributes,
	NULL,
};

static const struct config_item_type gadget_config_type = {
	.ct_item_ops	= &gadget_config_item_ops,
	.ct_attrs	= gadget_config_attrs,
	.ct_owner	= THIS_MODULE,
};

static const struct config_item_type gadget_root_type = {
	.ct_item_ops	= &gadget_root_item_ops,
	.ct_attrs	= gadget_root_attrs,
	.ct_owner	= THIS_MODULE,
};

static void composite_init_dev(struct usb_composite_dev *cdev)
{
	spin_lock_init(&cdev->lock);
	INIT_LIST_HEAD(&cdev->configs);
	INIT_LIST_HEAD(&cdev->gstrings);
}

static struct config_group *function_make(
		struct config_group *group,
		const char *name)
{
	struct gadget_info *gi;
	struct usb_function_instance *fi;
	char buf[MAX_NAME_LEN];
	char *func_name;
	char *instance_name;
	int ret;

	ret = snprintf(buf, MAX_NAME_LEN, "%s", name);
	if (ret >= MAX_NAME_LEN)
		return ERR_PTR(-ENAMETOOLONG);

	func_name = buf;
	instance_name = strchr(func_name, '.');
	if (!instance_name) {
		pr_err("Unable to locate . in FUNC.INSTANCE\n");
		return ERR_PTR(-EINVAL);
	}
	*instance_name = '\0';
	instance_name++;

	fi = usb_get_function_instance(func_name);
	if (IS_ERR(fi))
		return ERR_CAST(fi);

	ret = config_item_set_name(&fi->group.cg_item, "%s", name);
	if (ret) {
		usb_put_function_instance(fi);
		return ERR_PTR(ret);
	}
	if (fi->set_inst_name) {
		ret = fi->set_inst_name(fi, instance_name);
		if (ret) {
			usb_put_function_instance(fi);
			return ERR_PTR(ret);
		}
	}

	gi = container_of(group, struct gadget_info, functions_group);

	mutex_lock(&gi->lock);
	list_add_tail(&fi->cfs_list, &gi->available_func);
	mutex_unlock(&gi->lock);
	return &fi->group;
}

static void function_drop(
		struct config_group *group,
		struct config_item *item)
{
	struct usb_function_instance *fi = to_usb_function_instance(item);
	struct gadget_info *gi;

	gi = container_of(group, struct gadget_info, functions_group);

	mutex_lock(&gi->lock);
	list_del(&fi->cfs_list);
	mutex_unlock(&gi->lock);
	config_item_put(item);
}

static struct configfs_group_operations functions_ops = {
	.make_group     = &function_make,
	.drop_item      = &function_drop,
};

static const struct config_item_type functions_type = {
	.ct_group_ops   = &functions_ops,
	.ct_owner       = THIS_MODULE,
};

GS_STRINGS_RW(gadget_config_name, configuration);

static struct configfs_attribute *gadget_config_name_langid_attrs[] = {
	&gadget_config_name_attr_configuration,
	NULL,
};

static void gadget_config_name_attr_release(struct config_item *item)
{
	struct gadget_config_name *cn = to_gadget_config_name(item);

	kfree(cn->configuration);

	list_del(&cn->list);
	kfree(cn);
}

USB_CONFIG_STRING_RW_OPS(gadget_config_name);
USB_CONFIG_STRINGS_LANG(gadget_config_name, config_usb_cfg);

static struct config_group *config_desc_make(
		struct config_group *group,
		const char *name)
{
	struct gadget_info *gi;
	struct config_usb_cfg *cfg;
	char buf[MAX_NAME_LEN];
	char *num_str;
	u8 num;
	int ret;

	gi = container_of(group, struct gadget_info, configs_group);
	ret = snprintf(buf, MAX_NAME_LEN, "%s", name);
	if (ret >= MAX_NAME_LEN)
		return ERR_PTR(-ENAMETOOLONG);

	num_str = strchr(buf, '.');
	if (!num_str) {
		pr_err("Unable to locate . in name.bConfigurationValue\n");
		return ERR_PTR(-EINVAL);
	}

	*num_str = '\0';
	num_str++;

	if (!strlen(buf))
		return ERR_PTR(-EINVAL);

	ret = kstrtou8(num_str, 0, &num);
	if (ret)
		return ERR_PTR(ret);

	cfg = kzalloc(sizeof(*cfg), GFP_KERNEL);
	if (!cfg)
		return ERR_PTR(-ENOMEM);
	cfg->c.label = kstrdup(buf, GFP_KERNEL);
	if (!cfg->c.label) {
		ret = -ENOMEM;
		goto err;
	}
	cfg->c.bConfigurationValue = num;
	cfg->c.MaxPower = CONFIG_USB_GADGET_VBUS_DRAW;
	cfg->c.bmAttributes = USB_CONFIG_ATT_ONE;
	INIT_LIST_HEAD(&cfg->string_list);
	INIT_LIST_HEAD(&cfg->func_list);

	config_group_init_type_name(&cfg->group, name,
				&gadget_config_type);

	config_group_init_type_name(&cfg->strings_group, "strings",
			&gadget_config_name_strings_type);
	configfs_add_default_group(&cfg->strings_group, &cfg->group);

	ret = usb_add_config_only(&gi->cdev, &cfg->c);
	if (ret)
		goto err;

	return &cfg->group;
err:
	kfree(cfg->c.label);
	kfree(cfg);
	return ERR_PTR(ret);
}

static void config_desc_drop(
		struct config_group *group,
		struct config_item *item)
{
	config_item_put(item);
}

static struct configfs_group_operations config_desc_ops = {
	.make_group     = &config_desc_make,
	.drop_item      = &config_desc_drop,
};

static const struct config_item_type config_desc_type = {
	.ct_group_ops   = &config_desc_ops,
	.ct_owner       = THIS_MODULE,
};

GS_STRINGS_RW(gadget_strings, manufacturer);
GS_STRINGS_RW(gadget_strings, product);
GS_STRINGS_RW(gadget_strings, serialnumber);

static struct configfs_attribute *gadget_strings_langid_attrs[] = {
	&gadget_strings_attr_manufacturer,
	&gadget_strings_attr_product,
	&gadget_strings_attr_serialnumber,
	NULL,
};

static void gadget_strings_attr_release(struct config_item *item)
{
	struct gadget_strings *gs = to_gadget_strings(item);

	kfree(gs->manufacturer);
	kfree(gs->product);
	kfree(gs->serialnumber);

	list_del(&gs->list);
	kfree(gs);
}

USB_CONFIG_STRING_RW_OPS(gadget_strings);
USB_CONFIG_STRINGS_LANG(gadget_strings, gadget_info);

static inline struct os_desc *to_os_desc(struct config_item *item)
{
	return container_of(to_config_group(item), struct os_desc, group);
}

static inline struct gadget_info *os_desc_item_to_gadget_info(
		struct config_item *item)
{
	return to_gadget_info(to_os_desc(item)->group.cg_item.ci_parent);
}

static ssize_t os_desc_use_show(struct config_item *item, char *page)
{
	return sprintf(page, "%d\n",
			os_desc_item_to_gadget_info(item)->use_os_desc);
}

static ssize_t os_desc_use_store(struct config_item *item, const char *page,
				 size_t len)
{
	struct gadget_info *gi = os_desc_item_to_gadget_info(item);
	int ret;
	bool use;

	mutex_lock(&gi->lock);
	ret = strtobool(page, &use);
	if (!ret) {
		gi->use_os_desc = use;
		ret = len;
	}
	mutex_unlock(&gi->lock);

	return ret;
}

static ssize_t os_desc_b_vendor_code_show(struct config_item *item, char *page)
{
	return sprintf(page, "0x%02x\n",
			os_desc_item_to_gadget_info(item)->b_vendor_code);
}

static ssize_t os_desc_b_vendor_code_store(struct config_item *item,
					   const char *page, size_t len)
{
	struct gadget_info *gi = os_desc_item_to_gadget_info(item);
	int ret;
	u8 b_vendor_code;

	mutex_lock(&gi->lock);
	ret = kstrtou8(page, 0, &b_vendor_code);
	if (!ret) {
		gi->b_vendor_code = b_vendor_code;
		ret = len;
	}
	mutex_unlock(&gi->lock);

	return ret;
}

static ssize_t os_desc_qw_sign_show(struct config_item *item, char *page)
{
	struct gadget_info *gi = os_desc_item_to_gadget_info(item);
	int res;

	res = utf16s_to_utf8s((wchar_t *) gi->qw_sign, OS_STRING_QW_SIGN_LEN,
			      UTF16_LITTLE_ENDIAN, page, PAGE_SIZE - 1);
	page[res++] = '\n';

	return res;
}

static ssize_t os_desc_qw_sign_store(struct config_item *item, const char *page,
				     size_t len)
{
	struct gadget_info *gi = os_desc_item_to_gadget_info(item);
	int res, l;

	l = min((int)len, OS_STRING_QW_SIGN_LEN >> 1);
	if (page[l - 1] == '\n')
		--l;

	mutex_lock(&gi->lock);
	res = utf8s_to_utf16s(page, l,
			      UTF16_LITTLE_ENDIAN, (wchar_t *) gi->qw_sign,
			      OS_STRING_QW_SIGN_LEN);
	if (res > 0)
		res = len;
	mutex_unlock(&gi->lock);

	return res;
}

CONFIGFS_ATTR(os_desc_, use);
CONFIGFS_ATTR(os_desc_, b_vendor_code);
CONFIGFS_ATTR(os_desc_, qw_sign);

static struct configfs_attribute *os_desc_attrs[] = {
	&os_desc_attr_use,
	&os_desc_attr_b_vendor_code,
	&os_desc_attr_qw_sign,
	NULL,
};

static void os_desc_attr_release(struct config_item *item)
{
	struct os_desc *os_desc = to_os_desc(item);
	kfree(os_desc);
}

static int os_desc_link(struct config_item *os_desc_ci,
			struct config_item *usb_cfg_ci)
{
	struct gadget_info *gi = container_of(to_config_group(os_desc_ci),
					struct gadget_info, os_desc_group);
	struct usb_composite_dev *cdev = &gi->cdev;
	struct config_usb_cfg *c_target =
		container_of(to_config_group(usb_cfg_ci),
			     struct config_usb_cfg, group);
	struct usb_configuration *c;
	int ret;

	mutex_lock(&gi->lock);
	list_for_each_entry(c, &cdev->configs, list) {
		if (c == &c_target->c)
			break;
	}
	if (c != &c_target->c) {
		ret = -EINVAL;
		goto out;
	}

	if (cdev->os_desc_config) {
		ret = -EBUSY;
		goto out;
	}

	cdev->os_desc_config = &c_target->c;
	ret = 0;

out:
	mutex_unlock(&gi->lock);
	return ret;
}

static void os_desc_unlink(struct config_item *os_desc_ci,
			  struct config_item *usb_cfg_ci)
{
	struct gadget_info *gi = container_of(to_config_group(os_desc_ci),
					struct gadget_info, os_desc_group);
	struct usb_composite_dev *cdev = &gi->cdev;

	mutex_lock(&gi->lock);
	if (gi->composite.gadget_driver.udc_name)
		unregister_gadget(gi);
	cdev->os_desc_config = NULL;
	WARN_ON(gi->composite.gadget_driver.udc_name);
	mutex_unlock(&gi->lock);
}

static struct configfs_item_operations os_desc_ops = {
	.release                = os_desc_attr_release,
	.allow_link		= os_desc_link,
	.drop_link		= os_desc_unlink,
};

static struct config_item_type os_desc_type = {
	.ct_item_ops	= &os_desc_ops,
	.ct_attrs	= os_desc_attrs,
	.ct_owner	= THIS_MODULE,
};

static inline struct usb_os_desc_ext_prop
*to_usb_os_desc_ext_prop(struct config_item *item)
{
	return container_of(item, struct usb_os_desc_ext_prop, item);
}

static ssize_t ext_prop_type_show(struct config_item *item, char *page)
{
	return sprintf(page, "%d\n", to_usb_os_desc_ext_prop(item)->type);
}

static ssize_t ext_prop_type_store(struct config_item *item,
				   const char *page, size_t len)
{
	struct usb_os_desc_ext_prop *ext_prop = to_usb_os_desc_ext_prop(item);
	struct usb_os_desc *desc = to_usb_os_desc(ext_prop->item.ci_parent);
	u8 type;
	int ret;

	if (desc->opts_mutex)
		mutex_lock(desc->opts_mutex);
	ret = kstrtou8(page, 0, &type);
	if (ret)
		goto end;
	if (type < USB_EXT_PROP_UNICODE || type > USB_EXT_PROP_UNICODE_MULTI) {
		ret = -EINVAL;
		goto end;
	}

	if ((ext_prop->type == USB_EXT_PROP_BINARY ||
	    ext_prop->type == USB_EXT_PROP_LE32 ||
	    ext_prop->type == USB_EXT_PROP_BE32) &&
	    (type == USB_EXT_PROP_UNICODE ||
	    type == USB_EXT_PROP_UNICODE_ENV ||
	    type == USB_EXT_PROP_UNICODE_LINK))
		ext_prop->data_len <<= 1;
	else if ((ext_prop->type == USB_EXT_PROP_UNICODE ||
		   ext_prop->type == USB_EXT_PROP_UNICODE_ENV ||
		   ext_prop->type == USB_EXT_PROP_UNICODE_LINK) &&
		   (type == USB_EXT_PROP_BINARY ||
		   type == USB_EXT_PROP_LE32 ||
		   type == USB_EXT_PROP_BE32))
		ext_prop->data_len >>= 1;
	ext_prop->type = type;
	ret = len;

end:
	if (desc->opts_mutex)
		mutex_unlock(desc->opts_mutex);
	return ret;
}

static ssize_t ext_prop_data_show(struct config_item *item, char *page)
{
	struct usb_os_desc_ext_prop *ext_prop = to_usb_os_desc_ext_prop(item);
	int len = ext_prop->data_len;

	if (ext_prop->type == USB_EXT_PROP_UNICODE ||
	    ext_prop->type == USB_EXT_PROP_UNICODE_ENV ||
	    ext_prop->type == USB_EXT_PROP_UNICODE_LINK)
		len >>= 1;
	memcpy(page, ext_prop->data, len);

	return len;
}

static ssize_t ext_prop_data_store(struct config_item *item,
				   const char *page, size_t len)
{
	struct usb_os_desc_ext_prop *ext_prop = to_usb_os_desc_ext_prop(item);
	struct usb_os_desc *desc = to_usb_os_desc(ext_prop->item.ci_parent);
	char *new_data;
	size_t ret_len = len;

	if (page[len - 1] == '\n' || page[len - 1] == '\0')
		--len;
	new_data = kmemdup(page, len, GFP_KERNEL);
	if (!new_data)
		return -ENOMEM;

	if (desc->opts_mutex)
		mutex_lock(desc->opts_mutex);
	kfree(ext_prop->data);
	ext_prop->data = new_data;
	desc->ext_prop_len -= ext_prop->data_len;
	ext_prop->data_len = len;
	desc->ext_prop_len += ext_prop->data_len;
	if (ext_prop->type == USB_EXT_PROP_UNICODE ||
	    ext_prop->type == USB_EXT_PROP_UNICODE_ENV ||
	    ext_prop->type == USB_EXT_PROP_UNICODE_LINK) {
		desc->ext_prop_len -= ext_prop->data_len;
		ext_prop->data_len <<= 1;
		ext_prop->data_len += 2;
		desc->ext_prop_len += ext_prop->data_len;
	}
	if (desc->opts_mutex)
		mutex_unlock(desc->opts_mutex);
	return ret_len;
}

CONFIGFS_ATTR(ext_prop_, type);
CONFIGFS_ATTR(ext_prop_, data);

static struct configfs_attribute *ext_prop_attrs[] = {
	&ext_prop_attr_type,
	&ext_prop_attr_data,
	NULL,
};

static void usb_os_desc_ext_prop_release(struct config_item *item)
{
	struct usb_os_desc_ext_prop *ext_prop = to_usb_os_desc_ext_prop(item);

	kfree(ext_prop); /* frees a whole chunk */
}

static struct configfs_item_operations ext_prop_ops = {
	.release		= usb_os_desc_ext_prop_release,
};

static struct config_item *ext_prop_make(
		struct config_group *group,
		const char *name)
{
	struct usb_os_desc_ext_prop *ext_prop;
	struct config_item_type *ext_prop_type;
	struct usb_os_desc *desc;
	char *vlabuf;

	vla_group(data_chunk);
	vla_item(data_chunk, struct usb_os_desc_ext_prop, ext_prop, 1);
	vla_item(data_chunk, struct config_item_type, ext_prop_type, 1);

	vlabuf = kzalloc(vla_group_size(data_chunk), GFP_KERNEL);
	if (!vlabuf)
		return ERR_PTR(-ENOMEM);

	ext_prop = vla_ptr(vlabuf, data_chunk, ext_prop);
	ext_prop_type = vla_ptr(vlabuf, data_chunk, ext_prop_type);

	desc = container_of(group, struct usb_os_desc, group);
	ext_prop_type->ct_item_ops = &ext_prop_ops;
	ext_prop_type->ct_attrs = ext_prop_attrs;
	ext_prop_type->ct_owner = desc->owner;

	config_item_init_type_name(&ext_prop->item, name, ext_prop_type);

	ext_prop->name = kstrdup(name, GFP_KERNEL);
	if (!ext_prop->name) {
		kfree(vlabuf);
		return ERR_PTR(-ENOMEM);
	}
	desc->ext_prop_len += 14;
	ext_prop->name_len = 2 * strlen(ext_prop->name) + 2;
	if (desc->opts_mutex)
		mutex_lock(desc->opts_mutex);
	desc->ext_prop_len += ext_prop->name_len;
	list_add_tail(&ext_prop->entry, &desc->ext_prop);
	++desc->ext_prop_count;
	if (desc->opts_mutex)
		mutex_unlock(desc->opts_mutex);

	return &ext_prop->item;
}

static void ext_prop_drop(struct config_group *group, struct config_item *item)
{
	struct usb_os_desc_ext_prop *ext_prop = to_usb_os_desc_ext_prop(item);
	struct usb_os_desc *desc = to_usb_os_desc(&group->cg_item);

	if (desc->opts_mutex)
		mutex_lock(desc->opts_mutex);
	list_del(&ext_prop->entry);
	--desc->ext_prop_count;
	kfree(ext_prop->name);
	desc->ext_prop_len -= (ext_prop->name_len + ext_prop->data_len + 14);
	if (desc->opts_mutex)
		mutex_unlock(desc->opts_mutex);
	config_item_put(item);
}

static struct configfs_group_operations interf_grp_ops = {
	.make_item	= &ext_prop_make,
	.drop_item	= &ext_prop_drop,
};

static ssize_t interf_grp_compatible_id_show(struct config_item *item,
					     char *page)
{
	memcpy(page, to_usb_os_desc(item)->ext_compat_id, 8);
	return 8;
}

static ssize_t interf_grp_compatible_id_store(struct config_item *item,
					      const char *page, size_t len)
{
	struct usb_os_desc *desc = to_usb_os_desc(item);
	int l;

	l = min_t(int, 8, len);
	if (page[l - 1] == '\n')
		--l;
	if (desc->opts_mutex)
		mutex_lock(desc->opts_mutex);
	memcpy(desc->ext_compat_id, page, l);

	if (desc->opts_mutex)
		mutex_unlock(desc->opts_mutex);

	return len;
}

static ssize_t interf_grp_sub_compatible_id_show(struct config_item *item,
						 char *page)
{
	memcpy(page, to_usb_os_desc(item)->ext_compat_id + 8, 8);
	return 8;
}

static ssize_t interf_grp_sub_compatible_id_store(struct config_item *item,
						  const char *page, size_t len)
{
	struct usb_os_desc *desc = to_usb_os_desc(item);
	int l;

	l = min_t(int, 8, len);
	if (page[l - 1] == '\n')
		--l;
	if (desc->opts_mutex)
		mutex_lock(desc->opts_mutex);
	memcpy(desc->ext_compat_id + 8, page, l);

	if (desc->opts_mutex)
		mutex_unlock(desc->opts_mutex);

	return len;
}

CONFIGFS_ATTR(interf_grp_, compatible_id);
CONFIGFS_ATTR(interf_grp_, sub_compatible_id);

static struct configfs_attribute *interf_grp_attrs[] = {
	&interf_grp_attr_compatible_id,
	&interf_grp_attr_sub_compatible_id,
	NULL
};

struct config_group *usb_os_desc_prepare_interf_dir(
		struct config_group *parent,
		int n_interf,
		struct usb_os_desc **desc,
		char **names,
		struct module *owner)
{
	struct config_group *os_desc_group;
	struct config_item_type *os_desc_type, *interface_type;

	vla_group(data_chunk);
	vla_item(data_chunk, struct config_group, os_desc_group, 1);
	vla_item(data_chunk, struct config_item_type, os_desc_type, 1);
	vla_item(data_chunk, struct config_item_type, interface_type, 1);

	char *vlabuf = kzalloc(vla_group_size(data_chunk), GFP_KERNEL);
	if (!vlabuf)
		return ERR_PTR(-ENOMEM);

	os_desc_group = vla_ptr(vlabuf, data_chunk, os_desc_group);
	os_desc_type = vla_ptr(vlabuf, data_chunk, os_desc_type);
	interface_type = vla_ptr(vlabuf, data_chunk, interface_type);

	os_desc_type->ct_owner = owner;
	config_group_init_type_name(os_desc_group, "os_desc", os_desc_type);
	configfs_add_default_group(os_desc_group, parent);

	interface_type->ct_group_ops = &interf_grp_ops;
	interface_type->ct_attrs = interf_grp_attrs;
	interface_type->ct_owner = owner;

	while (n_interf--) {
		struct usb_os_desc *d;

		d = desc[n_interf];
		d->owner = owner;
		config_group_init_type_name(&d->group, "", interface_type);
		config_item_set_name(&d->group.cg_item, "interface.%s",
				     names[n_interf]);
		configfs_add_default_group(&d->group, os_desc_group);
	}

	return os_desc_group;
}
EXPORT_SYMBOL(usb_os_desc_prepare_interf_dir);

static int configfs_do_nothing(struct usb_composite_dev *cdev)
{
	WARN_ON(1);
	return -EINVAL;
}

int composite_dev_prepare(struct usb_composite_driver *composite,
		struct usb_composite_dev *dev);

int composite_os_desc_req_prepare(struct usb_composite_dev *cdev,
				  struct usb_ep *ep0);

static void purge_configs_funcs(struct gadget_info *gi)
{
	struct usb_configuration	*c;

	list_for_each_entry(c, &gi->cdev.configs, list) {
		struct usb_function *f, *tmp;
		struct config_usb_cfg *cfg;

		cfg = container_of(c, struct config_usb_cfg, c);

		list_for_each_entry_safe_reverse(f, tmp, &c->functions, list) {

			list_move(&f->list, &cfg->func_list);
			if (f->unbind) {
				dev_dbg(&gi->cdev.gadget->dev,
					"unbind function '%s'/%p\n",
					f->name, f);
				f->unbind(c, f);
			}
		}
		c->next_interface_id = 0;
		memset(c->interface, 0, sizeof(c->interface));
		c->superspeed_plus = 0;
		c->superspeed = 0;
		c->highspeed = 0;
		c->fullspeed = 0;
	}
}

static int configfs_composite_bind(struct usb_gadget *gadget,
		struct usb_gadget_driver *gdriver)
{
	struct usb_composite_driver     *composite = to_cdriver(gdriver);
	struct gadget_info		*gi = container_of(composite,
						struct gadget_info, composite);
	struct usb_composite_dev	*cdev = &gi->cdev;
	struct usb_configuration	*c;
	struct usb_string		*s;
	unsigned			i;
	int				ret;

	/* the gi->lock is hold by the caller */
	gi->unbind = 0;
	cdev->gadget = gadget;
	set_gadget_data(gadget, cdev);
	ret = composite_dev_prepare(composite, cdev);
	if (ret)
		return ret;
	/* and now the gadget bind */
	ret = -EINVAL;

	if (list_empty(&gi->cdev.configs)) {
		pr_err("Need at least one configuration in %s.\n",
				gi->composite.name);
		goto err_comp_cleanup;
	}


	list_for_each_entry(c, &gi->cdev.configs, list) {
		struct config_usb_cfg *cfg;

		cfg = container_of(c, struct config_usb_cfg, c);
		if (list_empty(&cfg->func_list)) {
			pr_err("Config %s/%d of %s needs at least one function.\n",
			      c->label, c->bConfigurationValue,
			      gi->composite.name);
			goto err_comp_cleanup;
		}
	}

	/* init all strings */
	if (!list_empty(&gi->string_list)) {
		struct gadget_strings *gs;

		i = 0;
		list_for_each_entry(gs, &gi->string_list, list) {

			gi->gstrings[i] = &gs->stringtab_dev;
			gs->stringtab_dev.strings = gs->strings;
			gs->strings[USB_GADGET_MANUFACTURER_IDX].s =
				gs->manufacturer;
			gs->strings[USB_GADGET_PRODUCT_IDX].s = gs->product;
			gs->strings[USB_GADGET_SERIAL_IDX].s = gs->serialnumber;
			i++;
		}
		gi->gstrings[i] = NULL;
		s = usb_gstrings_attach(&gi->cdev, gi->gstrings,
				USB_GADGET_FIRST_AVAIL_IDX);
		if (IS_ERR(s)) {
			ret = PTR_ERR(s);
			goto err_comp_cleanup;
		}

		gi->cdev.desc.iManufacturer = s[USB_GADGET_MANUFACTURER_IDX].id;
		gi->cdev.desc.iProduct = s[USB_GADGET_PRODUCT_IDX].id;
		gi->cdev.desc.iSerialNumber = s[USB_GADGET_SERIAL_IDX].id;
	}

	if (gi->use_os_desc) {
		cdev->use_os_string = true;
		cdev->b_vendor_code = gi->b_vendor_code;
		memcpy(cdev->qw_sign, gi->qw_sign, OS_STRING_QW_SIGN_LEN);
	}

	if (gadget_is_otg(gadget) && !otg_desc[0]) {
		struct usb_descriptor_header *usb_desc;

		usb_desc = usb_otg_descriptor_alloc(gadget);
		if (!usb_desc) {
			ret = -ENOMEM;
			goto err_comp_cleanup;
		}
		usb_otg_descriptor_init(gadget, usb_desc);
		otg_desc[0] = usb_desc;
		otg_desc[1] = NULL;
	}

	/* Go through all configs, attach all functions */
	list_for_each_entry(c, &gi->cdev.configs, list) {
		struct config_usb_cfg *cfg;
		struct usb_function *f;
		struct usb_function *tmp;
		struct gadget_config_name *cn;

		if (gadget_is_otg(gadget))
			c->descriptors = otg_desc;

		cfg = container_of(c, struct config_usb_cfg, c);
		if (!list_empty(&cfg->string_list)) {
			i = 0;
			list_for_each_entry(cn, &cfg->string_list, list) {
				cfg->gstrings[i] = &cn->stringtab_dev;
				cn->stringtab_dev.strings = &cn->strings;
				cn->strings.s = cn->configuration;
				i++;
			}
			cfg->gstrings[i] = NULL;
			s = usb_gstrings_attach(&gi->cdev, cfg->gstrings, 1);
			if (IS_ERR(s)) {
				ret = PTR_ERR(s);
				goto err_comp_cleanup;
			}
			c->iConfiguration = s[0].id;
		}

		list_for_each_entry_safe(f, tmp, &cfg->func_list, list) {
			list_del(&f->list);
			ret = usb_add_function(c, f);
			if (ret) {
				list_add(&f->list, &cfg->func_list);
				goto err_purge_funcs;
			}
		}
		usb_ep_autoconfig_reset(cdev->gadget);
	}
	if (cdev->use_os_string) {
		ret = composite_os_desc_req_prepare(cdev, gadget->ep0);
		if (ret)
			goto err_purge_funcs;
	}

	usb_ep_autoconfig_reset(cdev->gadget);
	return 0;

err_purge_funcs:
	purge_configs_funcs(gi);
err_comp_cleanup:
	composite_dev_cleanup(cdev);
	return ret;
}

#ifdef CONFIG_USB_CONFIGFS_UEVENT
static void android_work(struct work_struct *data)
{
	struct gadget_info *gi = container_of(data, struct gadget_info, work);
	struct usb_composite_dev *cdev = &gi->cdev;
	char *disconnected[2] = { "USB_STATE=DISCONNECTED", NULL };
	char *connected[2]    = { "USB_STATE=CONNECTED", NULL };
	char *configured[2]   = { "USB_STATE=CONFIGURED", NULL };
	/* 0-connected 1-configured 2-disconnected*/
	bool status[3] = { false, false, false };
	unsigned long flags;
	bool uevent_sent = false;

	spin_lock_irqsave(&cdev->lock, flags);
	if (cdev->config)
		status[1] = true;

	if (gi->connected != gi->sw_connected) {
		if (gi->connected)
			status[0] = true;
		else
			status[2] = true;
		gi->sw_connected = gi->connected;
	}
	spin_unlock_irqrestore(&cdev->lock, flags);

	if (status[0]) {
		kobject_uevent_env(&gi->dev->kobj, KOBJ_CHANGE, connected);
		pr_info("%s: sent uevent %s\n", __func__, connected[0]);
		uevent_sent = true;
	}

	if (status[1]) {
		kobject_uevent_env(&gi->dev->kobj, KOBJ_CHANGE, configured);
		pr_info("%s: sent uevent %s\n", __func__, configured[0]);
		uevent_sent = true;
	}

	if (status[2]) {
		kobject_uevent_env(&gi->dev->kobj, KOBJ_CHANGE, disconnected);
		pr_info("%s: sent uevent %s\n", __func__, disconnected[0]);
		uevent_sent = true;
	}

	if (!uevent_sent) {
		pr_info("%s: did not send uevent (%d %d %p)\n", __func__,
			gi->connected, gi->sw_connected, cdev->config);
	}
}
#endif

static void configfs_composite_unbind(struct usb_gadget *gadget)
{
	struct usb_composite_dev	*cdev;
	struct gadget_info		*gi;
	unsigned long flags;

	/* the gi->lock is hold by the caller */

	cdev = get_gadget_data(gadget);
	gi = container_of(cdev, struct gadget_info, cdev);
	spin_lock_irqsave(&gi->spinlock, flags);
	gi->unbind = 1;
	spin_unlock_irqrestore(&gi->spinlock, flags);

	kfree(otg_desc[0]);
	otg_desc[0] = NULL;
	purge_configs_funcs(gi);
	composite_dev_cleanup(cdev);
	usb_ep_autoconfig_reset(cdev->gadget);
	spin_lock_irqsave(&gi->spinlock, flags);
	cdev->gadget = NULL;
	set_gadget_data(gadget, NULL);
	spin_unlock_irqrestore(&gi->spinlock, flags);
}

#ifdef CONFIG_USB_CONFIGFS_UEVENT
static int android_setup(struct usb_gadget *gadget,
			const struct usb_ctrlrequest *c)
{
	struct usb_composite_dev *cdev = get_gadget_data(gadget);
	unsigned long flags;
	struct gadget_info *gi = container_of(cdev, struct gadget_info, cdev);
	int value = -EOPNOTSUPP;
	struct usb_function_instance *fi;

	spin_lock_irqsave(&cdev->lock, flags);
	if (!gi->connected) {
		gi->connected = 1;
		schedule_work(&gi->work);
	}
	spin_unlock_irqrestore(&cdev->lock, flags);
	list_for_each_entry(fi, &gi->available_func, cfs_list) {
		if (fi != NULL && fi->f != NULL && fi->f->setup != NULL) {
			value = fi->f->setup(fi->f, c);
			if (value >= 0)
				break;
		}
	}

#ifdef CONFIG_USB_CONFIGFS_F_ACC
	if (value < 0)
		value = acc_ctrlrequest(cdev, c);
#endif

	if (value < 0)
		value = composite_setup(gadget, c);

	spin_lock_irqsave(&cdev->lock, flags);
	if (c->bRequest == USB_REQ_SET_CONFIGURATION &&
						cdev->config) {
		schedule_work(&gi->work);
	}
	spin_unlock_irqrestore(&cdev->lock, flags);

	return value;
}

#else // CONFIG_USB_CONFIGFS_UEVENT

static int configfs_composite_setup(struct usb_gadget *gadget,
		const struct usb_ctrlrequest *ctrl)
{
	struct usb_composite_dev *cdev;
	struct gadget_info *gi;
	unsigned long flags;
	int ret;

	cdev = get_gadget_data(gadget);
	if (!cdev)
		return 0;

	gi = container_of(cdev, struct gadget_info, cdev);
	spin_lock_irqsave(&gi->spinlock, flags);
	cdev = get_gadget_data(gadget);
	if (!cdev || gi->unbind) {
		spin_unlock_irqrestore(&gi->spinlock, flags);
		return 0;
	}

	ret = composite_setup(gadget, ctrl);
	spin_unlock_irqrestore(&gi->spinlock, flags);
	return ret;
}

#endif // CONFIG_USB_CONFIGFS_UEVENT

static void configfs_composite_disconnect(struct usb_gadget *gadget)
{
	struct usb_composite_dev *cdev;
	struct gadget_info *gi;
	unsigned long flags;

	cdev = get_gadget_data(gadget);
	if (!cdev)
		return;

#ifdef CONFIG_USB_CONFIGFS_F_ACC
	/*
	 * accessory HID support can be active while the
	 * accessory function is not actually enabled,
	 * so we need to inform it when we are disconnected.
	 */
	acc_disconnect();
#endif
	gi = container_of(cdev, struct gadget_info, cdev);
	spin_lock_irqsave(&gi->spinlock, flags);
	cdev = get_gadget_data(gadget);
	if (!cdev || gi->unbind) {
		spin_unlock_irqrestore(&gi->spinlock, flags);
		return;
	}

#ifdef CONFIG_USB_CONFIGFS_UEVENT
	gi->connected = 0;
	schedule_work(&gi->work);
#endif
	composite_disconnect(gadget);
	spin_unlock_irqrestore(&gi->spinlock, flags);
}

static void configfs_composite_reset(struct usb_gadget *gadget)
{
	struct usb_composite_dev *cdev;
	struct gadget_info *gi;
	unsigned long flags;

	cdev = get_gadget_data(gadget);
	if (!cdev)
		return;

	gi = container_of(cdev, struct gadget_info, cdev);
	spin_lock_irqsave(&gi->spinlock, flags);
	cdev = get_gadget_data(gadget);
	if (!cdev || gi->unbind) {
		spin_unlock_irqrestore(&gi->spinlock, flags);
		return;
	}

	composite_reset(gadget);
	spin_unlock_irqrestore(&gi->spinlock, flags);
}

static void configfs_composite_suspend(struct usb_gadget *gadget)
{
	struct usb_composite_dev *cdev;
	struct gadget_info *gi;
	unsigned long flags;

	cdev = get_gadget_data(gadget);
	if (!cdev)
		return;

	gi = container_of(cdev, struct gadget_info, cdev);
	spin_lock_irqsave(&gi->spinlock, flags);
	cdev = get_gadget_data(gadget);
	if (!cdev || gi->unbind) {
		spin_unlock_irqrestore(&gi->spinlock, flags);
		return;
	}

	composite_suspend(gadget);
	spin_unlock_irqrestore(&gi->spinlock, flags);
}

static void configfs_composite_resume(struct usb_gadget *gadget)
{
	struct usb_composite_dev *cdev;
	struct gadget_info *gi;
	unsigned long flags;

	cdev = get_gadget_data(gadget);
	if (!cdev)
		return;

	gi = container_of(cdev, struct gadget_info, cdev);
	spin_lock_irqsave(&gi->spinlock, flags);
	cdev = get_gadget_data(gadget);
	if (!cdev || gi->unbind) {
		spin_unlock_irqrestore(&gi->spinlock, flags);
		return;
	}

	composite_resume(gadget);
	spin_unlock_irqrestore(&gi->spinlock, flags);
}

static const struct usb_gadget_driver configfs_driver_template = {
	.bind           = configfs_composite_bind,
	.unbind         = configfs_composite_unbind,

#ifdef CONFIG_USB_CONFIGFS_UEVENT
	.setup          = android_setup,
#else
	.setup          = configfs_composite_setup,
<<<<<<< HEAD
#endif
	.reset          = configfs_composite_disconnect,
=======
	.reset          = configfs_composite_reset,
>>>>>>> 5d99aa09
	.disconnect     = configfs_composite_disconnect,
	.suspend	= configfs_composite_suspend,
	.resume		= configfs_composite_resume,

	.max_speed	= USB_SPEED_SUPER_PLUS,
	.driver = {
		.owner          = THIS_MODULE,
		.name		= "configfs-gadget",
	},
	.match_existing_only = 1,
};

#ifdef CONFIG_USB_CONFIGFS_UEVENT
static ssize_t state_show(struct device *pdev, struct device_attribute *attr,
			char *buf)
{
	struct gadget_info *dev = dev_get_drvdata(pdev);
	struct usb_composite_dev *cdev;
	char *state = "DISCONNECTED";
	unsigned long flags;

	if (!dev)
		goto out;

	cdev = &dev->cdev;

	if (!cdev)
		goto out;

	spin_lock_irqsave(&cdev->lock, flags);
	if (cdev->config)
		state = "CONFIGURED";
	else if (dev->connected)
		state = "CONNECTED";
	spin_unlock_irqrestore(&cdev->lock, flags);
out:
	return sprintf(buf, "%s\n", state);
}

static DEVICE_ATTR(state, S_IRUGO, state_show, NULL);

static struct device_attribute *android_usb_attributes[] = {
	&dev_attr_state,
	NULL
};

static int android_device_create(struct gadget_info *gi)
{
	struct device_attribute **attrs;
	struct device_attribute *attr;

	INIT_WORK(&gi->work, android_work);
	gi->dev = device_create(android_class, NULL,
			MKDEV(0, 0), NULL, "android%d", gadget_index++);
	if (IS_ERR(gi->dev))
		return PTR_ERR(gi->dev);

	dev_set_drvdata(gi->dev, gi);
	if (!android_device)
		android_device = gi->dev;

	attrs = android_usb_attributes;
	while ((attr = *attrs++)) {
		int err;

		err = device_create_file(gi->dev, attr);
		if (err) {
			device_destroy(gi->dev->class,
				       gi->dev->devt);
			return err;
		}
	}

	return 0;
}

static void android_device_destroy(struct gadget_info *gi)
{
	struct device_attribute **attrs;
	struct device_attribute *attr;

	attrs = android_usb_attributes;
	while ((attr = *attrs++))
		device_remove_file(gi->dev, attr);
	device_destroy(gi->dev->class, gi->dev->devt);
}
#else
static inline int android_device_create(struct gadget_info *gi)
{
	return 0;
}

static inline void android_device_destroy(struct gadget_info *gi)
{
}
#endif

static struct config_group *gadgets_make(
		struct config_group *group,
		const char *name)
{
	struct gadget_info *gi;

	gi = kzalloc(sizeof(*gi), GFP_KERNEL);
	if (!gi)
		return ERR_PTR(-ENOMEM);

	config_group_init_type_name(&gi->group, name, &gadget_root_type);

	config_group_init_type_name(&gi->functions_group, "functions",
			&functions_type);
	configfs_add_default_group(&gi->functions_group, &gi->group);

	config_group_init_type_name(&gi->configs_group, "configs",
			&config_desc_type);
	configfs_add_default_group(&gi->configs_group, &gi->group);

	config_group_init_type_name(&gi->strings_group, "strings",
			&gadget_strings_strings_type);
	configfs_add_default_group(&gi->strings_group, &gi->group);

	config_group_init_type_name(&gi->os_desc_group, "os_desc",
			&os_desc_type);
	configfs_add_default_group(&gi->os_desc_group, &gi->group);

	gi->composite.bind = configfs_do_nothing;
	gi->composite.unbind = configfs_do_nothing;
	gi->composite.suspend = NULL;
	gi->composite.resume = NULL;
	gi->composite.max_speed = USB_SPEED_SUPER_PLUS;

	spin_lock_init(&gi->spinlock);
	mutex_init(&gi->lock);
	INIT_LIST_HEAD(&gi->string_list);
	INIT_LIST_HEAD(&gi->available_func);

	composite_init_dev(&gi->cdev);
	gi->cdev.desc.bLength = USB_DT_DEVICE_SIZE;
	gi->cdev.desc.bDescriptorType = USB_DT_DEVICE;
	gi->cdev.desc.bcdDevice = cpu_to_le16(get_default_bcdDevice());

	gi->composite.gadget_driver = configfs_driver_template;

	gi->composite.gadget_driver.function = kstrdup(name, GFP_KERNEL);
	gi->composite.name = gi->composite.gadget_driver.function;

	if (!gi->composite.gadget_driver.function)
		goto err;

	if (android_device_create(gi) < 0)
		goto err;

	return &gi->group;

err:
	kfree(gi);
	return ERR_PTR(-ENOMEM);
}

static void gadgets_drop(struct config_group *group, struct config_item *item)
{
	struct gadget_info *gi;

	gi = container_of(to_config_group(item), struct gadget_info, group);
	config_item_put(item);
	android_device_destroy(gi);
}

static struct configfs_group_operations gadgets_ops = {
	.make_group     = &gadgets_make,
	.drop_item      = &gadgets_drop,
};

static const struct config_item_type gadgets_type = {
	.ct_group_ops   = &gadgets_ops,
	.ct_owner       = THIS_MODULE,
};

static struct configfs_subsystem gadget_subsys = {
	.su_group = {
		.cg_item = {
			.ci_namebuf = "usb_gadget",
			.ci_type = &gadgets_type,
		},
	},
	.su_mutex = __MUTEX_INITIALIZER(gadget_subsys.su_mutex),
};

void unregister_gadget_item(struct config_item *item)
{
	struct gadget_info *gi = to_gadget_info(item);

	mutex_lock(&gi->lock);
	unregister_gadget(gi);
	mutex_unlock(&gi->lock);
}
EXPORT_SYMBOL_GPL(unregister_gadget_item);

static int __init gadget_cfs_init(void)
{
	int ret;

	config_group_init(&gadget_subsys.su_group);

	ret = configfs_register_subsystem(&gadget_subsys);

#ifdef CONFIG_USB_CONFIGFS_UEVENT
	android_class = class_create(THIS_MODULE, "android_usb");
	if (IS_ERR(android_class))
		return PTR_ERR(android_class);
#endif

	return ret;
}
module_init(gadget_cfs_init);

static void __exit gadget_cfs_exit(void)
{
	configfs_unregister_subsystem(&gadget_subsys);
#ifdef CONFIG_USB_CONFIGFS_UEVENT
	if (!IS_ERR(android_class))
		class_destroy(android_class);
#endif

}
module_exit(gadget_cfs_exit);<|MERGE_RESOLUTION|>--- conflicted
+++ resolved
@@ -1703,12 +1703,8 @@
 	.setup          = android_setup,
 #else
 	.setup          = configfs_composite_setup,
-<<<<<<< HEAD
 #endif
-	.reset          = configfs_composite_disconnect,
-=======
 	.reset          = configfs_composite_reset,
->>>>>>> 5d99aa09
 	.disconnect     = configfs_composite_disconnect,
 	.suspend	= configfs_composite_suspend,
 	.resume		= configfs_composite_resume,
