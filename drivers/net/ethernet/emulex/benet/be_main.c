--- conflicted
+++ resolved
@@ -4698,10 +4698,6 @@
 	int status;
 
 	if (netif_running(netdev)) {
-<<<<<<< HEAD
-		/* device cannot transmit now, avoid dev_watchdog timeouts */
-		netif_carrier_off(netdev);
-=======
 		/* be_tx_timeout() must not run concurrently with this
 		 * function, synchronize with an already-running dev_watchdog
 		 */
@@ -4709,7 +4705,6 @@
 		/* device cannot transmit now, avoid dev_watchdog timeouts */
 		netif_carrier_off(netdev);
 		netif_tx_unlock_bh(netdev);
->>>>>>> ff42df49
 
 		be_close(netdev);
 	}
