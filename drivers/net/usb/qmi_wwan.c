--- conflicted
+++ resolved
@@ -273,14 +273,6 @@
 	return rv;
 }
 
-<<<<<<< HEAD
-static void qmi_wwan_unbind_shared(struct usbnet *dev, struct usb_interface *intf)
-{
-	struct usb_driver *subdriver = (void *)dev->data[0];
-
-	if (subdriver && subdriver->disconnect)
-		subdriver->disconnect(intf);
-=======
 static void qmi_wwan_unbind(struct usbnet *dev, struct usb_interface *intf)
 {
 	struct qmi_wwan_state *info = (void *)&dev->data;
@@ -301,7 +293,6 @@
 		usb_set_intfdata(other, NULL);
 		usb_driver_release_interface(driver, other);
 	}
->>>>>>> 28c42c28
 
 	info->subdriver = NULL;
 	info->data = NULL;
@@ -369,11 +360,7 @@
 	.description	= "Qualcomm WWAN/QMI device",
 	.flags		= FLAG_WWAN,
 	.bind		= qmi_wwan_bind_shared,
-<<<<<<< HEAD
-	.unbind		= qmi_wwan_unbind_shared,
-=======
-	.unbind		= qmi_wwan_unbind,
->>>>>>> 28c42c28
+	.unbind		= qmi_wwan_unbind,
 	.manage_power	= qmi_wwan_manage_power,
 	.data		= BIT(0), /* interface whitelist bitmap */
 };
@@ -387,8 +374,6 @@
 	.data		= BIT(1), /* interface whitelist bitmap */
 };
 
-<<<<<<< HEAD
-=======
 static const struct driver_info qmi_wwan_force_int2 = {
 	.description	= "Qualcomm WWAN/QMI device",
 	.flags		= FLAG_WWAN,
@@ -398,16 +383,11 @@
 	.data		= BIT(2), /* interface whitelist bitmap */
 };
 
->>>>>>> 28c42c28
 static const struct driver_info	qmi_wwan_force_int3 = {
 	.description	= "Qualcomm WWAN/QMI device",
 	.flags		= FLAG_WWAN,
 	.bind		= qmi_wwan_bind_shared,
-<<<<<<< HEAD
-	.unbind		= qmi_wwan_unbind_shared,
-=======
-	.unbind		= qmi_wwan_unbind,
->>>>>>> 28c42c28
+	.unbind		= qmi_wwan_unbind,
 	.manage_power	= qmi_wwan_manage_power,
 	.data		= BIT(3), /* interface whitelist bitmap */
 };
@@ -438,11 +418,7 @@
 	.description	= "Sierra Wireless wwan/QMI device",
 	.flags		= FLAG_WWAN,
 	.bind		= qmi_wwan_bind_shared,
-<<<<<<< HEAD
-	.unbind		= qmi_wwan_unbind_shared,
-=======
-	.unbind		= qmi_wwan_unbind,
->>>>>>> 28c42c28
+	.unbind		= qmi_wwan_unbind,
 	.manage_power	= qmi_wwan_manage_power,
 	.data		= BIT(8) | BIT(19), /* interface whitelist bitmap */
 };
