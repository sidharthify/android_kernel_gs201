--- conflicted
+++ resolved
@@ -1476,8 +1476,6 @@
 	.has_channel_1		= true,
 	.needs_de_be_mux	= true,
 	.dclk_min_div		= 1,
-<<<<<<< HEAD
-=======
 };
 
 static const struct sun4i_tcon_quirks sun7i_a20_tcon0_quirks = {
@@ -1488,7 +1486,6 @@
 	/* Same display pipeline structure as A10 */
 	.set_mux		= sun4i_a10_tcon_set_mux,
 	.setup_lvds_phy		= sun4i_tcon_setup_lvds_phy,
->>>>>>> 04d5ce62
 };
 
 static const struct sun4i_tcon_quirks sun7i_a20_quirks = {
@@ -1503,21 +1500,15 @@
 	.has_channel_0		= true,
 	.has_lvds_alt		= true,
 	.dclk_min_div		= 1,
-<<<<<<< HEAD
-=======
 	.setup_lvds_phy		= sun6i_tcon_setup_lvds_phy,
 	.supports_lvds		= true,
->>>>>>> 04d5ce62
 };
 
 static const struct sun4i_tcon_quirks sun8i_a83t_lcd_quirks = {
 	.supports_lvds		= true,
 	.has_channel_0		= true,
 	.dclk_min_div		= 1,
-<<<<<<< HEAD
-=======
 	.setup_lvds_phy		= sun6i_tcon_setup_lvds_phy,
->>>>>>> 04d5ce62
 };
 
 static const struct sun4i_tcon_quirks sun8i_a83t_tv_quirks = {
