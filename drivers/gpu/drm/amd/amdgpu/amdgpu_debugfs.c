--- conflicted
+++ resolved
@@ -1615,12 +1615,9 @@
 	struct dentry *ent;
 	int r, i;
 
-<<<<<<< HEAD
-=======
 	if (!debugfs_initialized())
 		return 0;
 
->>>>>>> df0cc57e
 	ent = debugfs_create_file("amdgpu_preempt_ib", 0600, root, adev,
 				  &fops_ib_preempt);
 	if (IS_ERR(ent)) {
