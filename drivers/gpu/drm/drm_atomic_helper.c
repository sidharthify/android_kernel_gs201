/*
 * Copyright (C) 2014 Red Hat
 * Copyright (C) 2014 Intel Corp.
 *
 * Permission is hereby granted, free of charge, to any person obtaining a
 * copy of this software and associated documentation files (the "Software"),
 * to deal in the Software without restriction, including without limitation
 * the rights to use, copy, modify, merge, publish, distribute, sublicense,
 * and/or sell copies of the Software, and to permit persons to whom the
 * Software is furnished to do so, subject to the following conditions:
 *
 * The above copyright notice and this permission notice shall be included in
 * all copies or substantial portions of the Software.
 *
 * THE SOFTWARE IS PROVIDED "AS IS", WITHOUT WARRANTY OF ANY KIND, EXPRESS OR
 * IMPLIED, INCLUDING BUT NOT LIMITED TO THE WARRANTIES OF MERCHANTABILITY,
 * FITNESS FOR A PARTICULAR PURPOSE AND NONINFRINGEMENT.  IN NO EVENT SHALL
 * THE COPYRIGHT HOLDER(S) OR AUTHOR(S) BE LIABLE FOR ANY CLAIM, DAMAGES OR
 * OTHER LIABILITY, WHETHER IN AN ACTION OF CONTRACT, TORT OR OTHERWISE,
 * ARISING FROM, OUT OF OR IN CONNECTION WITH THE SOFTWARE OR THE USE OR
 * OTHER DEALINGS IN THE SOFTWARE.
 *
 * Authors:
 * Rob Clark <robdclark@gmail.com>
 * Daniel Vetter <daniel.vetter@ffwll.ch>
 */

#include <linux/dma-fence.h>
#include <linux/ktime.h>

#include <drm/drm_atomic.h>
#include <drm/drm_atomic_helper.h>
#include <drm/drm_atomic_uapi.h>
#include <drm/drm_bridge.h>
#include <drm/drm_damage_helper.h>
#include <drm/drm_device.h>
#include <drm/drm_plane_helper.h>
#include <drm/drm_print.h>
#include <drm/drm_self_refresh_helper.h>
#include <drm/drm_vblank.h>
#include <drm/drm_writeback.h>

#include "drm_crtc_helper_internal.h"
#include "drm_crtc_internal.h"

/**
 * DOC: overview
 *
 * This helper library provides implementations of check and commit functions on
 * top of the CRTC modeset helper callbacks and the plane helper callbacks. It
 * also provides convenience implementations for the atomic state handling
 * callbacks for drivers which don't need to subclass the drm core structures to
 * add their own additional internal state.
 *
 * This library also provides default implementations for the check callback in
 * drm_atomic_helper_check() and for the commit callback with
 * drm_atomic_helper_commit(). But the individual stages and callbacks are
 * exposed to allow drivers to mix and match and e.g. use the plane helpers only
 * together with a driver private modeset implementation.
 *
 * This library also provides implementations for all the legacy driver
 * interfaces on top of the atomic interface. See drm_atomic_helper_set_config(),
 * drm_atomic_helper_disable_plane(), drm_atomic_helper_disable_plane() and the
 * various functions to implement set_property callbacks. New drivers must not
 * implement these functions themselves but must use the provided helpers.
 *
 * The atomic helper uses the same function table structures as all other
 * modesetting helpers. See the documentation for &struct drm_crtc_helper_funcs,
 * struct &drm_encoder_helper_funcs and &struct drm_connector_helper_funcs. It
 * also shares the &struct drm_plane_helper_funcs function table with the plane
 * helpers.
 */
static void
drm_atomic_helper_plane_changed(struct drm_atomic_state *state,
				struct drm_plane_state *old_plane_state,
				struct drm_plane_state *plane_state,
				struct drm_plane *plane)
{
	struct drm_crtc_state *crtc_state;

	if (old_plane_state->crtc) {
		crtc_state = drm_atomic_get_new_crtc_state(state,
							   old_plane_state->crtc);

		if (WARN_ON(!crtc_state))
			return;

		crtc_state->planes_changed = true;
	}

	if (plane_state->crtc) {
		crtc_state = drm_atomic_get_new_crtc_state(state, plane_state->crtc);

		if (WARN_ON(!crtc_state))
			return;

		crtc_state->planes_changed = true;
	}
}

static int handle_conflicting_encoders(struct drm_atomic_state *state,
				       bool disable_conflicting_encoders)
{
	struct drm_connector_state *new_conn_state;
	struct drm_connector *connector;
	struct drm_connector_list_iter conn_iter;
	struct drm_encoder *encoder;
	unsigned encoder_mask = 0;
	int i, ret = 0;

	/*
	 * First loop, find all newly assigned encoders from the connectors
	 * part of the state. If the same encoder is assigned to multiple
	 * connectors bail out.
	 */
	for_each_new_connector_in_state(state, connector, new_conn_state, i) {
		const struct drm_connector_helper_funcs *funcs = connector->helper_private;
		struct drm_encoder *new_encoder;

		if (!new_conn_state->crtc)
			continue;

		if (funcs->atomic_best_encoder)
			new_encoder = funcs->atomic_best_encoder(connector, new_conn_state);
		else if (funcs->best_encoder)
			new_encoder = funcs->best_encoder(connector);
		else
			new_encoder = drm_connector_get_single_encoder(connector);

		if (new_encoder) {
			if (encoder_mask & drm_encoder_mask(new_encoder)) {
				DRM_DEBUG_ATOMIC("[ENCODER:%d:%s] on [CONNECTOR:%d:%s] already assigned\n",
					new_encoder->base.id, new_encoder->name,
					connector->base.id, connector->name);

				return -EINVAL;
			}

			encoder_mask |= drm_encoder_mask(new_encoder);
		}
	}

	if (!encoder_mask)
		return 0;

	/*
	 * Second loop, iterate over all connectors not part of the state.
	 *
	 * If a conflicting encoder is found and disable_conflicting_encoders
	 * is not set, an error is returned. Userspace can provide a solution
	 * through the atomic ioctl.
	 *
	 * If the flag is set conflicting connectors are removed from the CRTC
	 * and the CRTC is disabled if no encoder is left. This preserves
	 * compatibility with the legacy set_config behavior.
	 */
	drm_connector_list_iter_begin(state->dev, &conn_iter);
	drm_for_each_connector_iter(connector, &conn_iter) {
		struct drm_crtc_state *crtc_state;

		if (drm_atomic_get_new_connector_state(state, connector))
			continue;

		encoder = connector->state->best_encoder;
		if (!encoder || !(encoder_mask & drm_encoder_mask(encoder)))
			continue;

		if (!disable_conflicting_encoders) {
			DRM_DEBUG_ATOMIC("[ENCODER:%d:%s] in use on [CRTC:%d:%s] by [CONNECTOR:%d:%s]\n",
					 encoder->base.id, encoder->name,
					 connector->state->crtc->base.id,
					 connector->state->crtc->name,
					 connector->base.id, connector->name);
			ret = -EINVAL;
			goto out;
		}

		new_conn_state = drm_atomic_get_connector_state(state, connector);
		if (IS_ERR(new_conn_state)) {
			ret = PTR_ERR(new_conn_state);
			goto out;
		}

		DRM_DEBUG_ATOMIC("[ENCODER:%d:%s] in use on [CRTC:%d:%s], disabling [CONNECTOR:%d:%s]\n",
				 encoder->base.id, encoder->name,
				 new_conn_state->crtc->base.id, new_conn_state->crtc->name,
				 connector->base.id, connector->name);

		crtc_state = drm_atomic_get_new_crtc_state(state, new_conn_state->crtc);

		ret = drm_atomic_set_crtc_for_connector(new_conn_state, NULL);
		if (ret)
			goto out;

		if (!crtc_state->connector_mask) {
			ret = drm_atomic_set_mode_prop_for_crtc(crtc_state,
								NULL);
			if (ret < 0)
				goto out;

			crtc_state->active = false;
		}
	}
out:
	drm_connector_list_iter_end(&conn_iter);

	return ret;
}

static void
set_best_encoder(struct drm_atomic_state *state,
		 struct drm_connector_state *conn_state,
		 struct drm_encoder *encoder)
{
	struct drm_crtc_state *crtc_state;
	struct drm_crtc *crtc;

	if (conn_state->best_encoder) {
		/* Unset the encoder_mask in the old crtc state. */
		crtc = conn_state->connector->state->crtc;

		/* A NULL crtc is an error here because we should have
		 * duplicated a NULL best_encoder when crtc was NULL.
		 * As an exception restoring duplicated atomic state
		 * during resume is allowed, so don't warn when
		 * best_encoder is equal to encoder we intend to set.
		 */
		WARN_ON(!crtc && encoder != conn_state->best_encoder);
		if (crtc) {
			crtc_state = drm_atomic_get_new_crtc_state(state, crtc);

			crtc_state->encoder_mask &=
				~drm_encoder_mask(conn_state->best_encoder);
		}
	}

	if (encoder) {
		crtc = conn_state->crtc;
		WARN_ON(!crtc);
		if (crtc) {
			crtc_state = drm_atomic_get_new_crtc_state(state, crtc);

			crtc_state->encoder_mask |=
				drm_encoder_mask(encoder);
		}
	}

	conn_state->best_encoder = encoder;
}

static void
steal_encoder(struct drm_atomic_state *state,
	      struct drm_encoder *encoder)
{
	struct drm_crtc_state *crtc_state;
	struct drm_connector *connector;
	struct drm_connector_state *old_connector_state, *new_connector_state;
	int i;

	for_each_oldnew_connector_in_state(state, connector, old_connector_state, new_connector_state, i) {
		struct drm_crtc *encoder_crtc;

		if (new_connector_state->best_encoder != encoder)
			continue;

		encoder_crtc = old_connector_state->crtc;

		DRM_DEBUG_ATOMIC("[ENCODER:%d:%s] in use on [CRTC:%d:%s], stealing it\n",
				 encoder->base.id, encoder->name,
				 encoder_crtc->base.id, encoder_crtc->name);

		set_best_encoder(state, new_connector_state, NULL);

		crtc_state = drm_atomic_get_new_crtc_state(state, encoder_crtc);
		crtc_state->connectors_changed = true;

		return;
	}
}

static int
update_connector_routing(struct drm_atomic_state *state,
			 struct drm_connector *connector,
			 struct drm_connector_state *old_connector_state,
			 struct drm_connector_state *new_connector_state)
{
	const struct drm_connector_helper_funcs *funcs;
	struct drm_encoder *new_encoder;
	struct drm_crtc_state *crtc_state;

	DRM_DEBUG_ATOMIC("Updating routing for [CONNECTOR:%d:%s]\n",
			 connector->base.id,
			 connector->name);

	if (old_connector_state->crtc != new_connector_state->crtc) {
		if (old_connector_state->crtc) {
			crtc_state = drm_atomic_get_new_crtc_state(state, old_connector_state->crtc);
			crtc_state->connectors_changed = true;
		}

		if (new_connector_state->crtc) {
			crtc_state = drm_atomic_get_new_crtc_state(state, new_connector_state->crtc);
			crtc_state->connectors_changed = true;
		}
	}

	if (!new_connector_state->crtc) {
		DRM_DEBUG_ATOMIC("Disabling [CONNECTOR:%d:%s]\n",
				connector->base.id,
				connector->name);

		set_best_encoder(state, new_connector_state, NULL);

		return 0;
	}

	crtc_state = drm_atomic_get_new_crtc_state(state,
						   new_connector_state->crtc);
	/*
	 * For compatibility with legacy users, we want to make sure that
	 * we allow DPMS On->Off modesets on unregistered connectors. Modesets
	 * which would result in anything else must be considered invalid, to
	 * avoid turning on new displays on dead connectors.
	 *
	 * Since the connector can be unregistered at any point during an
	 * atomic check or commit, this is racy. But that's OK: all we care
	 * about is ensuring that userspace can't do anything but shut off the
	 * display on a connector that was destroyed after it's been notified,
	 * not before.
	 *
	 * Additionally, we also want to ignore connector registration when
	 * we're trying to restore an atomic state during system resume since
	 * there's a chance the connector may have been destroyed during the
	 * process, but it's better to ignore that then cause
	 * drm_atomic_helper_resume() to fail.
	 */
	if (!state->duplicated && drm_connector_is_unregistered(connector) &&
	    crtc_state->active) {
		DRM_DEBUG_ATOMIC("[CONNECTOR:%d:%s] is not registered\n",
				 connector->base.id, connector->name);
		return -EINVAL;
	}

	funcs = connector->helper_private;

	if (funcs->atomic_best_encoder)
		new_encoder = funcs->atomic_best_encoder(connector,
							 new_connector_state);
	else if (funcs->best_encoder)
		new_encoder = funcs->best_encoder(connector);
	else
		new_encoder = drm_connector_get_single_encoder(connector);

	if (!new_encoder) {
		DRM_DEBUG_ATOMIC("No suitable encoder found for [CONNECTOR:%d:%s]\n",
				 connector->base.id,
				 connector->name);
		return -EINVAL;
	}

	if (!drm_encoder_crtc_ok(new_encoder, new_connector_state->crtc)) {
		DRM_DEBUG_ATOMIC("[ENCODER:%d:%s] incompatible with [CRTC:%d:%s]\n",
				 new_encoder->base.id,
				 new_encoder->name,
				 new_connector_state->crtc->base.id,
				 new_connector_state->crtc->name);
		return -EINVAL;
	}

	if (new_encoder == new_connector_state->best_encoder) {
		set_best_encoder(state, new_connector_state, new_encoder);

		DRM_DEBUG_ATOMIC("[CONNECTOR:%d:%s] keeps [ENCODER:%d:%s], now on [CRTC:%d:%s]\n",
				 connector->base.id,
				 connector->name,
				 new_encoder->base.id,
				 new_encoder->name,
				 new_connector_state->crtc->base.id,
				 new_connector_state->crtc->name);

		return 0;
	}

	steal_encoder(state, new_encoder);

	set_best_encoder(state, new_connector_state, new_encoder);

	crtc_state->connectors_changed = true;

	DRM_DEBUG_ATOMIC("[CONNECTOR:%d:%s] using [ENCODER:%d:%s] on [CRTC:%d:%s]\n",
			 connector->base.id,
			 connector->name,
			 new_encoder->base.id,
			 new_encoder->name,
			 new_connector_state->crtc->base.id,
			 new_connector_state->crtc->name);

	return 0;
}

static int
mode_fixup(struct drm_atomic_state *state)
{
	struct drm_crtc *crtc;
	struct drm_crtc_state *new_crtc_state;
	struct drm_connector *connector;
	struct drm_connector_state *new_conn_state;
	int i;
	int ret;

	for_each_new_crtc_in_state(state, crtc, new_crtc_state, i) {
		if (!new_crtc_state->mode_changed &&
		    !new_crtc_state->connectors_changed)
			continue;

		drm_mode_copy(&new_crtc_state->adjusted_mode, &new_crtc_state->mode);
	}

	for_each_new_connector_in_state(state, connector, new_conn_state, i) {
		const struct drm_encoder_helper_funcs *funcs;
		struct drm_encoder *encoder;
		struct drm_bridge *bridge;

		WARN_ON(!!new_conn_state->best_encoder != !!new_conn_state->crtc);

		if (!new_conn_state->crtc || !new_conn_state->best_encoder)
			continue;

		new_crtc_state =
			drm_atomic_get_new_crtc_state(state, new_conn_state->crtc);

		/*
		 * Each encoder has at most one connector (since we always steal
		 * it away), so we won't call ->mode_fixup twice.
		 */
		encoder = new_conn_state->best_encoder;
		funcs = encoder->helper_private;

		bridge = drm_bridge_chain_get_first_bridge(encoder);
<<<<<<< HEAD
		ret = drm_bridge_chain_mode_fixup(bridge,
					&new_crtc_state->mode,
					&new_crtc_state->adjusted_mode);
		if (!ret) {
			DRM_DEBUG_ATOMIC("Bridge fixup failed\n");
			return -EINVAL;
=======
		ret = drm_atomic_bridge_chain_check(bridge,
						    new_crtc_state,
						    new_conn_state);
		if (ret) {
			DRM_DEBUG_ATOMIC("Bridge atomic check failed\n");
			return ret;
>>>>>>> 04d5ce62
		}

		if (funcs && funcs->atomic_check) {
			ret = funcs->atomic_check(encoder, new_crtc_state,
						  new_conn_state);
			if (ret) {
				DRM_DEBUG_ATOMIC("[ENCODER:%d:%s] check failed\n",
						 encoder->base.id, encoder->name);
				return ret;
			}
		} else if (funcs && funcs->mode_fixup) {
			ret = funcs->mode_fixup(encoder, &new_crtc_state->mode,
						&new_crtc_state->adjusted_mode);
			if (!ret) {
				DRM_DEBUG_ATOMIC("[ENCODER:%d:%s] fixup failed\n",
						 encoder->base.id, encoder->name);
				return -EINVAL;
			}
		}
	}

	for_each_new_crtc_in_state(state, crtc, new_crtc_state, i) {
		const struct drm_crtc_helper_funcs *funcs;

		if (!new_crtc_state->enable)
			continue;

		if (!new_crtc_state->mode_changed &&
		    !new_crtc_state->connectors_changed)
			continue;

		funcs = crtc->helper_private;
		if (!funcs || !funcs->mode_fixup)
			continue;

		ret = funcs->mode_fixup(crtc, &new_crtc_state->mode,
					&new_crtc_state->adjusted_mode);
		if (!ret) {
			DRM_DEBUG_ATOMIC("[CRTC:%d:%s] fixup failed\n",
					 crtc->base.id, crtc->name);
			return -EINVAL;
		}
	}

	return 0;
}

static enum drm_mode_status mode_valid_path(struct drm_connector *connector,
					    struct drm_encoder *encoder,
					    struct drm_crtc *crtc,
					    const struct drm_display_mode *mode)
{
	struct drm_bridge *bridge;
	enum drm_mode_status ret;

	ret = drm_encoder_mode_valid(encoder, mode);
	if (ret != MODE_OK) {
		DRM_DEBUG_ATOMIC("[ENCODER:%d:%s] mode_valid() failed\n",
				encoder->base.id, encoder->name);
		return ret;
	}

	bridge = drm_bridge_chain_get_first_bridge(encoder);
	ret = drm_bridge_chain_mode_valid(bridge, mode);
	if (ret != MODE_OK) {
		DRM_DEBUG_ATOMIC("[BRIDGE] mode_valid() failed\n");
		return ret;
	}

	ret = drm_crtc_mode_valid(crtc, mode);
	if (ret != MODE_OK) {
		DRM_DEBUG_ATOMIC("[CRTC:%d:%s] mode_valid() failed\n",
				crtc->base.id, crtc->name);
		return ret;
	}

	return ret;
}

static int
mode_valid(struct drm_atomic_state *state)
{
	struct drm_connector_state *conn_state;
	struct drm_connector *connector;
	int i;

	for_each_new_connector_in_state(state, connector, conn_state, i) {
		struct drm_encoder *encoder = conn_state->best_encoder;
		struct drm_crtc *crtc = conn_state->crtc;
		struct drm_crtc_state *crtc_state;
		enum drm_mode_status mode_status;
		const struct drm_display_mode *mode;

		if (!crtc || !encoder)
			continue;

		crtc_state = drm_atomic_get_new_crtc_state(state, crtc);
		if (!crtc_state)
			continue;
		if (!crtc_state->mode_changed && !crtc_state->connectors_changed)
			continue;

		mode = &crtc_state->mode;

		mode_status = mode_valid_path(connector, encoder, crtc, mode);
		if (mode_status != MODE_OK)
			return -EINVAL;
	}

	return 0;
}

/**
 * drm_atomic_helper_check_modeset - validate state object for modeset changes
 * @dev: DRM device
 * @state: the driver state object
 *
 * Check the state object to see if the requested state is physically possible.
 * This does all the CRTC and connector related computations for an atomic
 * update and adds any additional connectors needed for full modesets. It calls
 * the various per-object callbacks in the follow order:
 *
 * 1. &drm_connector_helper_funcs.atomic_best_encoder for determining the new encoder.
 * 2. &drm_connector_helper_funcs.atomic_check to validate the connector state.
 * 3. If it's determined a modeset is needed then all connectors on the affected
 *    CRTC are added and &drm_connector_helper_funcs.atomic_check is run on them.
 * 4. &drm_encoder_helper_funcs.mode_valid, &drm_bridge_funcs.mode_valid and
 *    &drm_crtc_helper_funcs.mode_valid are called on the affected components.
 * 5. &drm_bridge_funcs.mode_fixup is called on all encoder bridges.
 * 6. &drm_encoder_helper_funcs.atomic_check is called to validate any encoder state.
 *    This function is only called when the encoder will be part of a configured CRTC,
 *    it must not be used for implementing connector property validation.
 *    If this function is NULL, &drm_atomic_encoder_helper_funcs.mode_fixup is called
 *    instead.
 * 7. &drm_crtc_helper_funcs.mode_fixup is called last, to fix up the mode with CRTC constraints.
 *
 * &drm_crtc_state.mode_changed is set when the input mode is changed.
 * &drm_crtc_state.connectors_changed is set when a connector is added or
 * removed from the CRTC.  &drm_crtc_state.active_changed is set when
 * &drm_crtc_state.active changes, which is used for DPMS.
 * &drm_crtc_state.no_vblank is set from the result of drm_dev_has_vblank().
 * See also: drm_atomic_crtc_needs_modeset()
 *
 * IMPORTANT:
 *
 * Drivers which set &drm_crtc_state.mode_changed (e.g. in their
 * &drm_plane_helper_funcs.atomic_check hooks if a plane update can't be done
 * without a full modeset) _must_ call this function afterwards after that
 * change. It is permitted to call this function multiple times for the same
 * update, e.g. when the &drm_crtc_helper_funcs.atomic_check functions depend
 * upon the adjusted dotclock for fifo space allocation and watermark
 * computation.
 *
 * RETURNS:
 * Zero for success or -errno
 */
int
drm_atomic_helper_check_modeset(struct drm_device *dev,
				struct drm_atomic_state *state)
{
	struct drm_crtc *crtc;
	struct drm_crtc_state *old_crtc_state, *new_crtc_state;
	struct drm_connector *connector;
	struct drm_connector_state *old_connector_state, *new_connector_state;
	int i, ret;
	unsigned connectors_mask = 0;

	for_each_oldnew_crtc_in_state(state, crtc, old_crtc_state, new_crtc_state, i) {
		bool has_connectors =
			!!new_crtc_state->connector_mask;

		WARN_ON(!drm_modeset_is_locked(&crtc->mutex));

		if (!drm_mode_equal(&old_crtc_state->mode, &new_crtc_state->mode)) {
			DRM_DEBUG_ATOMIC("[CRTC:%d:%s] mode changed\n",
					 crtc->base.id, crtc->name);
			new_crtc_state->mode_changed = true;
		}

		if (old_crtc_state->enable != new_crtc_state->enable) {
			DRM_DEBUG_ATOMIC("[CRTC:%d:%s] enable changed\n",
					 crtc->base.id, crtc->name);

			/*
			 * For clarity this assignment is done here, but
			 * enable == 0 is only true when there are no
			 * connectors and a NULL mode.
			 *
			 * The other way around is true as well. enable != 0
			 * iff connectors are attached and a mode is set.
			 */
			new_crtc_state->mode_changed = true;
			new_crtc_state->connectors_changed = true;
		}

		if (old_crtc_state->active != new_crtc_state->active) {
			DRM_DEBUG_ATOMIC("[CRTC:%d:%s] active changed\n",
					 crtc->base.id, crtc->name);
			new_crtc_state->active_changed = true;
		}

		if (new_crtc_state->enable != has_connectors) {
			DRM_DEBUG_ATOMIC("[CRTC:%d:%s] enabled/connectors mismatch\n",
					 crtc->base.id, crtc->name);

			return -EINVAL;
		}

		if (drm_dev_has_vblank(dev))
			new_crtc_state->no_vblank = false;
		else
			new_crtc_state->no_vblank = true;
	}

	ret = handle_conflicting_encoders(state, false);
	if (ret)
		return ret;

	for_each_oldnew_connector_in_state(state, connector, old_connector_state, new_connector_state, i) {
		const struct drm_connector_helper_funcs *funcs = connector->helper_private;

		WARN_ON(!drm_modeset_is_locked(&dev->mode_config.connection_mutex));

		/*
		 * This only sets crtc->connectors_changed for routing changes,
		 * drivers must set crtc->connectors_changed themselves when
		 * connector properties need to be updated.
		 */
		ret = update_connector_routing(state, connector,
					       old_connector_state,
					       new_connector_state);
		if (ret)
			return ret;
		if (old_connector_state->crtc) {
			new_crtc_state = drm_atomic_get_new_crtc_state(state,
								       old_connector_state->crtc);
			if (old_connector_state->link_status !=
			    new_connector_state->link_status)
				new_crtc_state->connectors_changed = true;

			if (old_connector_state->max_requested_bpc !=
			    new_connector_state->max_requested_bpc)
				new_crtc_state->connectors_changed = true;
		}

		if (funcs->atomic_check)
			ret = funcs->atomic_check(connector, state);
		if (ret)
			return ret;

		connectors_mask |= BIT(i);
	}

	/*
	 * After all the routing has been prepared we need to add in any
	 * connector which is itself unchanged, but whose CRTC changes its
	 * configuration. This must be done before calling mode_fixup in case a
	 * crtc only changed its mode but has the same set of connectors.
	 */
	for_each_oldnew_crtc_in_state(state, crtc, old_crtc_state, new_crtc_state, i) {
		if (!drm_atomic_crtc_needs_modeset(new_crtc_state))
			continue;

		DRM_DEBUG_ATOMIC("[CRTC:%d:%s] needs all connectors, enable: %c, active: %c\n",
				 crtc->base.id, crtc->name,
				 new_crtc_state->enable ? 'y' : 'n',
				 new_crtc_state->active ? 'y' : 'n');

		ret = drm_atomic_add_affected_connectors(state, crtc);
		if (ret != 0)
			return ret;

		ret = drm_atomic_add_affected_planes(state, crtc);
		if (ret != 0)
			return ret;
	}

	/*
	 * Iterate over all connectors again, to make sure atomic_check()
	 * has been called on them when a modeset is forced.
	 */
	for_each_oldnew_connector_in_state(state, connector, old_connector_state, new_connector_state, i) {
		const struct drm_connector_helper_funcs *funcs = connector->helper_private;

		if (connectors_mask & BIT(i))
			continue;

		if (funcs->atomic_check)
			ret = funcs->atomic_check(connector, state);
		if (ret)
			return ret;
	}

	/*
	 * Iterate over all connectors again, and add all affected bridges to
	 * the state.
	 */
	for_each_oldnew_connector_in_state(state, connector,
					   old_connector_state,
					   new_connector_state, i) {
		struct drm_encoder *encoder;

		encoder = old_connector_state->best_encoder;
		ret = drm_atomic_add_encoder_bridges(state, encoder);
		if (ret)
			return ret;

		encoder = new_connector_state->best_encoder;
		ret = drm_atomic_add_encoder_bridges(state, encoder);
		if (ret)
			return ret;
	}

	ret = mode_valid(state);
	if (ret)
		return ret;

	return mode_fixup(state);
}
EXPORT_SYMBOL(drm_atomic_helper_check_modeset);

/**
 * drm_atomic_helper_check_plane_state() - Check plane state for validity
 * @plane_state: plane state to check
 * @crtc_state: CRTC state to check
 * @min_scale: minimum @src:@dest scaling factor in 16.16 fixed point
 * @max_scale: maximum @src:@dest scaling factor in 16.16 fixed point
 * @can_position: is it legal to position the plane such that it
 *                doesn't cover the entire CRTC?  This will generally
 *                only be false for primary planes.
 * @can_update_disabled: can the plane be updated while the CRTC
 *                       is disabled?
 *
 * Checks that a desired plane update is valid, and updates various
 * bits of derived state (clipped coordinates etc.). Drivers that provide
 * their own plane handling rather than helper-provided implementations may
 * still wish to call this function to avoid duplication of error checking
 * code.
 *
 * RETURNS:
 * Zero if update appears valid, error code on failure
 */
int drm_atomic_helper_check_plane_state(struct drm_plane_state *plane_state,
					const struct drm_crtc_state *crtc_state,
					int min_scale,
					int max_scale,
					bool can_position,
					bool can_update_disabled)
{
	struct drm_framebuffer *fb = plane_state->fb;
	struct drm_rect *src = &plane_state->src;
	struct drm_rect *dst = &plane_state->dst;
	unsigned int rotation = plane_state->rotation;
	struct drm_rect clip = {};
	int hscale, vscale;

	WARN_ON(plane_state->crtc && plane_state->crtc != crtc_state->crtc);

	*src = drm_plane_state_src(plane_state);
	*dst = drm_plane_state_dest(plane_state);

	if (!fb) {
		plane_state->visible = false;
		return 0;
	}

	/* crtc should only be NULL when disabling (i.e., !fb) */
	if (WARN_ON(!plane_state->crtc)) {
		plane_state->visible = false;
		return 0;
	}

	if (!crtc_state->enable && !can_update_disabled) {
		DRM_DEBUG_KMS("Cannot update plane of a disabled CRTC.\n");
		return -EINVAL;
	}

	drm_rect_rotate(src, fb->width << 16, fb->height << 16, rotation);

	/* Check scaling */
	hscale = drm_rect_calc_hscale(src, dst, min_scale, max_scale);
	vscale = drm_rect_calc_vscale(src, dst, min_scale, max_scale);
	if (hscale < 0 || vscale < 0) {
		DRM_DEBUG_KMS("Invalid scaling of plane\n");
		drm_rect_debug_print("src: ", &plane_state->src, true);
		drm_rect_debug_print("dst: ", &plane_state->dst, false);
		return -ERANGE;
	}

	if (crtc_state->enable)
		drm_mode_get_hv_timing(&crtc_state->mode, &clip.x2, &clip.y2);

	plane_state->visible = drm_rect_clip_scaled(src, dst, &clip);

	drm_rect_rotate_inv(src, fb->width << 16, fb->height << 16, rotation);

	if (!plane_state->visible)
		/*
		 * Plane isn't visible; some drivers can handle this
		 * so we just return success here.  Drivers that can't
		 * (including those that use the primary plane helper's
		 * update function) will return an error from their
		 * update_plane handler.
		 */
		return 0;

	if (!can_position && !drm_rect_equals(dst, &clip)) {
		DRM_DEBUG_KMS("Plane must cover entire CRTC\n");
		drm_rect_debug_print("dst: ", dst, false);
		drm_rect_debug_print("clip: ", &clip, false);
		return -EINVAL;
	}

	return 0;
}
EXPORT_SYMBOL(drm_atomic_helper_check_plane_state);

/**
 * drm_atomic_helper_check_planes - validate state object for planes changes
 * @dev: DRM device
 * @state: the driver state object
 *
 * Check the state object to see if the requested state is physically possible.
 * This does all the plane update related checks using by calling into the
 * &drm_crtc_helper_funcs.atomic_check and &drm_plane_helper_funcs.atomic_check
 * hooks provided by the driver.
 *
 * It also sets &drm_crtc_state.planes_changed to indicate that a CRTC has
 * updated planes.
 *
 * RETURNS:
 * Zero for success or -errno
 */
int
drm_atomic_helper_check_planes(struct drm_device *dev,
			       struct drm_atomic_state *state)
{
	struct drm_crtc *crtc;
	struct drm_crtc_state *new_crtc_state;
	struct drm_plane *plane;
	struct drm_plane_state *new_plane_state, *old_plane_state;
	int i, ret = 0;

	for_each_oldnew_plane_in_state(state, plane, old_plane_state, new_plane_state, i) {
		const struct drm_plane_helper_funcs *funcs;

		WARN_ON(!drm_modeset_is_locked(&plane->mutex));

		funcs = plane->helper_private;

		drm_atomic_helper_plane_changed(state, old_plane_state, new_plane_state, plane);

		drm_atomic_helper_check_plane_damage(state, new_plane_state);

		if (!funcs || !funcs->atomic_check)
			continue;

		ret = funcs->atomic_check(plane, new_plane_state);
		if (ret) {
			DRM_DEBUG_ATOMIC("[PLANE:%d:%s] atomic driver check failed\n",
					 plane->base.id, plane->name);
			return ret;
		}
	}

	for_each_new_crtc_in_state(state, crtc, new_crtc_state, i) {
		const struct drm_crtc_helper_funcs *funcs;

		funcs = crtc->helper_private;

		if (!funcs || !funcs->atomic_check)
			continue;

		ret = funcs->atomic_check(crtc, new_crtc_state);
		if (ret) {
			DRM_DEBUG_ATOMIC("[CRTC:%d:%s] atomic driver check failed\n",
					 crtc->base.id, crtc->name);
			return ret;
		}
	}

	return ret;
}
EXPORT_SYMBOL(drm_atomic_helper_check_planes);

/**
 * drm_atomic_helper_check - validate state object
 * @dev: DRM device
 * @state: the driver state object
 *
 * Check the state object to see if the requested state is physically possible.
 * Only CRTCs and planes have check callbacks, so for any additional (global)
 * checking that a driver needs it can simply wrap that around this function.
 * Drivers without such needs can directly use this as their
 * &drm_mode_config_funcs.atomic_check callback.
 *
 * This just wraps the two parts of the state checking for planes and modeset
 * state in the default order: First it calls drm_atomic_helper_check_modeset()
 * and then drm_atomic_helper_check_planes(). The assumption is that the
 * @drm_plane_helper_funcs.atomic_check and @drm_crtc_helper_funcs.atomic_check
 * functions depend upon an updated adjusted_mode.clock to e.g. properly compute
 * watermarks.
 *
 * Note that zpos normalization will add all enable planes to the state which
 * might not desired for some drivers.
 * For example enable/disable of a cursor plane which have fixed zpos value
 * would trigger all other enabled planes to be forced to the state change.
 *
 * RETURNS:
 * Zero for success or -errno
 */
int drm_atomic_helper_check(struct drm_device *dev,
			    struct drm_atomic_state *state)
{
	int ret;

	ret = drm_atomic_helper_check_modeset(dev, state);
	if (ret)
		return ret;

	if (dev->mode_config.normalize_zpos) {
		ret = drm_atomic_normalize_zpos(dev, state);
		if (ret)
			return ret;
	}

	ret = drm_atomic_helper_check_planes(dev, state);
	if (ret)
		return ret;

	if (state->legacy_cursor_update)
		state->async_update = !drm_atomic_helper_async_check(dev, state);

	drm_self_refresh_helper_alter_state(state);

	return ret;
}
EXPORT_SYMBOL(drm_atomic_helper_check);

static bool
crtc_needs_disable(struct drm_crtc_state *old_state,
		   struct drm_crtc_state *new_state)
{
	/*
	 * No new_state means the CRTC is off, so the only criteria is whether
	 * it's currently active or in self refresh mode.
	 */
	if (!new_state)
		return drm_atomic_crtc_effectively_active(old_state);

	/*
	 * We need to run through the crtc_funcs->disable() function if the CRTC
	 * is currently on, if it's transitioning to self refresh mode, or if
	 * it's in self refresh mode and needs to be fully disabled.
	 */
	return old_state->active ||
	       (old_state->self_refresh_active && !new_state->enable) ||
	       new_state->self_refresh_active;
}

static void
disable_outputs(struct drm_device *dev, struct drm_atomic_state *old_state)
{
	struct drm_connector *connector;
	struct drm_connector_state *old_conn_state, *new_conn_state;
	struct drm_crtc *crtc;
	struct drm_crtc_state *old_crtc_state, *new_crtc_state;
	int i;

	for_each_oldnew_connector_in_state(old_state, connector, old_conn_state, new_conn_state, i) {
		const struct drm_encoder_helper_funcs *funcs;
		struct drm_encoder *encoder;
		struct drm_bridge *bridge;

		/* Shut down everything that's in the changeset and currently
		 * still on. So need to check the old, saved state. */
		if (!old_conn_state->crtc)
			continue;

		old_crtc_state = drm_atomic_get_old_crtc_state(old_state, old_conn_state->crtc);

		if (new_conn_state->crtc)
			new_crtc_state = drm_atomic_get_new_crtc_state(
						old_state,
						new_conn_state->crtc);
		else
			new_crtc_state = NULL;

		if (!crtc_needs_disable(old_crtc_state, new_crtc_state) ||
		    !drm_atomic_crtc_needs_modeset(old_conn_state->crtc->state))
			continue;

		encoder = old_conn_state->best_encoder;

		/* We shouldn't get this far if we didn't previously have
		 * an encoder.. but WARN_ON() rather than explode.
		 */
		if (WARN_ON(!encoder))
			continue;

		funcs = encoder->helper_private;

		DRM_DEBUG_ATOMIC("disabling [ENCODER:%d:%s]\n",
				 encoder->base.id, encoder->name);

		/*
		 * Each encoder has at most one connector (since we always steal
		 * it away), so we won't call disable hooks twice.
		 */
		bridge = drm_bridge_chain_get_first_bridge(encoder);
		drm_atomic_bridge_chain_disable(bridge, old_state);

		/* Right function depends upon target state. */
		if (funcs) {
			if (funcs->atomic_disable)
				funcs->atomic_disable(encoder, old_state);
			else if (new_conn_state->crtc && funcs->prepare)
				funcs->prepare(encoder);
			else if (funcs->disable)
				funcs->disable(encoder);
			else if (funcs->dpms)
				funcs->dpms(encoder, DRM_MODE_DPMS_OFF);
		}

		drm_atomic_bridge_chain_post_disable(bridge, old_state);
	}

	for_each_oldnew_crtc_in_state(old_state, crtc, old_crtc_state, new_crtc_state, i) {
		const struct drm_crtc_helper_funcs *funcs;
		int ret;

		/* Shut down everything that needs a full modeset. */
		if (!drm_atomic_crtc_needs_modeset(new_crtc_state))
			continue;

		if (!crtc_needs_disable(old_crtc_state, new_crtc_state))
			continue;

		funcs = crtc->helper_private;

		DRM_DEBUG_ATOMIC("disabling [CRTC:%d:%s]\n",
				 crtc->base.id, crtc->name);


		/* Right function depends upon target state. */
		if (new_crtc_state->enable && funcs->prepare)
			funcs->prepare(crtc);
		else if (funcs->atomic_disable)
			funcs->atomic_disable(crtc, old_crtc_state);
		else if (funcs->disable)
			funcs->disable(crtc);
		else if (funcs->dpms)
			funcs->dpms(crtc, DRM_MODE_DPMS_OFF);

		if (!(dev->irq_enabled && dev->num_crtcs))
			continue;

		ret = drm_crtc_vblank_get(crtc);
		WARN_ONCE(ret != -EINVAL, "driver forgot to call drm_crtc_vblank_off()\n");
		if (ret == 0)
			drm_crtc_vblank_put(crtc);
	}
}

/**
 * drm_atomic_helper_update_legacy_modeset_state - update legacy modeset state
 * @dev: DRM device
 * @old_state: atomic state object with old state structures
 *
 * This function updates all the various legacy modeset state pointers in
 * connectors, encoders and CRTCs. It also updates the timestamping constants
 * used for precise vblank timestamps by calling
 * drm_calc_timestamping_constants().
 *
 * Drivers can use this for building their own atomic commit if they don't have
 * a pure helper-based modeset implementation.
 *
 * Since these updates are not synchronized with lockings, only code paths
 * called from &drm_mode_config_helper_funcs.atomic_commit_tail can look at the
 * legacy state filled out by this helper. Defacto this means this helper and
 * the legacy state pointers are only really useful for transitioning an
 * existing driver to the atomic world.
 */
void
drm_atomic_helper_update_legacy_modeset_state(struct drm_device *dev,
					      struct drm_atomic_state *old_state)
{
	struct drm_connector *connector;
	struct drm_connector_state *old_conn_state, *new_conn_state;
	struct drm_crtc *crtc;
	struct drm_crtc_state *new_crtc_state;
	int i;

	/* clear out existing links and update dpms */
	for_each_oldnew_connector_in_state(old_state, connector, old_conn_state, new_conn_state, i) {
		if (connector->encoder) {
			WARN_ON(!connector->encoder->crtc);

			connector->encoder->crtc = NULL;
			connector->encoder = NULL;
		}

		crtc = new_conn_state->crtc;
		if ((!crtc && old_conn_state->crtc) ||
		    (crtc && drm_atomic_crtc_needs_modeset(crtc->state))) {
			int mode = DRM_MODE_DPMS_OFF;

			if (crtc && crtc->state->active)
				mode = DRM_MODE_DPMS_ON;

			connector->dpms = mode;
		}
	}

	/* set new links */
	for_each_new_connector_in_state(old_state, connector, new_conn_state, i) {
		if (!new_conn_state->crtc)
			continue;

		if (WARN_ON(!new_conn_state->best_encoder))
			continue;

		connector->encoder = new_conn_state->best_encoder;
		connector->encoder->crtc = new_conn_state->crtc;
	}

	/* set legacy state in the crtc structure */
	for_each_new_crtc_in_state(old_state, crtc, new_crtc_state, i) {
		struct drm_plane *primary = crtc->primary;
		struct drm_plane_state *new_plane_state;

		crtc->mode = new_crtc_state->mode;
		crtc->enabled = new_crtc_state->enable;

		new_plane_state =
			drm_atomic_get_new_plane_state(old_state, primary);

		if (new_plane_state && new_plane_state->crtc == crtc) {
			crtc->x = new_plane_state->src_x >> 16;
			crtc->y = new_plane_state->src_y >> 16;
		}

		if (new_crtc_state->enable)
			drm_calc_timestamping_constants(crtc,
							&new_crtc_state->adjusted_mode);
	}
}
EXPORT_SYMBOL(drm_atomic_helper_update_legacy_modeset_state);

static void
crtc_set_mode(struct drm_device *dev, struct drm_atomic_state *old_state)
{
	struct drm_crtc *crtc;
	struct drm_crtc_state *new_crtc_state;
	struct drm_connector *connector;
	struct drm_connector_state *new_conn_state;
	int i;

	for_each_new_crtc_in_state(old_state, crtc, new_crtc_state, i) {
		const struct drm_crtc_helper_funcs *funcs;

		if (!new_crtc_state->mode_changed)
			continue;

		funcs = crtc->helper_private;

		if (new_crtc_state->enable && funcs->mode_set_nofb) {
			DRM_DEBUG_ATOMIC("modeset on [CRTC:%d:%s]\n",
					 crtc->base.id, crtc->name);

			funcs->mode_set_nofb(crtc);
		}
	}

	for_each_new_connector_in_state(old_state, connector, new_conn_state, i) {
		const struct drm_encoder_helper_funcs *funcs;
		struct drm_encoder *encoder;
		struct drm_display_mode *mode, *adjusted_mode;
		struct drm_bridge *bridge;

		if (!new_conn_state->best_encoder)
			continue;

		encoder = new_conn_state->best_encoder;
		funcs = encoder->helper_private;
		new_crtc_state = new_conn_state->crtc->state;
		mode = &new_crtc_state->mode;
		adjusted_mode = &new_crtc_state->adjusted_mode;

		if (!new_crtc_state->mode_changed)
			continue;

		DRM_DEBUG_ATOMIC("modeset on [ENCODER:%d:%s]\n",
				 encoder->base.id, encoder->name);

		/*
		 * Each encoder has at most one connector (since we always steal
		 * it away), so we won't call mode_set hooks twice.
		 */
		if (funcs && funcs->atomic_mode_set) {
			funcs->atomic_mode_set(encoder, new_crtc_state,
					       new_conn_state);
		} else if (funcs && funcs->mode_set) {
			funcs->mode_set(encoder, mode, adjusted_mode);
		}

		bridge = drm_bridge_chain_get_first_bridge(encoder);
		drm_bridge_chain_mode_set(bridge, mode, adjusted_mode);
	}
}

/**
 * drm_atomic_helper_commit_modeset_disables - modeset commit to disable outputs
 * @dev: DRM device
 * @old_state: atomic state object with old state structures
 *
 * This function shuts down all the outputs that need to be shut down and
 * prepares them (if required) with the new mode.
 *
 * For compatibility with legacy CRTC helpers this should be called before
 * drm_atomic_helper_commit_planes(), which is what the default commit function
 * does. But drivers with different needs can group the modeset commits together
 * and do the plane commits at the end. This is useful for drivers doing runtime
 * PM since planes updates then only happen when the CRTC is actually enabled.
 */
void drm_atomic_helper_commit_modeset_disables(struct drm_device *dev,
					       struct drm_atomic_state *old_state)
{
	disable_outputs(dev, old_state);

	drm_atomic_helper_update_legacy_modeset_state(dev, old_state);

	crtc_set_mode(dev, old_state);
}
EXPORT_SYMBOL(drm_atomic_helper_commit_modeset_disables);

static void drm_atomic_helper_commit_writebacks(struct drm_device *dev,
						struct drm_atomic_state *old_state)
{
	struct drm_connector *connector;
	struct drm_connector_state *new_conn_state;
	int i;

	for_each_new_connector_in_state(old_state, connector, new_conn_state, i) {
		const struct drm_connector_helper_funcs *funcs;

		funcs = connector->helper_private;
		if (!funcs->atomic_commit)
			continue;

		if (new_conn_state->writeback_job && new_conn_state->writeback_job->fb) {
			WARN_ON(connector->connector_type != DRM_MODE_CONNECTOR_WRITEBACK);
			funcs->atomic_commit(connector, new_conn_state);
		}
	}
}

/**
 * drm_atomic_helper_commit_modeset_enables - modeset commit to enable outputs
 * @dev: DRM device
 * @old_state: atomic state object with old state structures
 *
 * This function enables all the outputs with the new configuration which had to
 * be turned off for the update.
 *
 * For compatibility with legacy CRTC helpers this should be called after
 * drm_atomic_helper_commit_planes(), which is what the default commit function
 * does. But drivers with different needs can group the modeset commits together
 * and do the plane commits at the end. This is useful for drivers doing runtime
 * PM since planes updates then only happen when the CRTC is actually enabled.
 */
void drm_atomic_helper_commit_modeset_enables(struct drm_device *dev,
					      struct drm_atomic_state *old_state)
{
	struct drm_crtc *crtc;
	struct drm_crtc_state *old_crtc_state;
	struct drm_crtc_state *new_crtc_state;
	struct drm_connector *connector;
	struct drm_connector_state *new_conn_state;
	int i;

	for_each_oldnew_crtc_in_state(old_state, crtc, old_crtc_state, new_crtc_state, i) {
		const struct drm_crtc_helper_funcs *funcs;

		/* Need to filter out CRTCs where only planes change. */
		if (!drm_atomic_crtc_needs_modeset(new_crtc_state))
			continue;

		if (!new_crtc_state->active)
			continue;

		funcs = crtc->helper_private;

		if (new_crtc_state->enable) {
			DRM_DEBUG_ATOMIC("enabling [CRTC:%d:%s]\n",
					 crtc->base.id, crtc->name);
			if (funcs->atomic_enable)
				funcs->atomic_enable(crtc, old_crtc_state);
			else if (funcs->commit)
				funcs->commit(crtc);
		}
	}

	for_each_new_connector_in_state(old_state, connector, new_conn_state, i) {
		const struct drm_encoder_helper_funcs *funcs;
		struct drm_encoder *encoder;
		struct drm_bridge *bridge;

		if (!new_conn_state->best_encoder)
			continue;

		if (!new_conn_state->crtc->state->active ||
		    !drm_atomic_crtc_needs_modeset(new_conn_state->crtc->state))
			continue;

		encoder = new_conn_state->best_encoder;
		funcs = encoder->helper_private;

		DRM_DEBUG_ATOMIC("enabling [ENCODER:%d:%s]\n",
				 encoder->base.id, encoder->name);

		/*
		 * Each encoder has at most one connector (since we always steal
		 * it away), so we won't call enable hooks twice.
		 */
		bridge = drm_bridge_chain_get_first_bridge(encoder);
		drm_atomic_bridge_chain_pre_enable(bridge, old_state);

		if (funcs) {
			if (funcs->atomic_enable)
				funcs->atomic_enable(encoder, old_state);
			else if (funcs->enable)
				funcs->enable(encoder);
			else if (funcs->commit)
				funcs->commit(encoder);
		}

		drm_atomic_bridge_chain_enable(bridge, old_state);
	}

	drm_atomic_helper_commit_writebacks(dev, old_state);
}
EXPORT_SYMBOL(drm_atomic_helper_commit_modeset_enables);

/**
 * drm_atomic_helper_wait_for_fences - wait for fences stashed in plane state
 * @dev: DRM device
 * @state: atomic state object with old state structures
 * @pre_swap: If true, do an interruptible wait, and @state is the new state.
 * 	Otherwise @state is the old state.
 *
 * For implicit sync, driver should fish the exclusive fence out from the
 * incoming fb's and stash it in the drm_plane_state.  This is called after
 * drm_atomic_helper_swap_state() so it uses the current plane state (and
 * just uses the atomic state to find the changed planes)
 *
 * Note that @pre_swap is needed since the point where we block for fences moves
 * around depending upon whether an atomic commit is blocking or
 * non-blocking. For non-blocking commit all waiting needs to happen after
 * drm_atomic_helper_swap_state() is called, but for blocking commits we want
 * to wait **before** we do anything that can't be easily rolled back. That is
 * before we call drm_atomic_helper_swap_state().
 *
 * Returns zero if success or < 0 if dma_fence_wait() fails.
 */
int drm_atomic_helper_wait_for_fences(struct drm_device *dev,
				      struct drm_atomic_state *state,
				      bool pre_swap)
{
	struct drm_plane *plane;
	struct drm_plane_state *new_plane_state;
	int i, ret;

	for_each_new_plane_in_state(state, plane, new_plane_state, i) {
		if (!new_plane_state->fence)
			continue;

		WARN_ON(!new_plane_state->fb);

		/*
		 * If waiting for fences pre-swap (ie: nonblock), userspace can
		 * still interrupt the operation. Instead of blocking until the
		 * timer expires, make the wait interruptible.
		 */
		ret = dma_fence_wait(new_plane_state->fence, pre_swap);
		if (ret)
			return ret;

		dma_fence_put(new_plane_state->fence);
		new_plane_state->fence = NULL;
	}

	return 0;
}
EXPORT_SYMBOL(drm_atomic_helper_wait_for_fences);

/**
 * drm_atomic_helper_wait_for_vblanks - wait for vblank on CRTCs
 * @dev: DRM device
 * @old_state: atomic state object with old state structures
 *
 * Helper to, after atomic commit, wait for vblanks on all affected
 * CRTCs (ie. before cleaning up old framebuffers using
 * drm_atomic_helper_cleanup_planes()). It will only wait on CRTCs where the
 * framebuffers have actually changed to optimize for the legacy cursor and
 * plane update use-case.
 *
 * Drivers using the nonblocking commit tracking support initialized by calling
 * drm_atomic_helper_setup_commit() should look at
 * drm_atomic_helper_wait_for_flip_done() as an alternative.
 */
void
drm_atomic_helper_wait_for_vblanks(struct drm_device *dev,
		struct drm_atomic_state *old_state)
{
	struct drm_crtc *crtc;
	struct drm_crtc_state *old_crtc_state, *new_crtc_state;
	int i, ret;
	unsigned crtc_mask = 0;

	 /*
	  * Legacy cursor ioctls are completely unsynced, and userspace
	  * relies on that (by doing tons of cursor updates).
	  */
	if (old_state->legacy_cursor_update)
		return;

	for_each_oldnew_crtc_in_state(old_state, crtc, old_crtc_state, new_crtc_state, i) {
		if (!new_crtc_state->active)
			continue;

		ret = drm_crtc_vblank_get(crtc);
		if (ret != 0)
			continue;

		crtc_mask |= drm_crtc_mask(crtc);
		old_state->crtcs[i].last_vblank_count = drm_crtc_vblank_count(crtc);
	}

	for_each_old_crtc_in_state(old_state, crtc, old_crtc_state, i) {
		if (!(crtc_mask & drm_crtc_mask(crtc)))
			continue;

		ret = wait_event_timeout(dev->vblank[i].queue,
				old_state->crtcs[i].last_vblank_count !=
					drm_crtc_vblank_count(crtc),
				msecs_to_jiffies(100));

		WARN(!ret, "[CRTC:%d:%s] vblank wait timed out\n",
		     crtc->base.id, crtc->name);

		drm_crtc_vblank_put(crtc);
	}
}
EXPORT_SYMBOL(drm_atomic_helper_wait_for_vblanks);

/**
 * drm_atomic_helper_wait_for_flip_done - wait for all page flips to be done
 * @dev: DRM device
 * @old_state: atomic state object with old state structures
 *
 * Helper to, after atomic commit, wait for page flips on all affected
 * crtcs (ie. before cleaning up old framebuffers using
 * drm_atomic_helper_cleanup_planes()). Compared to
 * drm_atomic_helper_wait_for_vblanks() this waits for the completion on all
 * CRTCs, assuming that cursors-only updates are signalling their completion
 * immediately (or using a different path).
 *
 * This requires that drivers use the nonblocking commit tracking support
 * initialized using drm_atomic_helper_setup_commit().
 */
void drm_atomic_helper_wait_for_flip_done(struct drm_device *dev,
					  struct drm_atomic_state *old_state)
{
	struct drm_crtc *crtc;
	int i;

	for (i = 0; i < dev->mode_config.num_crtc; i++) {
		struct drm_crtc_commit *commit = old_state->crtcs[i].commit;
		int ret;

		crtc = old_state->crtcs[i].ptr;

		if (!crtc || !commit)
			continue;

		ret = wait_for_completion_timeout(&commit->flip_done, 10 * HZ);
		if (ret == 0)
			DRM_ERROR("[CRTC:%d:%s] flip_done timed out\n",
				  crtc->base.id, crtc->name);
	}

	if (old_state->fake_commit)
		complete_all(&old_state->fake_commit->flip_done);
}
EXPORT_SYMBOL(drm_atomic_helper_wait_for_flip_done);

/**
 * drm_atomic_helper_commit_tail - commit atomic update to hardware
 * @old_state: atomic state object with old state structures
 *
 * This is the default implementation for the
 * &drm_mode_config_helper_funcs.atomic_commit_tail hook, for drivers
 * that do not support runtime_pm or do not need the CRTC to be
 * enabled to perform a commit. Otherwise, see
 * drm_atomic_helper_commit_tail_rpm().
 *
 * Note that the default ordering of how the various stages are called is to
 * match the legacy modeset helper library closest.
 */
void drm_atomic_helper_commit_tail(struct drm_atomic_state *old_state)
{
	struct drm_device *dev = old_state->dev;

	drm_atomic_helper_commit_modeset_disables(dev, old_state);

	drm_atomic_helper_commit_planes(dev, old_state, 0);

	drm_atomic_helper_commit_modeset_enables(dev, old_state);

	drm_atomic_helper_fake_vblank(old_state);

	drm_atomic_helper_commit_hw_done(old_state);

	drm_atomic_helper_wait_for_vblanks(dev, old_state);

	drm_atomic_helper_cleanup_planes(dev, old_state);
}
EXPORT_SYMBOL(drm_atomic_helper_commit_tail);

/**
 * drm_atomic_helper_commit_tail_rpm - commit atomic update to hardware
 * @old_state: new modeset state to be committed
 *
 * This is an alternative implementation for the
 * &drm_mode_config_helper_funcs.atomic_commit_tail hook, for drivers
 * that support runtime_pm or need the CRTC to be enabled to perform a
 * commit. Otherwise, one should use the default implementation
 * drm_atomic_helper_commit_tail().
 */
void drm_atomic_helper_commit_tail_rpm(struct drm_atomic_state *old_state)
{
	struct drm_device *dev = old_state->dev;

	drm_atomic_helper_commit_modeset_disables(dev, old_state);

	drm_atomic_helper_commit_modeset_enables(dev, old_state);

	drm_atomic_helper_commit_planes(dev, old_state,
					DRM_PLANE_COMMIT_ACTIVE_ONLY);

	drm_atomic_helper_fake_vblank(old_state);

	drm_atomic_helper_commit_hw_done(old_state);

	drm_atomic_helper_wait_for_vblanks(dev, old_state);

	drm_atomic_helper_cleanup_planes(dev, old_state);
}
EXPORT_SYMBOL(drm_atomic_helper_commit_tail_rpm);

static void commit_tail(struct drm_atomic_state *old_state)
{
	struct drm_device *dev = old_state->dev;
	const struct drm_mode_config_helper_funcs *funcs;
	struct drm_crtc_state *new_crtc_state;
	struct drm_crtc *crtc;
	ktime_t start;
	s64 commit_time_ms;
	unsigned int i, new_self_refresh_mask = 0;

	funcs = dev->mode_config.helper_private;

	/*
	 * We're measuring the _entire_ commit, so the time will vary depending
	 * on how many fences and objects are involved. For the purposes of self
	 * refresh, this is desirable since it'll give us an idea of how
	 * congested things are. This will inform our decision on how often we
	 * should enter self refresh after idle.
	 *
	 * These times will be averaged out in the self refresh helpers to avoid
	 * overreacting over one outlier frame
	 */
	start = ktime_get();

	drm_atomic_helper_wait_for_fences(dev, old_state, false);

	drm_atomic_helper_wait_for_dependencies(old_state);

	/*
	 * We cannot safely access new_crtc_state after
	 * drm_atomic_helper_commit_hw_done() so figure out which crtc's have
	 * self-refresh active beforehand:
	 */
	for_each_new_crtc_in_state(old_state, crtc, new_crtc_state, i)
		if (new_crtc_state->self_refresh_active)
			new_self_refresh_mask |= BIT(i);

	if (funcs && funcs->atomic_commit_tail)
		funcs->atomic_commit_tail(old_state);
	else
		drm_atomic_helper_commit_tail(old_state);

	commit_time_ms = ktime_ms_delta(ktime_get(), start);
	if (commit_time_ms > 0)
		drm_self_refresh_helper_update_avg_times(old_state,
						 (unsigned long)commit_time_ms,
						 new_self_refresh_mask);

	drm_atomic_helper_commit_cleanup_done(old_state);

	drm_atomic_state_put(old_state);
}

static void commit_work(struct work_struct *work)
{
	struct drm_atomic_state *state = container_of(work,
						      struct drm_atomic_state,
						      commit_work);
	commit_tail(state);
}

/**
 * drm_atomic_helper_async_check - check if state can be commited asynchronously
 * @dev: DRM device
 * @state: the driver state object
 *
 * This helper will check if it is possible to commit the state asynchronously.
 * Async commits are not supposed to swap the states like normal sync commits
 * but just do in-place changes on the current state.
 *
 * It will return 0 if the commit can happen in an asynchronous fashion or error
 * if not. Note that error just mean it can't be commited asynchronously, if it
 * fails the commit should be treated like a normal synchronous commit.
 */
int drm_atomic_helper_async_check(struct drm_device *dev,
				   struct drm_atomic_state *state)
{
	struct drm_crtc *crtc;
	struct drm_crtc_state *crtc_state;
	struct drm_plane *plane = NULL;
	struct drm_plane_state *old_plane_state = NULL;
	struct drm_plane_state *new_plane_state = NULL;
	const struct drm_plane_helper_funcs *funcs;
	int i, n_planes = 0;

	for_each_new_crtc_in_state(state, crtc, crtc_state, i) {
		if (drm_atomic_crtc_needs_modeset(crtc_state))
			return -EINVAL;
	}

	for_each_oldnew_plane_in_state(state, plane, old_plane_state, new_plane_state, i)
		n_planes++;

	/* FIXME: we support only single plane updates for now */
	if (n_planes != 1)
		return -EINVAL;

	if (!new_plane_state->crtc ||
	    old_plane_state->crtc != new_plane_state->crtc)
		return -EINVAL;

	funcs = plane->helper_private;
	if (!funcs->atomic_async_update)
		return -EINVAL;

	if (new_plane_state->fence)
		return -EINVAL;

	/*
	 * Don't do an async update if there is an outstanding commit modifying
	 * the plane.  This prevents our async update's changes from getting
	 * overridden by a previous synchronous update's state.
	 */
	if (old_plane_state->commit &&
	    !try_wait_for_completion(&old_plane_state->commit->hw_done))
		return -EBUSY;

	return funcs->atomic_async_check(plane, new_plane_state);
}
EXPORT_SYMBOL(drm_atomic_helper_async_check);

/**
 * drm_atomic_helper_async_commit - commit state asynchronously
 * @dev: DRM device
 * @state: the driver state object
 *
 * This function commits a state asynchronously, i.e., not vblank
 * synchronized. It should be used on a state only when
 * drm_atomic_async_check() succeeds. Async commits are not supposed to swap
 * the states like normal sync commits, but just do in-place changes on the
 * current state.
 *
 * TODO: Implement full swap instead of doing in-place changes.
 */
void drm_atomic_helper_async_commit(struct drm_device *dev,
				    struct drm_atomic_state *state)
{
	struct drm_plane *plane;
	struct drm_plane_state *plane_state;
	const struct drm_plane_helper_funcs *funcs;
	int i;

	for_each_new_plane_in_state(state, plane, plane_state, i) {
		struct drm_framebuffer *new_fb = plane_state->fb;
		struct drm_framebuffer *old_fb = plane->state->fb;

		funcs = plane->helper_private;
		funcs->atomic_async_update(plane, plane_state);

		/*
		 * ->atomic_async_update() is supposed to update the
		 * plane->state in-place, make sure at least common
		 * properties have been properly updated.
		 */
		WARN_ON_ONCE(plane->state->fb != new_fb);
		WARN_ON_ONCE(plane->state->crtc_x != plane_state->crtc_x);
		WARN_ON_ONCE(plane->state->crtc_y != plane_state->crtc_y);
		WARN_ON_ONCE(plane->state->src_x != plane_state->src_x);
		WARN_ON_ONCE(plane->state->src_y != plane_state->src_y);

		/*
		 * Make sure the FBs have been swapped so that cleanups in the
		 * new_state performs a cleanup in the old FB.
		 */
		WARN_ON_ONCE(plane_state->fb != old_fb);
	}
}
EXPORT_SYMBOL(drm_atomic_helper_async_commit);

/**
 * drm_atomic_helper_commit - commit validated state object
 * @dev: DRM device
 * @state: the driver state object
 * @nonblock: whether nonblocking behavior is requested.
 *
 * This function commits a with drm_atomic_helper_check() pre-validated state
 * object. This can still fail when e.g. the framebuffer reservation fails. This
 * function implements nonblocking commits, using
 * drm_atomic_helper_setup_commit() and related functions.
 *
 * Committing the actual hardware state is done through the
 * &drm_mode_config_helper_funcs.atomic_commit_tail callback, or its default
 * implementation drm_atomic_helper_commit_tail().
 *
 * RETURNS:
 * Zero for success or -errno.
 */
int drm_atomic_helper_commit(struct drm_device *dev,
			     struct drm_atomic_state *state,
			     bool nonblock)
{
	int ret;

	if (state->async_update) {
		ret = drm_atomic_helper_prepare_planes(dev, state);
		if (ret)
			return ret;

		drm_atomic_helper_async_commit(dev, state);
		drm_atomic_helper_cleanup_planes(dev, state);

		return 0;
	}

	ret = drm_atomic_helper_setup_commit(state, nonblock);
	if (ret)
		return ret;

	INIT_WORK(&state->commit_work, commit_work);

	ret = drm_atomic_helper_prepare_planes(dev, state);
	if (ret)
		return ret;

	if (!nonblock) {
		ret = drm_atomic_helper_wait_for_fences(dev, state, true);
		if (ret)
			goto err;
	}

	/*
	 * This is the point of no return - everything below never fails except
	 * when the hw goes bonghits. Which means we can commit the new state on
	 * the software side now.
	 */

	ret = drm_atomic_helper_swap_state(state, true);
	if (ret)
		goto err;

	/*
	 * Everything below can be run asynchronously without the need to grab
	 * any modeset locks at all under one condition: It must be guaranteed
	 * that the asynchronous work has either been cancelled (if the driver
	 * supports it, which at least requires that the framebuffers get
	 * cleaned up with drm_atomic_helper_cleanup_planes()) or completed
	 * before the new state gets committed on the software side with
	 * drm_atomic_helper_swap_state().
	 *
	 * This scheme allows new atomic state updates to be prepared and
	 * checked in parallel to the asynchronous completion of the previous
	 * update. Which is important since compositors need to figure out the
	 * composition of the next frame right after having submitted the
	 * current layout.
	 *
	 * NOTE: Commit work has multiple phases, first hardware commit, then
	 * cleanup. We want them to overlap, hence need system_unbound_wq to
	 * make sure work items don't artificially stall on each another.
	 */

	drm_atomic_state_get(state);
	if (nonblock)
		queue_work(system_unbound_wq, &state->commit_work);
	else
		commit_tail(state);

	return 0;

err:
	drm_atomic_helper_cleanup_planes(dev, state);
	return ret;
}
EXPORT_SYMBOL(drm_atomic_helper_commit);

/**
 * DOC: implementing nonblocking commit
 *
 * Nonblocking atomic commits should use struct &drm_crtc_commit to sequence
 * different operations against each another. Locks, especially struct
 * &drm_modeset_lock, should not be held in worker threads or any other
 * asynchronous context used to commit the hardware state.
<<<<<<< HEAD
 *
 * drm_atomic_helper_commit() implements the recommended sequence for
 * nonblocking commits, using drm_atomic_helper_setup_commit() internally:
 *
=======
 *
 * drm_atomic_helper_commit() implements the recommended sequence for
 * nonblocking commits, using drm_atomic_helper_setup_commit() internally:
 *
>>>>>>> 04d5ce62
 * 1. Run drm_atomic_helper_prepare_planes(). Since this can fail and we
 * need to propagate out of memory/VRAM errors to userspace, it must be called
 * synchronously.
 *
 * 2. Synchronize with any outstanding nonblocking commit worker threads which
 * might be affected by the new state update. This is handled by
 * drm_atomic_helper_setup_commit().
 *
 * Asynchronous workers need to have sufficient parallelism to be able to run
 * different atomic commits on different CRTCs in parallel. The simplest way to
 * achieve this is by running them on the &system_unbound_wq work queue. Note
 * that drivers are not required to split up atomic commits and run an
 * individual commit in parallel - userspace is supposed to do that if it cares.
 * But it might be beneficial to do that for modesets, since those necessarily
 * must be done as one global operation, and enabling or disabling a CRTC can
 * take a long time. But even that is not required.
 *
 * IMPORTANT: A &drm_atomic_state update for multiple CRTCs is sequenced
 * against all CRTCs therein. Therefore for atomic state updates which only flip
 * planes the driver must not get the struct &drm_crtc_state of unrelated CRTCs
 * in its atomic check code: This would prevent committing of atomic updates to
 * multiple CRTCs in parallel. In general, adding additional state structures
 * should be avoided as much as possible, because this reduces parallelism in
 * (nonblocking) commits, both due to locking and due to commit sequencing
 * requirements.
 *
 * 3. The software state is updated synchronously with
 * drm_atomic_helper_swap_state(). Doing this under the protection of all modeset
 * locks means concurrent callers never see inconsistent state. Note that commit
 * workers do not hold any locks; their access is only coordinated through
 * ordering. If workers would access state only through the pointers in the
 * free-standing state objects (currently not the case for any driver) then even
 * multiple pending commits could be in-flight at the same time.
 *
 * 4. Schedule a work item to do all subsequent steps, using the split-out
 * commit helpers: a) pre-plane commit b) plane commit c) post-plane commit and
 * then cleaning up the framebuffers after the old framebuffer is no longer
 * being displayed. The scheduled work should synchronize against other workers
 * using the &drm_crtc_commit infrastructure as needed. See
 * drm_atomic_helper_setup_commit() for more details.
 */

static int stall_checks(struct drm_crtc *crtc, bool nonblock)
{
	struct drm_crtc_commit *commit, *stall_commit = NULL;
	bool completed = true;
	int i;
	long ret = 0;

	spin_lock(&crtc->commit_lock);
	i = 0;
	list_for_each_entry(commit, &crtc->commit_list, commit_entry) {
		if (i == 0) {
			completed = try_wait_for_completion(&commit->flip_done);
			/* Userspace is not allowed to get ahead of the previous
			 * commit with nonblocking ones. */
			if (!completed && nonblock) {
				spin_unlock(&crtc->commit_lock);
				return -EBUSY;
			}
		} else if (i == 1) {
			stall_commit = drm_crtc_commit_get(commit);
			break;
		}

		i++;
	}
	spin_unlock(&crtc->commit_lock);

	if (!stall_commit)
		return 0;

	/* We don't want to let commits get ahead of cleanup work too much,
	 * stalling on 2nd previous commit means triple-buffer won't ever stall.
	 */
	ret = wait_for_completion_interruptible_timeout(&stall_commit->cleanup_done,
							10*HZ);
	if (ret == 0)
		DRM_ERROR("[CRTC:%d:%s] cleanup_done timed out\n",
			  crtc->base.id, crtc->name);

	drm_crtc_commit_put(stall_commit);

	return ret < 0 ? ret : 0;
}

static void release_crtc_commit(struct completion *completion)
{
	struct drm_crtc_commit *commit = container_of(completion,
						      typeof(*commit),
						      flip_done);

	drm_crtc_commit_put(commit);
}

static void init_commit(struct drm_crtc_commit *commit, struct drm_crtc *crtc)
{
	init_completion(&commit->flip_done);
	init_completion(&commit->hw_done);
	init_completion(&commit->cleanup_done);
	INIT_LIST_HEAD(&commit->commit_entry);
	kref_init(&commit->ref);
	commit->crtc = crtc;
}

static struct drm_crtc_commit *
crtc_or_fake_commit(struct drm_atomic_state *state, struct drm_crtc *crtc)
{
	if (crtc) {
		struct drm_crtc_state *new_crtc_state;

		new_crtc_state = drm_atomic_get_new_crtc_state(state, crtc);

		return new_crtc_state->commit;
	}

	if (!state->fake_commit) {
		state->fake_commit = kzalloc(sizeof(*state->fake_commit), GFP_KERNEL);
		if (!state->fake_commit)
			return NULL;

		init_commit(state->fake_commit, NULL);
	}

	return state->fake_commit;
}

/**
 * drm_atomic_helper_setup_commit - setup possibly nonblocking commit
 * @state: new modeset state to be committed
 * @nonblock: whether nonblocking behavior is requested.
 *
 * This function prepares @state to be used by the atomic helper's support for
 * nonblocking commits. Drivers using the nonblocking commit infrastructure
 * should always call this function from their
 * &drm_mode_config_funcs.atomic_commit hook.
 *
 * To be able to use this support drivers need to use a few more helper
 * functions. drm_atomic_helper_wait_for_dependencies() must be called before
 * actually committing the hardware state, and for nonblocking commits this call
 * must be placed in the async worker. See also drm_atomic_helper_swap_state()
 * and its stall parameter, for when a driver's commit hooks look at the
 * &drm_crtc.state, &drm_plane.state or &drm_connector.state pointer directly.
 *
 * Completion of the hardware commit step must be signalled using
 * drm_atomic_helper_commit_hw_done(). After this step the driver is not allowed
 * to read or change any permanent software or hardware modeset state. The only
 * exception is state protected by other means than &drm_modeset_lock locks.
 * Only the free standing @state with pointers to the old state structures can
 * be inspected, e.g. to clean up old buffers using
 * drm_atomic_helper_cleanup_planes().
 *
 * At the very end, before cleaning up @state drivers must call
 * drm_atomic_helper_commit_cleanup_done().
 *
 * This is all implemented by in drm_atomic_helper_commit(), giving drivers a
 * complete and easy-to-use default implementation of the atomic_commit() hook.
 *
 * The tracking of asynchronously executed and still pending commits is done
 * using the core structure &drm_crtc_commit.
 *
 * By default there's no need to clean up resources allocated by this function
 * explicitly: drm_atomic_state_default_clear() will take care of that
 * automatically.
 *
 * Returns:
 *
 * 0 on success. -EBUSY when userspace schedules nonblocking commits too fast,
 * -ENOMEM on allocation failures and -EINTR when a signal is pending.
 */
int drm_atomic_helper_setup_commit(struct drm_atomic_state *state,
				   bool nonblock)
{
	struct drm_crtc *crtc;
	struct drm_crtc_state *old_crtc_state, *new_crtc_state;
	struct drm_connector *conn;
	struct drm_connector_state *old_conn_state, *new_conn_state;
	struct drm_plane *plane;
	struct drm_plane_state *old_plane_state, *new_plane_state;
	struct drm_crtc_commit *commit;
	int i, ret;

	for_each_oldnew_crtc_in_state(state, crtc, old_crtc_state, new_crtc_state, i) {
		commit = kzalloc(sizeof(*commit), GFP_KERNEL);
		if (!commit)
			return -ENOMEM;

		init_commit(commit, crtc);

		new_crtc_state->commit = commit;

		ret = stall_checks(crtc, nonblock);
		if (ret)
			return ret;

		/* Drivers only send out events when at least either current or
		 * new CRTC state is active. Complete right away if everything
		 * stays off. */
		if (!old_crtc_state->active && !new_crtc_state->active) {
			complete_all(&commit->flip_done);
			continue;
		}

		/* Legacy cursor updates are fully unsynced. */
		if (state->legacy_cursor_update) {
			complete_all(&commit->flip_done);
			continue;
		}

		if (!new_crtc_state->event) {
			commit->event = kzalloc(sizeof(*commit->event),
						GFP_KERNEL);
			if (!commit->event)
				return -ENOMEM;

			new_crtc_state->event = commit->event;
		}

		new_crtc_state->event->base.completion = &commit->flip_done;
		new_crtc_state->event->base.completion_release = release_crtc_commit;
		drm_crtc_commit_get(commit);

		commit->abort_completion = true;

		state->crtcs[i].commit = commit;
		drm_crtc_commit_get(commit);
	}

	for_each_oldnew_connector_in_state(state, conn, old_conn_state, new_conn_state, i) {
		/* Userspace is not allowed to get ahead of the previous
		 * commit with nonblocking ones. */
		if (nonblock && old_conn_state->commit &&
		    !try_wait_for_completion(&old_conn_state->commit->flip_done))
			return -EBUSY;

		/* Always track connectors explicitly for e.g. link retraining. */
		commit = crtc_or_fake_commit(state, new_conn_state->crtc ?: old_conn_state->crtc);
		if (!commit)
			return -ENOMEM;

		new_conn_state->commit = drm_crtc_commit_get(commit);
	}

	for_each_oldnew_plane_in_state(state, plane, old_plane_state, new_plane_state, i) {
		/* Userspace is not allowed to get ahead of the previous
		 * commit with nonblocking ones. */
		if (nonblock && old_plane_state->commit &&
		    !try_wait_for_completion(&old_plane_state->commit->flip_done))
			return -EBUSY;

		/* Always track planes explicitly for async pageflip support. */
		commit = crtc_or_fake_commit(state, new_plane_state->crtc ?: old_plane_state->crtc);
		if (!commit)
			return -ENOMEM;

		new_plane_state->commit = drm_crtc_commit_get(commit);
	}

	return 0;
}
EXPORT_SYMBOL(drm_atomic_helper_setup_commit);

/**
 * drm_atomic_helper_wait_for_dependencies - wait for required preceeding commits
 * @old_state: atomic state object with old state structures
 *
 * This function waits for all preceeding commits that touch the same CRTC as
 * @old_state to both be committed to the hardware (as signalled by
 * drm_atomic_helper_commit_hw_done()) and executed by the hardware (as signalled
 * by calling drm_crtc_send_vblank_event() on the &drm_crtc_state.event).
 *
 * This is part of the atomic helper support for nonblocking commits, see
 * drm_atomic_helper_setup_commit() for an overview.
 */
void drm_atomic_helper_wait_for_dependencies(struct drm_atomic_state *old_state)
{
	struct drm_crtc *crtc;
	struct drm_crtc_state *old_crtc_state;
	struct drm_plane *plane;
	struct drm_plane_state *old_plane_state;
	struct drm_connector *conn;
	struct drm_connector_state *old_conn_state;
	struct drm_crtc_commit *commit;
	int i;
	long ret;

	for_each_old_crtc_in_state(old_state, crtc, old_crtc_state, i) {
		commit = old_crtc_state->commit;

		if (!commit)
			continue;

		ret = wait_for_completion_timeout(&commit->hw_done,
						  10*HZ);
		if (ret == 0)
			DRM_ERROR("[CRTC:%d:%s] hw_done timed out\n",
				  crtc->base.id, crtc->name);

		/* Currently no support for overwriting flips, hence
		 * stall for previous one to execute completely. */
		ret = wait_for_completion_timeout(&commit->flip_done,
						  10*HZ);
		if (ret == 0)
			DRM_ERROR("[CRTC:%d:%s] flip_done timed out\n",
				  crtc->base.id, crtc->name);
	}

	for_each_old_connector_in_state(old_state, conn, old_conn_state, i) {
		commit = old_conn_state->commit;

		if (!commit)
			continue;

		ret = wait_for_completion_timeout(&commit->hw_done,
						  10*HZ);
		if (ret == 0)
			DRM_ERROR("[CONNECTOR:%d:%s] hw_done timed out\n",
				  conn->base.id, conn->name);

		/* Currently no support for overwriting flips, hence
		 * stall for previous one to execute completely. */
		ret = wait_for_completion_timeout(&commit->flip_done,
						  10*HZ);
		if (ret == 0)
			DRM_ERROR("[CONNECTOR:%d:%s] flip_done timed out\n",
				  conn->base.id, conn->name);
	}

	for_each_old_plane_in_state(old_state, plane, old_plane_state, i) {
		commit = old_plane_state->commit;

		if (!commit)
			continue;

		ret = wait_for_completion_timeout(&commit->hw_done,
						  10*HZ);
		if (ret == 0)
			DRM_ERROR("[PLANE:%d:%s] hw_done timed out\n",
				  plane->base.id, plane->name);

		/* Currently no support for overwriting flips, hence
		 * stall for previous one to execute completely. */
		ret = wait_for_completion_timeout(&commit->flip_done,
						  10*HZ);
		if (ret == 0)
			DRM_ERROR("[PLANE:%d:%s] flip_done timed out\n",
				  plane->base.id, plane->name);
	}
}
EXPORT_SYMBOL(drm_atomic_helper_wait_for_dependencies);

/**
 * drm_atomic_helper_fake_vblank - fake VBLANK events if needed
 * @old_state: atomic state object with old state structures
 *
 * This function walks all CRTCs and fakes VBLANK events on those with
 * &drm_crtc_state.no_vblank set to true and &drm_crtc_state.event != NULL.
 * The primary use of this function is writeback connectors working in oneshot
 * mode and faking VBLANK events. In this case they only fake the VBLANK event
 * when a job is queued, and any change to the pipeline that does not touch the
 * connector is leading to timeouts when calling
 * drm_atomic_helper_wait_for_vblanks() or
 * drm_atomic_helper_wait_for_flip_done(). In addition to writeback
 * connectors, this function can also fake VBLANK events for CRTCs without
 * VBLANK interrupt.
 *
 * This is part of the atomic helper support for nonblocking commits, see
 * drm_atomic_helper_setup_commit() for an overview.
 */
void drm_atomic_helper_fake_vblank(struct drm_atomic_state *old_state)
{
	struct drm_crtc_state *new_crtc_state;
	struct drm_crtc *crtc;
	int i;

	for_each_new_crtc_in_state(old_state, crtc, new_crtc_state, i) {
		unsigned long flags;

		if (!new_crtc_state->no_vblank)
			continue;

		spin_lock_irqsave(&old_state->dev->event_lock, flags);
		if (new_crtc_state->event) {
			drm_crtc_send_vblank_event(crtc,
						   new_crtc_state->event);
			new_crtc_state->event = NULL;
		}
		spin_unlock_irqrestore(&old_state->dev->event_lock, flags);
	}
}
EXPORT_SYMBOL(drm_atomic_helper_fake_vblank);

/**
 * drm_atomic_helper_commit_hw_done - setup possible nonblocking commit
 * @old_state: atomic state object with old state structures
 *
 * This function is used to signal completion of the hardware commit step. After
 * this step the driver is not allowed to read or change any permanent software
 * or hardware modeset state. The only exception is state protected by other
 * means than &drm_modeset_lock locks.
 *
 * Drivers should try to postpone any expensive or delayed cleanup work after
 * this function is called.
 *
 * This is part of the atomic helper support for nonblocking commits, see
 * drm_atomic_helper_setup_commit() for an overview.
 */
void drm_atomic_helper_commit_hw_done(struct drm_atomic_state *old_state)
{
	struct drm_crtc *crtc;
	struct drm_crtc_state *old_crtc_state, *new_crtc_state;
	struct drm_crtc_commit *commit;
	int i;

	for_each_oldnew_crtc_in_state(old_state, crtc, old_crtc_state, new_crtc_state, i) {
		commit = new_crtc_state->commit;
		if (!commit)
			continue;

		/*
		 * copy new_crtc_state->commit to old_crtc_state->commit,
		 * it's unsafe to touch new_crtc_state after hw_done,
		 * but we still need to do so in cleanup_done().
		 */
		if (old_crtc_state->commit)
			drm_crtc_commit_put(old_crtc_state->commit);

		old_crtc_state->commit = drm_crtc_commit_get(commit);

		/* backend must have consumed any event by now */
		WARN_ON(new_crtc_state->event);
		complete_all(&commit->hw_done);
	}

	if (old_state->fake_commit) {
		complete_all(&old_state->fake_commit->hw_done);
		complete_all(&old_state->fake_commit->flip_done);
	}
}
EXPORT_SYMBOL(drm_atomic_helper_commit_hw_done);

/**
 * drm_atomic_helper_commit_cleanup_done - signal completion of commit
 * @old_state: atomic state object with old state structures
 *
 * This signals completion of the atomic update @old_state, including any
 * cleanup work. If used, it must be called right before calling
 * drm_atomic_state_put().
 *
 * This is part of the atomic helper support for nonblocking commits, see
 * drm_atomic_helper_setup_commit() for an overview.
 */
void drm_atomic_helper_commit_cleanup_done(struct drm_atomic_state *old_state)
{
	struct drm_crtc *crtc;
	struct drm_crtc_state *old_crtc_state;
	struct drm_crtc_commit *commit;
	int i;

	for_each_old_crtc_in_state(old_state, crtc, old_crtc_state, i) {
		commit = old_crtc_state->commit;
		if (WARN_ON(!commit))
			continue;

		complete_all(&commit->cleanup_done);
		WARN_ON(!try_wait_for_completion(&commit->hw_done));

		spin_lock(&crtc->commit_lock);
		list_del(&commit->commit_entry);
		spin_unlock(&crtc->commit_lock);
	}

	if (old_state->fake_commit) {
		complete_all(&old_state->fake_commit->cleanup_done);
		WARN_ON(!try_wait_for_completion(&old_state->fake_commit->hw_done));
	}
}
EXPORT_SYMBOL(drm_atomic_helper_commit_cleanup_done);

/**
 * drm_atomic_helper_prepare_planes - prepare plane resources before commit
 * @dev: DRM device
 * @state: atomic state object with new state structures
 *
 * This function prepares plane state, specifically framebuffers, for the new
 * configuration, by calling &drm_plane_helper_funcs.prepare_fb. If any failure
 * is encountered this function will call &drm_plane_helper_funcs.cleanup_fb on
 * any already successfully prepared framebuffer.
 *
 * Returns:
 * 0 on success, negative error code on failure.
 */
int drm_atomic_helper_prepare_planes(struct drm_device *dev,
				     struct drm_atomic_state *state)
{
	struct drm_connector *connector;
	struct drm_connector_state *new_conn_state;
	struct drm_plane *plane;
	struct drm_plane_state *new_plane_state;
	int ret, i, j;

	for_each_new_connector_in_state(state, connector, new_conn_state, i) {
		if (!new_conn_state->writeback_job)
			continue;

		ret = drm_writeback_prepare_job(new_conn_state->writeback_job);
		if (ret < 0)
			return ret;
	}

	for_each_new_plane_in_state(state, plane, new_plane_state, i) {
		const struct drm_plane_helper_funcs *funcs;

		funcs = plane->helper_private;

		if (funcs->prepare_fb) {
			ret = funcs->prepare_fb(plane, new_plane_state);
			if (ret)
				goto fail;
		}
	}

	return 0;

fail:
	for_each_new_plane_in_state(state, plane, new_plane_state, j) {
		const struct drm_plane_helper_funcs *funcs;

		if (j >= i)
			continue;

		funcs = plane->helper_private;

		if (funcs->cleanup_fb)
			funcs->cleanup_fb(plane, new_plane_state);
	}

	return ret;
}
EXPORT_SYMBOL(drm_atomic_helper_prepare_planes);

static bool plane_crtc_active(const struct drm_plane_state *state)
{
	return state->crtc && state->crtc->state->active;
}

/**
 * drm_atomic_helper_commit_planes - commit plane state
 * @dev: DRM device
 * @old_state: atomic state object with old state structures
 * @flags: flags for committing plane state
 *
 * This function commits the new plane state using the plane and atomic helper
 * functions for planes and CRTCs. It assumes that the atomic state has already
 * been pushed into the relevant object state pointers, since this step can no
 * longer fail.
 *
 * It still requires the global state object @old_state to know which planes and
 * crtcs need to be updated though.
 *
 * Note that this function does all plane updates across all CRTCs in one step.
 * If the hardware can't support this approach look at
 * drm_atomic_helper_commit_planes_on_crtc() instead.
 *
 * Plane parameters can be updated by applications while the associated CRTC is
 * disabled. The DRM/KMS core will store the parameters in the plane state,
 * which will be available to the driver when the CRTC is turned on. As a result
 * most drivers don't need to be immediately notified of plane updates for a
 * disabled CRTC.
 *
 * Unless otherwise needed, drivers are advised to set the ACTIVE_ONLY flag in
 * @flags in order not to receive plane update notifications related to a
 * disabled CRTC. This avoids the need to manually ignore plane updates in
 * driver code when the driver and/or hardware can't or just don't need to deal
 * with updates on disabled CRTCs, for example when supporting runtime PM.
 *
 * Drivers may set the NO_DISABLE_AFTER_MODESET flag in @flags if the relevant
 * display controllers require to disable a CRTC's planes when the CRTC is
 * disabled. This function would skip the &drm_plane_helper_funcs.atomic_disable
 * call for a plane if the CRTC of the old plane state needs a modesetting
 * operation. Of course, the drivers need to disable the planes in their CRTC
 * disable callbacks since no one else would do that.
 *
 * The drm_atomic_helper_commit() default implementation doesn't set the
 * ACTIVE_ONLY flag to most closely match the behaviour of the legacy helpers.
 * This should not be copied blindly by drivers.
 */
void drm_atomic_helper_commit_planes(struct drm_device *dev,
				     struct drm_atomic_state *old_state,
				     uint32_t flags)
{
	struct drm_crtc *crtc;
	struct drm_crtc_state *old_crtc_state, *new_crtc_state;
	struct drm_plane *plane;
	struct drm_plane_state *old_plane_state, *new_plane_state;
	int i;
	bool active_only = flags & DRM_PLANE_COMMIT_ACTIVE_ONLY;
	bool no_disable = flags & DRM_PLANE_COMMIT_NO_DISABLE_AFTER_MODESET;

	for_each_oldnew_crtc_in_state(old_state, crtc, old_crtc_state, new_crtc_state, i) {
		const struct drm_crtc_helper_funcs *funcs;

		funcs = crtc->helper_private;

		if (!funcs || !funcs->atomic_begin)
			continue;

		if (active_only && !new_crtc_state->active)
			continue;

		funcs->atomic_begin(crtc, old_crtc_state);
	}

	for_each_oldnew_plane_in_state(old_state, plane, old_plane_state, new_plane_state, i) {
		const struct drm_plane_helper_funcs *funcs;
		bool disabling;

		funcs = plane->helper_private;

		if (!funcs)
			continue;

		disabling = drm_atomic_plane_disabling(old_plane_state,
						       new_plane_state);

		if (active_only) {
			/*
			 * Skip planes related to inactive CRTCs. If the plane
			 * is enabled use the state of the current CRTC. If the
			 * plane is being disabled use the state of the old
			 * CRTC to avoid skipping planes being disabled on an
			 * active CRTC.
			 */
			if (!disabling && !plane_crtc_active(new_plane_state))
				continue;
			if (disabling && !plane_crtc_active(old_plane_state))
				continue;
		}

		/*
		 * Special-case disabling the plane if drivers support it.
		 */
		if (disabling && funcs->atomic_disable) {
			struct drm_crtc_state *crtc_state;

			crtc_state = old_plane_state->crtc->state;

			if (drm_atomic_crtc_needs_modeset(crtc_state) &&
			    no_disable)
				continue;

			funcs->atomic_disable(plane, old_plane_state);
		} else if (new_plane_state->crtc || disabling) {
			funcs->atomic_update(plane, old_plane_state);
		}
	}

	for_each_oldnew_crtc_in_state(old_state, crtc, old_crtc_state, new_crtc_state, i) {
		const struct drm_crtc_helper_funcs *funcs;

		funcs = crtc->helper_private;

		if (!funcs || !funcs->atomic_flush)
			continue;

		if (active_only && !new_crtc_state->active)
			continue;

		funcs->atomic_flush(crtc, old_crtc_state);
	}
}
EXPORT_SYMBOL(drm_atomic_helper_commit_planes);

/**
 * drm_atomic_helper_commit_planes_on_crtc - commit plane state for a CRTC
 * @old_crtc_state: atomic state object with the old CRTC state
 *
 * This function commits the new plane state using the plane and atomic helper
 * functions for planes on the specific CRTC. It assumes that the atomic state
 * has already been pushed into the relevant object state pointers, since this
 * step can no longer fail.
 *
 * This function is useful when plane updates should be done CRTC-by-CRTC
 * instead of one global step like drm_atomic_helper_commit_planes() does.
 *
 * This function can only be savely used when planes are not allowed to move
 * between different CRTCs because this function doesn't handle inter-CRTC
 * depencies. Callers need to ensure that either no such depencies exist,
 * resolve them through ordering of commit calls or through some other means.
 */
void
drm_atomic_helper_commit_planes_on_crtc(struct drm_crtc_state *old_crtc_state)
{
	const struct drm_crtc_helper_funcs *crtc_funcs;
	struct drm_crtc *crtc = old_crtc_state->crtc;
	struct drm_atomic_state *old_state = old_crtc_state->state;
	struct drm_crtc_state *new_crtc_state =
		drm_atomic_get_new_crtc_state(old_state, crtc);
	struct drm_plane *plane;
	unsigned plane_mask;

	plane_mask = old_crtc_state->plane_mask;
	plane_mask |= new_crtc_state->plane_mask;

	crtc_funcs = crtc->helper_private;
	if (crtc_funcs && crtc_funcs->atomic_begin)
		crtc_funcs->atomic_begin(crtc, old_crtc_state);

	drm_for_each_plane_mask(plane, crtc->dev, plane_mask) {
		struct drm_plane_state *old_plane_state =
			drm_atomic_get_old_plane_state(old_state, plane);
		struct drm_plane_state *new_plane_state =
			drm_atomic_get_new_plane_state(old_state, plane);
		const struct drm_plane_helper_funcs *plane_funcs;

		plane_funcs = plane->helper_private;

		if (!old_plane_state || !plane_funcs)
			continue;

		WARN_ON(new_plane_state->crtc &&
			new_plane_state->crtc != crtc);

		if (drm_atomic_plane_disabling(old_plane_state, new_plane_state) &&
		    plane_funcs->atomic_disable)
			plane_funcs->atomic_disable(plane, old_plane_state);
		else if (new_plane_state->crtc ||
			 drm_atomic_plane_disabling(old_plane_state, new_plane_state))
			plane_funcs->atomic_update(plane, old_plane_state);
	}

	if (crtc_funcs && crtc_funcs->atomic_flush)
		crtc_funcs->atomic_flush(crtc, old_crtc_state);
}
EXPORT_SYMBOL(drm_atomic_helper_commit_planes_on_crtc);

/**
 * drm_atomic_helper_disable_planes_on_crtc - helper to disable CRTC's planes
 * @old_crtc_state: atomic state object with the old CRTC state
 * @atomic: if set, synchronize with CRTC's atomic_begin/flush hooks
 *
 * Disables all planes associated with the given CRTC. This can be
 * used for instance in the CRTC helper atomic_disable callback to disable
 * all planes.
 *
 * If the atomic-parameter is set the function calls the CRTC's
 * atomic_begin hook before and atomic_flush hook after disabling the
 * planes.
 *
 * It is a bug to call this function without having implemented the
 * &drm_plane_helper_funcs.atomic_disable plane hook.
 */
void
drm_atomic_helper_disable_planes_on_crtc(struct drm_crtc_state *old_crtc_state,
					 bool atomic)
{
	struct drm_crtc *crtc = old_crtc_state->crtc;
	const struct drm_crtc_helper_funcs *crtc_funcs =
		crtc->helper_private;
	struct drm_plane *plane;

	if (atomic && crtc_funcs && crtc_funcs->atomic_begin)
		crtc_funcs->atomic_begin(crtc, NULL);

	drm_atomic_crtc_state_for_each_plane(plane, old_crtc_state) {
		const struct drm_plane_helper_funcs *plane_funcs =
			plane->helper_private;

		if (!plane_funcs)
			continue;

		WARN_ON(!plane_funcs->atomic_disable);
		if (plane_funcs->atomic_disable)
			plane_funcs->atomic_disable(plane, NULL);
	}

	if (atomic && crtc_funcs && crtc_funcs->atomic_flush)
		crtc_funcs->atomic_flush(crtc, NULL);
}
EXPORT_SYMBOL(drm_atomic_helper_disable_planes_on_crtc);

/**
 * drm_atomic_helper_cleanup_planes - cleanup plane resources after commit
 * @dev: DRM device
 * @old_state: atomic state object with old state structures
 *
 * This function cleans up plane state, specifically framebuffers, from the old
 * configuration. Hence the old configuration must be perserved in @old_state to
 * be able to call this function.
 *
 * This function must also be called on the new state when the atomic update
 * fails at any point after calling drm_atomic_helper_prepare_planes().
 */
void drm_atomic_helper_cleanup_planes(struct drm_device *dev,
				      struct drm_atomic_state *old_state)
{
	struct drm_plane *plane;
	struct drm_plane_state *old_plane_state, *new_plane_state;
	int i;

	for_each_oldnew_plane_in_state(old_state, plane, old_plane_state, new_plane_state, i) {
		const struct drm_plane_helper_funcs *funcs;
		struct drm_plane_state *plane_state;

		/*
		 * This might be called before swapping when commit is aborted,
		 * in which case we have to cleanup the new state.
		 */
		if (old_plane_state == plane->state)
			plane_state = new_plane_state;
		else
			plane_state = old_plane_state;

		funcs = plane->helper_private;

		if (funcs->cleanup_fb)
			funcs->cleanup_fb(plane, plane_state);
	}
}
EXPORT_SYMBOL(drm_atomic_helper_cleanup_planes);

/**
 * drm_atomic_helper_swap_state - store atomic state into current sw state
 * @state: atomic state
 * @stall: stall for preceeding commits
 *
 * This function stores the atomic state into the current state pointers in all
 * driver objects. It should be called after all failing steps have been done
 * and succeeded, but before the actual hardware state is committed.
 *
 * For cleanup and error recovery the current state for all changed objects will
 * be swapped into @state.
 *
 * With that sequence it fits perfectly into the plane prepare/cleanup sequence:
 *
 * 1. Call drm_atomic_helper_prepare_planes() with the staged atomic state.
 *
 * 2. Do any other steps that might fail.
 *
 * 3. Put the staged state into the current state pointers with this function.
 *
 * 4. Actually commit the hardware state.
 *
 * 5. Call drm_atomic_helper_cleanup_planes() with @state, which since step 3
 * contains the old state. Also do any other cleanup required with that state.
 *
 * @stall must be set when nonblocking commits for this driver directly access
 * the &drm_plane.state, &drm_crtc.state or &drm_connector.state pointer. With
 * the current atomic helpers this is almost always the case, since the helpers
 * don't pass the right state structures to the callbacks.
 *
 * Returns:
 *
 * Returns 0 on success. Can return -ERESTARTSYS when @stall is true and the
 * waiting for the previous commits has been interrupted.
 */
int drm_atomic_helper_swap_state(struct drm_atomic_state *state,
				  bool stall)
{
	int i, ret;
	struct drm_connector *connector;
	struct drm_connector_state *old_conn_state, *new_conn_state;
	struct drm_crtc *crtc;
	struct drm_crtc_state *old_crtc_state, *new_crtc_state;
	struct drm_plane *plane;
	struct drm_plane_state *old_plane_state, *new_plane_state;
	struct drm_crtc_commit *commit;
	struct drm_private_obj *obj;
	struct drm_private_state *old_obj_state, *new_obj_state;

	if (stall) {
		/*
		 * We have to stall for hw_done here before
		 * drm_atomic_helper_wait_for_dependencies() because flip
		 * depth > 1 is not yet supported by all drivers. As long as
		 * obj->state is directly dereferenced anywhere in the drivers
		 * atomic_commit_tail function, then it's unsafe to swap state
		 * before drm_atomic_helper_commit_hw_done() is called.
		 */

		for_each_old_crtc_in_state(state, crtc, old_crtc_state, i) {
			commit = old_crtc_state->commit;

			if (!commit)
				continue;

			ret = wait_for_completion_interruptible(&commit->hw_done);
			if (ret)
				return ret;
		}

		for_each_old_connector_in_state(state, connector, old_conn_state, i) {
			commit = old_conn_state->commit;

			if (!commit)
				continue;

			ret = wait_for_completion_interruptible(&commit->hw_done);
			if (ret)
				return ret;
		}

		for_each_old_plane_in_state(state, plane, old_plane_state, i) {
			commit = old_plane_state->commit;

			if (!commit)
				continue;

			ret = wait_for_completion_interruptible(&commit->hw_done);
			if (ret)
				return ret;
		}
	}

	for_each_oldnew_connector_in_state(state, connector, old_conn_state, new_conn_state, i) {
		WARN_ON(connector->state != old_conn_state);

		old_conn_state->state = state;
		new_conn_state->state = NULL;

		state->connectors[i].state = old_conn_state;
		connector->state = new_conn_state;
	}

	for_each_oldnew_crtc_in_state(state, crtc, old_crtc_state, new_crtc_state, i) {
		WARN_ON(crtc->state != old_crtc_state);

		old_crtc_state->state = state;
		new_crtc_state->state = NULL;

		state->crtcs[i].state = old_crtc_state;
		crtc->state = new_crtc_state;

		if (new_crtc_state->commit) {
			spin_lock(&crtc->commit_lock);
			list_add(&new_crtc_state->commit->commit_entry,
				 &crtc->commit_list);
			spin_unlock(&crtc->commit_lock);

			new_crtc_state->commit->event = NULL;
		}
	}

	for_each_oldnew_plane_in_state(state, plane, old_plane_state, new_plane_state, i) {
		WARN_ON(plane->state != old_plane_state);

		old_plane_state->state = state;
		new_plane_state->state = NULL;

		state->planes[i].state = old_plane_state;
		plane->state = new_plane_state;
	}

	for_each_oldnew_private_obj_in_state(state, obj, old_obj_state, new_obj_state, i) {
		WARN_ON(obj->state != old_obj_state);

		old_obj_state->state = state;
		new_obj_state->state = NULL;

		state->private_objs[i].state = old_obj_state;
		obj->state = new_obj_state;
	}

	return 0;
}
EXPORT_SYMBOL(drm_atomic_helper_swap_state);

/**
 * drm_atomic_helper_update_plane - Helper for primary plane update using atomic
 * @plane: plane object to update
 * @crtc: owning CRTC of owning plane
 * @fb: framebuffer to flip onto plane
 * @crtc_x: x offset of primary plane on @crtc
 * @crtc_y: y offset of primary plane on @crtc
 * @crtc_w: width of primary plane rectangle on @crtc
 * @crtc_h: height of primary plane rectangle on @crtc
 * @src_x: x offset of @fb for panning
 * @src_y: y offset of @fb for panning
 * @src_w: width of source rectangle in @fb
 * @src_h: height of source rectangle in @fb
 * @ctx: lock acquire context
 *
 * Provides a default plane update handler using the atomic driver interface.
 *
 * RETURNS:
 * Zero on success, error code on failure
 */
int drm_atomic_helper_update_plane(struct drm_plane *plane,
				   struct drm_crtc *crtc,
				   struct drm_framebuffer *fb,
				   int crtc_x, int crtc_y,
				   unsigned int crtc_w, unsigned int crtc_h,
				   uint32_t src_x, uint32_t src_y,
				   uint32_t src_w, uint32_t src_h,
				   struct drm_modeset_acquire_ctx *ctx)
{
	struct drm_atomic_state *state;
	struct drm_plane_state *plane_state;
	int ret = 0;

	state = drm_atomic_state_alloc(plane->dev);
	if (!state)
		return -ENOMEM;

	state->acquire_ctx = ctx;
	plane_state = drm_atomic_get_plane_state(state, plane);
	if (IS_ERR(plane_state)) {
		ret = PTR_ERR(plane_state);
		goto fail;
	}

	ret = drm_atomic_set_crtc_for_plane(plane_state, crtc);
	if (ret != 0)
		goto fail;
	drm_atomic_set_fb_for_plane(plane_state, fb);
	plane_state->crtc_x = crtc_x;
	plane_state->crtc_y = crtc_y;
	plane_state->crtc_w = crtc_w;
	plane_state->crtc_h = crtc_h;
	plane_state->src_x = src_x;
	plane_state->src_y = src_y;
	plane_state->src_w = src_w;
	plane_state->src_h = src_h;

	if (plane == crtc->cursor)
		state->legacy_cursor_update = true;

	ret = drm_atomic_commit(state);
fail:
	drm_atomic_state_put(state);
	return ret;
}
EXPORT_SYMBOL(drm_atomic_helper_update_plane);

/**
 * drm_atomic_helper_disable_plane - Helper for primary plane disable using * atomic
 * @plane: plane to disable
 * @ctx: lock acquire context
 *
 * Provides a default plane disable handler using the atomic driver interface.
 *
 * RETURNS:
 * Zero on success, error code on failure
 */
int drm_atomic_helper_disable_plane(struct drm_plane *plane,
				    struct drm_modeset_acquire_ctx *ctx)
{
	struct drm_atomic_state *state;
	struct drm_plane_state *plane_state;
	int ret = 0;

	state = drm_atomic_state_alloc(plane->dev);
	if (!state)
		return -ENOMEM;

	state->acquire_ctx = ctx;
	plane_state = drm_atomic_get_plane_state(state, plane);
	if (IS_ERR(plane_state)) {
		ret = PTR_ERR(plane_state);
		goto fail;
	}

	if (plane_state->crtc && plane_state->crtc->cursor == plane)
		plane_state->state->legacy_cursor_update = true;

	ret = __drm_atomic_helper_disable_plane(plane, plane_state);
	if (ret != 0)
		goto fail;

	ret = drm_atomic_commit(state);
fail:
	drm_atomic_state_put(state);
	return ret;
}
EXPORT_SYMBOL(drm_atomic_helper_disable_plane);

/**
 * drm_atomic_helper_set_config - set a new config from userspace
 * @set: mode set configuration
 * @ctx: lock acquisition context
 *
 * Provides a default CRTC set_config handler using the atomic driver interface.
 *
 * NOTE: For backwards compatibility with old userspace this automatically
 * resets the "link-status" property to GOOD, to force any link
 * re-training. The SETCRTC ioctl does not define whether an update does
 * need a full modeset or just a plane update, hence we're allowed to do
 * that. See also drm_connector_set_link_status_property().
 *
 * Returns:
 * Returns 0 on success, negative errno numbers on failure.
 */
int drm_atomic_helper_set_config(struct drm_mode_set *set,
				 struct drm_modeset_acquire_ctx *ctx)
{
	struct drm_atomic_state *state;
	struct drm_crtc *crtc = set->crtc;
	int ret = 0;

	state = drm_atomic_state_alloc(crtc->dev);
	if (!state)
		return -ENOMEM;

	state->acquire_ctx = ctx;
	ret = __drm_atomic_helper_set_config(set, state);
	if (ret != 0)
		goto fail;

	ret = handle_conflicting_encoders(state, true);
	if (ret)
		return ret;

	ret = drm_atomic_commit(state);

fail:
	drm_atomic_state_put(state);
	return ret;
}
EXPORT_SYMBOL(drm_atomic_helper_set_config);

/**
 * drm_atomic_helper_disable_all - disable all currently active outputs
 * @dev: DRM device
 * @ctx: lock acquisition context
 *
 * Loops through all connectors, finding those that aren't turned off and then
 * turns them off by setting their DPMS mode to OFF and deactivating the CRTC
 * that they are connected to.
 *
 * This is used for example in suspend/resume to disable all currently active
 * functions when suspending. If you just want to shut down everything at e.g.
 * driver unload, look at drm_atomic_helper_shutdown().
 *
 * Note that if callers haven't already acquired all modeset locks this might
 * return -EDEADLK, which must be handled by calling drm_modeset_backoff().
 *
 * Returns:
 * 0 on success or a negative error code on failure.
 *
 * See also:
 * drm_atomic_helper_suspend(), drm_atomic_helper_resume() and
 * drm_atomic_helper_shutdown().
 */
int drm_atomic_helper_disable_all(struct drm_device *dev,
				  struct drm_modeset_acquire_ctx *ctx)
{
	struct drm_atomic_state *state;
	struct drm_connector_state *conn_state;
	struct drm_connector *conn;
	struct drm_plane_state *plane_state;
	struct drm_plane *plane;
	struct drm_crtc_state *crtc_state;
	struct drm_crtc *crtc;
	int ret, i;

	state = drm_atomic_state_alloc(dev);
	if (!state)
		return -ENOMEM;

	state->acquire_ctx = ctx;

	drm_for_each_crtc(crtc, dev) {
		crtc_state = drm_atomic_get_crtc_state(state, crtc);
		if (IS_ERR(crtc_state)) {
			ret = PTR_ERR(crtc_state);
			goto free;
		}

		crtc_state->active = false;

		ret = drm_atomic_set_mode_prop_for_crtc(crtc_state, NULL);
		if (ret < 0)
			goto free;

		ret = drm_atomic_add_affected_planes(state, crtc);
		if (ret < 0)
			goto free;

		ret = drm_atomic_add_affected_connectors(state, crtc);
		if (ret < 0)
			goto free;
	}

	for_each_new_connector_in_state(state, conn, conn_state, i) {
		ret = drm_atomic_set_crtc_for_connector(conn_state, NULL);
		if (ret < 0)
			goto free;
	}

	for_each_new_plane_in_state(state, plane, plane_state, i) {
		ret = drm_atomic_set_crtc_for_plane(plane_state, NULL);
		if (ret < 0)
			goto free;

		drm_atomic_set_fb_for_plane(plane_state, NULL);
	}

	ret = drm_atomic_commit(state);
free:
	drm_atomic_state_put(state);
	return ret;
}
EXPORT_SYMBOL(drm_atomic_helper_disable_all);

/**
 * drm_atomic_helper_shutdown - shutdown all CRTC
 * @dev: DRM device
 *
 * This shuts down all CRTC, which is useful for driver unloading. Shutdown on
 * suspend should instead be handled with drm_atomic_helper_suspend(), since
 * that also takes a snapshot of the modeset state to be restored on resume.
 *
 * This is just a convenience wrapper around drm_atomic_helper_disable_all(),
 * and it is the atomic version of drm_crtc_force_disable_all().
 */
void drm_atomic_helper_shutdown(struct drm_device *dev)
{
	struct drm_modeset_acquire_ctx ctx;
	int ret;

	DRM_MODESET_LOCK_ALL_BEGIN(dev, ctx, 0, ret);

	ret = drm_atomic_helper_disable_all(dev, &ctx);
	if (ret)
		DRM_ERROR("Disabling all crtc's during unload failed with %i\n", ret);

	DRM_MODESET_LOCK_ALL_END(ctx, ret);
}
EXPORT_SYMBOL(drm_atomic_helper_shutdown);

/**
 * drm_atomic_helper_duplicate_state - duplicate an atomic state object
 * @dev: DRM device
 * @ctx: lock acquisition context
 *
 * Makes a copy of the current atomic state by looping over all objects and
 * duplicating their respective states. This is used for example by suspend/
 * resume support code to save the state prior to suspend such that it can
 * be restored upon resume.
 *
 * Note that this treats atomic state as persistent between save and restore.
 * Drivers must make sure that this is possible and won't result in confusion
 * or erroneous behaviour.
 *
 * Note that if callers haven't already acquired all modeset locks this might
 * return -EDEADLK, which must be handled by calling drm_modeset_backoff().
 *
 * Returns:
 * A pointer to the copy of the atomic state object on success or an
 * ERR_PTR()-encoded error code on failure.
 *
 * See also:
 * drm_atomic_helper_suspend(), drm_atomic_helper_resume()
 */
struct drm_atomic_state *
drm_atomic_helper_duplicate_state(struct drm_device *dev,
				  struct drm_modeset_acquire_ctx *ctx)
{
	struct drm_atomic_state *state;
	struct drm_connector *conn;
	struct drm_connector_list_iter conn_iter;
	struct drm_plane *plane;
	struct drm_crtc *crtc;
	int err = 0;

	state = drm_atomic_state_alloc(dev);
	if (!state)
		return ERR_PTR(-ENOMEM);

	state->acquire_ctx = ctx;
	state->duplicated = true;

	drm_for_each_crtc(crtc, dev) {
		struct drm_crtc_state *crtc_state;

		crtc_state = drm_atomic_get_crtc_state(state, crtc);
		if (IS_ERR(crtc_state)) {
			err = PTR_ERR(crtc_state);
			goto free;
		}
	}

	drm_for_each_plane(plane, dev) {
		struct drm_plane_state *plane_state;

		plane_state = drm_atomic_get_plane_state(state, plane);
		if (IS_ERR(plane_state)) {
			err = PTR_ERR(plane_state);
			goto free;
		}
	}

	drm_connector_list_iter_begin(dev, &conn_iter);
	drm_for_each_connector_iter(conn, &conn_iter) {
		struct drm_connector_state *conn_state;

		conn_state = drm_atomic_get_connector_state(state, conn);
		if (IS_ERR(conn_state)) {
			err = PTR_ERR(conn_state);
			drm_connector_list_iter_end(&conn_iter);
			goto free;
		}
	}
	drm_connector_list_iter_end(&conn_iter);

	/* clear the acquire context so that it isn't accidentally reused */
	state->acquire_ctx = NULL;

free:
	if (err < 0) {
		drm_atomic_state_put(state);
		state = ERR_PTR(err);
	}

	return state;
}
EXPORT_SYMBOL(drm_atomic_helper_duplicate_state);

/**
 * drm_atomic_helper_suspend - subsystem-level suspend helper
 * @dev: DRM device
 *
 * Duplicates the current atomic state, disables all active outputs and then
 * returns a pointer to the original atomic state to the caller. Drivers can
 * pass this pointer to the drm_atomic_helper_resume() helper upon resume to
 * restore the output configuration that was active at the time the system
 * entered suspend.
 *
 * Note that it is potentially unsafe to use this. The atomic state object
 * returned by this function is assumed to be persistent. Drivers must ensure
 * that this holds true. Before calling this function, drivers must make sure
 * to suspend fbdev emulation so that nothing can be using the device.
 *
 * Returns:
 * A pointer to a copy of the state before suspend on success or an ERR_PTR()-
 * encoded error code on failure. Drivers should store the returned atomic
 * state object and pass it to the drm_atomic_helper_resume() helper upon
 * resume.
 *
 * See also:
 * drm_atomic_helper_duplicate_state(), drm_atomic_helper_disable_all(),
 * drm_atomic_helper_resume(), drm_atomic_helper_commit_duplicated_state()
 */
struct drm_atomic_state *drm_atomic_helper_suspend(struct drm_device *dev)
{
	struct drm_modeset_acquire_ctx ctx;
	struct drm_atomic_state *state;
	int err;

	/* This can never be returned, but it makes the compiler happy */
	state = ERR_PTR(-EINVAL);

	DRM_MODESET_LOCK_ALL_BEGIN(dev, ctx, 0, err);

	state = drm_atomic_helper_duplicate_state(dev, &ctx);
	if (IS_ERR(state))
		goto unlock;

	err = drm_atomic_helper_disable_all(dev, &ctx);
	if (err < 0) {
		drm_atomic_state_put(state);
		state = ERR_PTR(err);
		goto unlock;
	}

unlock:
	DRM_MODESET_LOCK_ALL_END(ctx, err);
	if (err)
		return ERR_PTR(err);

	return state;
}
EXPORT_SYMBOL(drm_atomic_helper_suspend);

/**
 * drm_atomic_helper_commit_duplicated_state - commit duplicated state
 * @state: duplicated atomic state to commit
 * @ctx: pointer to acquire_ctx to use for commit.
 *
 * The state returned by drm_atomic_helper_duplicate_state() and
 * drm_atomic_helper_suspend() is partially invalid, and needs to
 * be fixed up before commit.
 *
 * Returns:
 * 0 on success or a negative error code on failure.
 *
 * See also:
 * drm_atomic_helper_suspend()
 */
int drm_atomic_helper_commit_duplicated_state(struct drm_atomic_state *state,
					      struct drm_modeset_acquire_ctx *ctx)
{
	int i, ret;
	struct drm_plane *plane;
	struct drm_plane_state *new_plane_state;
	struct drm_connector *connector;
	struct drm_connector_state *new_conn_state;
	struct drm_crtc *crtc;
	struct drm_crtc_state *new_crtc_state;

	state->acquire_ctx = ctx;

	for_each_new_plane_in_state(state, plane, new_plane_state, i)
		state->planes[i].old_state = plane->state;

	for_each_new_crtc_in_state(state, crtc, new_crtc_state, i)
		state->crtcs[i].old_state = crtc->state;

	for_each_new_connector_in_state(state, connector, new_conn_state, i)
		state->connectors[i].old_state = connector->state;

	ret = drm_atomic_commit(state);

	state->acquire_ctx = NULL;

	return ret;
}
EXPORT_SYMBOL(drm_atomic_helper_commit_duplicated_state);

/**
 * drm_atomic_helper_resume - subsystem-level resume helper
 * @dev: DRM device
 * @state: atomic state to resume to
 *
 * Calls drm_mode_config_reset() to synchronize hardware and software states,
 * grabs all modeset locks and commits the atomic state object. This can be
 * used in conjunction with the drm_atomic_helper_suspend() helper to
 * implement suspend/resume for drivers that support atomic mode-setting.
 *
 * Returns:
 * 0 on success or a negative error code on failure.
 *
 * See also:
 * drm_atomic_helper_suspend()
 */
int drm_atomic_helper_resume(struct drm_device *dev,
			     struct drm_atomic_state *state)
{
	struct drm_modeset_acquire_ctx ctx;
	int err;

	drm_mode_config_reset(dev);

	DRM_MODESET_LOCK_ALL_BEGIN(dev, ctx, 0, err);

	err = drm_atomic_helper_commit_duplicated_state(state, &ctx);

	DRM_MODESET_LOCK_ALL_END(ctx, err);
	drm_atomic_state_put(state);

	return err;
}
EXPORT_SYMBOL(drm_atomic_helper_resume);

static int page_flip_common(struct drm_atomic_state *state,
			    struct drm_crtc *crtc,
			    struct drm_framebuffer *fb,
			    struct drm_pending_vblank_event *event,
			    uint32_t flags)
{
	struct drm_plane *plane = crtc->primary;
	struct drm_plane_state *plane_state;
	struct drm_crtc_state *crtc_state;
	int ret = 0;

	crtc_state = drm_atomic_get_crtc_state(state, crtc);
	if (IS_ERR(crtc_state))
		return PTR_ERR(crtc_state);

	crtc_state->event = event;
	crtc_state->async_flip = flags & DRM_MODE_PAGE_FLIP_ASYNC;

	plane_state = drm_atomic_get_plane_state(state, plane);
	if (IS_ERR(plane_state))
		return PTR_ERR(plane_state);

	ret = drm_atomic_set_crtc_for_plane(plane_state, crtc);
	if (ret != 0)
		return ret;
	drm_atomic_set_fb_for_plane(plane_state, fb);

	/* Make sure we don't accidentally do a full modeset. */
	state->allow_modeset = false;
	if (!crtc_state->active) {
		DRM_DEBUG_ATOMIC("[CRTC:%d:%s] disabled, rejecting legacy flip\n",
				 crtc->base.id, crtc->name);
		return -EINVAL;
	}

	return ret;
}

/**
 * drm_atomic_helper_page_flip - execute a legacy page flip
 * @crtc: DRM CRTC
 * @fb: DRM framebuffer
 * @event: optional DRM event to signal upon completion
 * @flags: flip flags for non-vblank sync'ed updates
 * @ctx: lock acquisition context
 *
 * Provides a default &drm_crtc_funcs.page_flip implementation
 * using the atomic driver interface.
 *
 * Returns:
 * Returns 0 on success, negative errno numbers on failure.
 *
 * See also:
 * drm_atomic_helper_page_flip_target()
 */
int drm_atomic_helper_page_flip(struct drm_crtc *crtc,
				struct drm_framebuffer *fb,
				struct drm_pending_vblank_event *event,
				uint32_t flags,
				struct drm_modeset_acquire_ctx *ctx)
{
	struct drm_plane *plane = crtc->primary;
	struct drm_atomic_state *state;
	int ret = 0;

	state = drm_atomic_state_alloc(plane->dev);
	if (!state)
		return -ENOMEM;

	state->acquire_ctx = ctx;

	ret = page_flip_common(state, crtc, fb, event, flags);
	if (ret != 0)
		goto fail;

	ret = drm_atomic_nonblocking_commit(state);
fail:
	drm_atomic_state_put(state);
	return ret;
}
EXPORT_SYMBOL(drm_atomic_helper_page_flip);

/**
 * drm_atomic_helper_page_flip_target - do page flip on target vblank period.
 * @crtc: DRM CRTC
 * @fb: DRM framebuffer
 * @event: optional DRM event to signal upon completion
 * @flags: flip flags for non-vblank sync'ed updates
 * @target: specifying the target vblank period when the flip to take effect
 * @ctx: lock acquisition context
 *
 * Provides a default &drm_crtc_funcs.page_flip_target implementation.
 * Similar to drm_atomic_helper_page_flip() with extra parameter to specify
 * target vblank period to flip.
 *
 * Returns:
 * Returns 0 on success, negative errno numbers on failure.
 */
int drm_atomic_helper_page_flip_target(struct drm_crtc *crtc,
				       struct drm_framebuffer *fb,
				       struct drm_pending_vblank_event *event,
				       uint32_t flags,
				       uint32_t target,
				       struct drm_modeset_acquire_ctx *ctx)
{
	struct drm_plane *plane = crtc->primary;
	struct drm_atomic_state *state;
	struct drm_crtc_state *crtc_state;
	int ret = 0;

	state = drm_atomic_state_alloc(plane->dev);
	if (!state)
		return -ENOMEM;

	state->acquire_ctx = ctx;

	ret = page_flip_common(state, crtc, fb, event, flags);
	if (ret != 0)
		goto fail;

	crtc_state = drm_atomic_get_new_crtc_state(state, crtc);
	if (WARN_ON(!crtc_state)) {
		ret = -EINVAL;
		goto fail;
	}
	crtc_state->target_vblank = target;

	ret = drm_atomic_nonblocking_commit(state);
fail:
	drm_atomic_state_put(state);
	return ret;
}
EXPORT_SYMBOL(drm_atomic_helper_page_flip_target);

/**
 * drm_atomic_helper_legacy_gamma_set - set the legacy gamma correction table
 * @crtc: CRTC object
 * @red: red correction table
 * @green: green correction table
 * @blue: green correction table
 * @size: size of the tables
 * @ctx: lock acquire context
 *
 * Implements support for legacy gamma correction table for drivers
 * that support color management through the DEGAMMA_LUT/GAMMA_LUT
 * properties. See drm_crtc_enable_color_mgmt() and the containing chapter for
 * how the atomic color management and gamma tables work.
 */
int drm_atomic_helper_legacy_gamma_set(struct drm_crtc *crtc,
				       u16 *red, u16 *green, u16 *blue,
				       uint32_t size,
				       struct drm_modeset_acquire_ctx *ctx)
{
	struct drm_device *dev = crtc->dev;
	struct drm_atomic_state *state;
	struct drm_crtc_state *crtc_state;
	struct drm_property_blob *blob = NULL;
	struct drm_color_lut *blob_data;
	int i, ret = 0;
	bool replaced;

	state = drm_atomic_state_alloc(crtc->dev);
	if (!state)
		return -ENOMEM;

	blob = drm_property_create_blob(dev,
					sizeof(struct drm_color_lut) * size,
					NULL);
	if (IS_ERR(blob)) {
		ret = PTR_ERR(blob);
		blob = NULL;
		goto fail;
	}

	/* Prepare GAMMA_LUT with the legacy values. */
	blob_data = blob->data;
	for (i = 0; i < size; i++) {
		blob_data[i].red = red[i];
		blob_data[i].green = green[i];
		blob_data[i].blue = blue[i];
	}

	state->acquire_ctx = ctx;
	crtc_state = drm_atomic_get_crtc_state(state, crtc);
	if (IS_ERR(crtc_state)) {
		ret = PTR_ERR(crtc_state);
		goto fail;
	}

	/* Reset DEGAMMA_LUT and CTM properties. */
	replaced  = drm_property_replace_blob(&crtc_state->degamma_lut, NULL);
	replaced |= drm_property_replace_blob(&crtc_state->ctm, NULL);
	replaced |= drm_property_replace_blob(&crtc_state->gamma_lut, blob);
	crtc_state->color_mgmt_changed |= replaced;

	ret = drm_atomic_commit(state);

fail:
	drm_atomic_state_put(state);
	drm_property_blob_put(blob);
	return ret;
}
EXPORT_SYMBOL(drm_atomic_helper_legacy_gamma_set);

/**
 * drm_atomic_helper_bridge_propagate_bus_fmt() - Propagate output format to
 *						  the input end of a bridge
 * @bridge: bridge control structure
 * @bridge_state: new bridge state
 * @crtc_state: new CRTC state
 * @conn_state: new connector state
 * @output_fmt: tested output bus format
 * @num_input_fmts: will contain the size of the returned array
 *
 * This helper is a pluggable implementation of the
 * &drm_bridge_funcs.atomic_get_input_bus_fmts operation for bridges that don't
 * modify the bus configuration between their input and their output. It
 * returns an array of input formats with a single element set to @output_fmt.
 *
 * RETURNS:
 * a valid format array of size @num_input_fmts, or NULL if the allocation
 * failed
 */
u32 *
drm_atomic_helper_bridge_propagate_bus_fmt(struct drm_bridge *bridge,
					struct drm_bridge_state *bridge_state,
					struct drm_crtc_state *crtc_state,
					struct drm_connector_state *conn_state,
					u32 output_fmt,
					unsigned int *num_input_fmts)
{
	u32 *input_fmts;

	input_fmts = kzalloc(sizeof(*input_fmts), GFP_KERNEL);
	if (!input_fmts) {
		*num_input_fmts = 0;
		return NULL;
	}

	*num_input_fmts = 1;
	input_fmts[0] = output_fmt;
	return input_fmts;
}
EXPORT_SYMBOL(drm_atomic_helper_bridge_propagate_bus_fmt);<|MERGE_RESOLUTION|>--- conflicted
+++ resolved
@@ -437,21 +437,12 @@
 		funcs = encoder->helper_private;
 
 		bridge = drm_bridge_chain_get_first_bridge(encoder);
-<<<<<<< HEAD
-		ret = drm_bridge_chain_mode_fixup(bridge,
-					&new_crtc_state->mode,
-					&new_crtc_state->adjusted_mode);
-		if (!ret) {
-			DRM_DEBUG_ATOMIC("Bridge fixup failed\n");
-			return -EINVAL;
-=======
 		ret = drm_atomic_bridge_chain_check(bridge,
 						    new_crtc_state,
 						    new_conn_state);
 		if (ret) {
 			DRM_DEBUG_ATOMIC("Bridge atomic check failed\n");
 			return ret;
->>>>>>> 04d5ce62
 		}
 
 		if (funcs && funcs->atomic_check) {
@@ -1884,17 +1875,10 @@
  * different operations against each another. Locks, especially struct
  * &drm_modeset_lock, should not be held in worker threads or any other
  * asynchronous context used to commit the hardware state.
-<<<<<<< HEAD
  *
  * drm_atomic_helper_commit() implements the recommended sequence for
  * nonblocking commits, using drm_atomic_helper_setup_commit() internally:
  *
-=======
- *
- * drm_atomic_helper_commit() implements the recommended sequence for
- * nonblocking commits, using drm_atomic_helper_setup_commit() internally:
- *
->>>>>>> 04d5ce62
  * 1. Run drm_atomic_helper_prepare_planes(). Since this can fail and we
  * need to propagate out of memory/VRAM errors to userspace, it must be called
  * synchronously.
