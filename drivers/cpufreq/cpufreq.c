--- conflicted
+++ resolved
@@ -540,12 +540,8 @@
 	unsigned int idx;
 	unsigned int old_target_freq = target_freq;
 
-<<<<<<< HEAD
-	target_freq = clamp_val(target_freq, policy->min, policy->max);
+	target_freq = clamp_val(target_freq, min, max);
 	trace_android_vh_cpufreq_resolve_freq(policy, &target_freq, old_target_freq);
-=======
-	target_freq = clamp_val(target_freq, min, max);
->>>>>>> 02b72ccb
 
 	if (!policy->freq_table)
 		return target_freq;
