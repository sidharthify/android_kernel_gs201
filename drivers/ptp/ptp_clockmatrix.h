--- conflicted
+++ resolved
@@ -55,11 +55,8 @@
 
 #define PEROUT_ENABLE_OUTPUT_MASK		(0xdeadbeef)
 
-<<<<<<< HEAD
-=======
 #define IDTCM_MAX_WRITE_COUNT			(512)
 
->>>>>>> d012a719
 /* Values of DPLL_N.DPLL_MODE.PLL_MODE */
 enum pll_mode {
 	PLL_MODE_MIN = 0,
