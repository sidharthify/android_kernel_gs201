// SPDX-License-Identifier: GPL-2.0-only
/*
 *  Copyright 2010
 *  by Konrad Rzeszutek Wilk <konrad.wilk@oracle.com>
 *
 * This code provides a IOMMU for Xen PV guests with PCI passthrough.
 *
 * PV guests under Xen are running in an non-contiguous memory architecture.
 *
 * When PCI pass-through is utilized, this necessitates an IOMMU for
 * translating bus (DMA) to virtual and vice-versa and also providing a
 * mechanism to have contiguous pages for device drivers operations (say DMA
 * operations).
 *
 * Specifically, under Xen the Linux idea of pages is an illusion. It
 * assumes that pages start at zero and go up to the available memory. To
 * help with that, the Linux Xen MMU provides a lookup mechanism to
 * translate the page frame numbers (PFN) to machine frame numbers (MFN)
 * and vice-versa. The MFN are the "real" frame numbers. Furthermore
 * memory is not contiguous. Xen hypervisor stitches memory for guests
 * from different pools, which means there is no guarantee that PFN==MFN
 * and PFN+1==MFN+1. Lastly with Xen 4.0, pages (in debug mode) are
 * allocated in descending order (high to low), meaning the guest might
 * never get any MFN's under the 4GB mark.
 */

#define pr_fmt(fmt) "xen:" KBUILD_MODNAME ": " fmt

#include <linux/memblock.h>
#include <linux/dma-direct.h>
#include <linux/dma-map-ops.h>
#include <linux/export.h>
#include <xen/swiotlb-xen.h>
#include <xen/page.h>
#include <xen/xen-ops.h>
#include <xen/hvc-console.h>

#include <asm/dma-mapping.h>
#include <asm/xen/page-coherent.h>

#include <trace/events/swiotlb.h>
#define MAX_DMA_BITS 32

/*
 * Quick lookup value of the bus address of the IOTLB.
 */

static inline phys_addr_t xen_phys_to_bus(struct device *dev, phys_addr_t paddr)
{
	unsigned long bfn = pfn_to_bfn(XEN_PFN_DOWN(paddr));
	phys_addr_t baddr = (phys_addr_t)bfn << XEN_PAGE_SHIFT;

	baddr |= paddr & ~XEN_PAGE_MASK;
	return baddr;
}

static inline dma_addr_t xen_phys_to_dma(struct device *dev, phys_addr_t paddr)
{
	return phys_to_dma(dev, xen_phys_to_bus(dev, paddr));
}

static inline phys_addr_t xen_bus_to_phys(struct device *dev,
					  phys_addr_t baddr)
{
	unsigned long xen_pfn = bfn_to_pfn(XEN_PFN_DOWN(baddr));
	phys_addr_t paddr = (xen_pfn << XEN_PAGE_SHIFT) |
			    (baddr & ~XEN_PAGE_MASK);

	return paddr;
}

static inline phys_addr_t xen_dma_to_phys(struct device *dev,
					  dma_addr_t dma_addr)
{
	return xen_bus_to_phys(dev, dma_to_phys(dev, dma_addr));
}

static inline int range_straddles_page_boundary(phys_addr_t p, size_t size)
{
	unsigned long next_bfn, xen_pfn = XEN_PFN_DOWN(p);
	unsigned int i, nr_pages = XEN_PFN_UP(xen_offset_in_page(p) + size);

	next_bfn = pfn_to_bfn(xen_pfn);

	for (i = 1; i < nr_pages; i++)
		if (pfn_to_bfn(++xen_pfn) != ++next_bfn)
			return 1;

	return 0;
}

static int is_xen_swiotlb_buffer(struct device *dev, dma_addr_t dma_addr)
{
	unsigned long bfn = XEN_PFN_DOWN(dma_to_phys(dev, dma_addr));
	unsigned long xen_pfn = bfn_to_local_pfn(bfn);
	phys_addr_t paddr = (phys_addr_t)xen_pfn << XEN_PAGE_SHIFT;

	/* If the address is outside our domain, it CAN
	 * have the same virtual address as another address
	 * in our domain. Therefore _only_ check address within our domain.
	 */
	if (pfn_valid(PFN_DOWN(paddr)))
		return is_swiotlb_buffer(dev, paddr);
	return 0;
}

static int xen_swiotlb_fixup(void *buf, unsigned long nslabs)
{
	int rc;
	unsigned int order = get_order(IO_TLB_SEGSIZE << IO_TLB_SHIFT);
	unsigned int i, dma_bits = order + PAGE_SHIFT;
	dma_addr_t dma_handle;
	phys_addr_t p = virt_to_phys(buf);

	BUILD_BUG_ON(IO_TLB_SEGSIZE & (IO_TLB_SEGSIZE - 1));
	BUG_ON(nslabs % IO_TLB_SEGSIZE);

	i = 0;
	do {
		do {
			rc = xen_create_contiguous_region(
				p + (i << IO_TLB_SHIFT), order,
				dma_bits, &dma_handle);
		} while (rc && dma_bits++ < MAX_DMA_BITS);
		if (rc)
			return rc;

		i += IO_TLB_SEGSIZE;
	} while (i < nslabs);
	return 0;
}

enum xen_swiotlb_err {
	XEN_SWIOTLB_UNKNOWN = 0,
	XEN_SWIOTLB_ENOMEM,
	XEN_SWIOTLB_EFIXUP
};

static const char *xen_swiotlb_error(enum xen_swiotlb_err err)
{
	switch (err) {
	case XEN_SWIOTLB_ENOMEM:
		return "Cannot allocate Xen-SWIOTLB buffer\n";
	case XEN_SWIOTLB_EFIXUP:
		return "Failed to get contiguous memory for DMA from Xen!\n"\
		    "You either: don't have the permissions, do not have"\
		    " enough free memory under 4GB, or the hypervisor memory"\
		    " is too fragmented!";
	default:
		break;
	}
	return "";
}

int xen_swiotlb_init(void)
{
	enum xen_swiotlb_err m_ret = XEN_SWIOTLB_UNKNOWN;
	unsigned long bytes = swiotlb_size_or_default();
	unsigned long nslabs = bytes >> IO_TLB_SHIFT;
	unsigned int order, repeat = 3;
	int rc = -ENOMEM;
	char *start;

	if (io_tlb_default_mem.nslabs) {
		pr_warn("swiotlb buffer already initialized\n");
		return -EEXIST;
	}

retry:
	m_ret = XEN_SWIOTLB_ENOMEM;
	order = get_order(bytes);

	/*
	 * Get IO TLB memory from any location.
	 */
#define SLABS_PER_PAGE (1 << (PAGE_SHIFT - IO_TLB_SHIFT))
#define IO_TLB_MIN_SLABS ((1<<20) >> IO_TLB_SHIFT)
	while ((SLABS_PER_PAGE << order) > IO_TLB_MIN_SLABS) {
		start = (void *)xen_get_swiotlb_free_pages(order);
		if (start)
			break;
		order--;
	}
	if (!start)
		goto exit;
	if (order != get_order(bytes)) {
		pr_warn("Warning: only able to allocate %ld MB for software IO TLB\n",
			(PAGE_SIZE << order) >> 20);
		nslabs = SLABS_PER_PAGE << order;
		bytes = nslabs << IO_TLB_SHIFT;
	}

	/*
	 * And replace that memory with pages under 4GB.
	 */
	rc = xen_swiotlb_fixup(start, nslabs);
	if (rc) {
		free_pages((unsigned long)start, order);
		m_ret = XEN_SWIOTLB_EFIXUP;
		goto error;
	}
	rc = swiotlb_late_init_with_tbl(start, nslabs);
	if (rc)
		return rc;
	swiotlb_set_max_segment(PAGE_SIZE);
	return 0;
error:
	if (nslabs > 1024 && repeat--) {
		/* Min is 2MB */
		nslabs = max(1024UL, ALIGN(nslabs >> 1, IO_TLB_SEGSIZE));
		bytes = nslabs << IO_TLB_SHIFT;
		pr_info("Lowering to %luMB\n", bytes >> 20);
		goto retry;
	}
exit:
	pr_err("%s (rc:%d)\n", xen_swiotlb_error(m_ret), rc);
	return rc;
}

#ifdef CONFIG_X86
void __init xen_swiotlb_init_early(void)
{
	unsigned long bytes = swiotlb_size_or_default();
	unsigned long nslabs = bytes >> IO_TLB_SHIFT;
	unsigned int repeat = 3;
	char *start;
	int rc;

retry:
	/*
	 * Get IO TLB memory from any location.
	 */
	start = memblock_alloc(PAGE_ALIGN(bytes),
			       IO_TLB_SEGSIZE << IO_TLB_SHIFT);
	if (!start)
		panic("%s: Failed to allocate %lu bytes\n",
		      __func__, PAGE_ALIGN(bytes));

	/*
	 * And replace that memory with pages under 4GB.
	 */
	rc = xen_swiotlb_fixup(start, nslabs);
	if (rc) {
<<<<<<< HEAD
		memblock_free(__pa(start), PAGE_ALIGN(bytes));
=======
		memblock_free(start, PAGE_ALIGN(bytes));
>>>>>>> df0cc57e
		if (nslabs > 1024 && repeat--) {
			/* Min is 2MB */
			nslabs = max(1024UL, ALIGN(nslabs >> 1, IO_TLB_SEGSIZE));
			bytes = nslabs << IO_TLB_SHIFT;
			pr_info("Lowering to %luMB\n", bytes >> 20);
			goto retry;
		}
		panic("%s (rc:%d)", xen_swiotlb_error(XEN_SWIOTLB_EFIXUP), rc);
	}

	if (swiotlb_init_with_tbl(start, nslabs, true))
		panic("Cannot allocate SWIOTLB buffer");
	swiotlb_set_max_segment(PAGE_SIZE);
}
#endif /* CONFIG_X86 */

static void *
xen_swiotlb_alloc_coherent(struct device *hwdev, size_t size,
			   dma_addr_t *dma_handle, gfp_t flags,
			   unsigned long attrs)
{
	void *ret;
	int order = get_order(size);
	u64 dma_mask = DMA_BIT_MASK(32);
	phys_addr_t phys;
	dma_addr_t dev_addr;

	/*
	* Ignore region specifiers - the kernel's ideas of
	* pseudo-phys memory layout has nothing to do with the
	* machine physical layout.  We can't allocate highmem
	* because we can't return a pointer to it.
	*/
	flags &= ~(__GFP_DMA | __GFP_HIGHMEM);

	/* Convert the size to actually allocated. */
	size = 1UL << (order + XEN_PAGE_SHIFT);

	/* On ARM this function returns an ioremap'ped virtual address for
	 * which virt_to_phys doesn't return the corresponding physical
	 * address. In fact on ARM virt_to_phys only works for kernel direct
	 * mapped RAM memory. Also see comment below.
	 */
	ret = xen_alloc_coherent_pages(hwdev, size, dma_handle, flags, attrs);

	if (!ret)
		return ret;

	if (hwdev && hwdev->coherent_dma_mask)
		dma_mask = hwdev->coherent_dma_mask;

	/* At this point dma_handle is the dma address, next we are
	 * going to set it to the machine address.
	 * Do not use virt_to_phys(ret) because on ARM it doesn't correspond
	 * to *dma_handle. */
	phys = dma_to_phys(hwdev, *dma_handle);
	dev_addr = xen_phys_to_dma(hwdev, phys);
	if (((dev_addr + size - 1 <= dma_mask)) &&
	    !range_straddles_page_boundary(phys, size))
		*dma_handle = dev_addr;
	else {
		if (xen_create_contiguous_region(phys, order,
						 fls64(dma_mask), dma_handle) != 0) {
			xen_free_coherent_pages(hwdev, size, ret, (dma_addr_t)phys, attrs);
			return NULL;
		}
		*dma_handle = phys_to_dma(hwdev, *dma_handle);
		SetPageXenRemapped(virt_to_page(ret));
	}
	memset(ret, 0, size);
	return ret;
}

static void
xen_swiotlb_free_coherent(struct device *hwdev, size_t size, void *vaddr,
			  dma_addr_t dev_addr, unsigned long attrs)
{
	int order = get_order(size);
	phys_addr_t phys;
	u64 dma_mask = DMA_BIT_MASK(32);
	struct page *page;

	if (hwdev && hwdev->coherent_dma_mask)
		dma_mask = hwdev->coherent_dma_mask;

	/* do not use virt_to_phys because on ARM it doesn't return you the
	 * physical address */
	phys = xen_dma_to_phys(hwdev, dev_addr);

	/* Convert the size to actually allocated. */
	size = 1UL << (order + XEN_PAGE_SHIFT);

	if (is_vmalloc_addr(vaddr))
		page = vmalloc_to_page(vaddr);
	else
		page = virt_to_page(vaddr);

	if (!WARN_ON((dev_addr + size - 1 > dma_mask) ||
		     range_straddles_page_boundary(phys, size)) &&
	    TestClearPageXenRemapped(page))
		xen_destroy_contiguous_region(phys, order);

	xen_free_coherent_pages(hwdev, size, vaddr, phys_to_dma(hwdev, phys),
				attrs);
}

/*
 * Map a single buffer of the indicated size for DMA in streaming mode.  The
 * physical address to use is returned.
 *
 * Once the device is given the dma address, the device owns this memory until
 * either xen_swiotlb_unmap_page or xen_swiotlb_dma_sync_single is performed.
 */
static dma_addr_t xen_swiotlb_map_page(struct device *dev, struct page *page,
				unsigned long offset, size_t size,
				enum dma_data_direction dir,
				unsigned long attrs)
{
	phys_addr_t map, phys = page_to_phys(page) + offset;
	dma_addr_t dev_addr = xen_phys_to_dma(dev, phys);

	BUG_ON(dir == DMA_NONE);
	/*
	 * If the address happens to be in the device's DMA window,
	 * we can safely return the device addr and not worry about bounce
	 * buffering it.
	 */
	if (dma_capable(dev, dev_addr, size, true) &&
	    !range_straddles_page_boundary(phys, size) &&
		!xen_arch_need_swiotlb(dev, phys, dev_addr) &&
		!is_swiotlb_force_bounce(dev))
		goto done;

	/*
	 * Oh well, have to allocate and map a bounce buffer.
	 */
	trace_swiotlb_bounced(dev, dev_addr, size, swiotlb_force);

	map = swiotlb_tbl_map_single(dev, phys, size, size, 0, dir, attrs);
	if (map == (phys_addr_t)DMA_MAPPING_ERROR)
		return DMA_MAPPING_ERROR;

	phys = map;
	dev_addr = xen_phys_to_dma(dev, map);

	/*
	 * Ensure that the address returned is DMA'ble
	 */
	if (unlikely(!dma_capable(dev, dev_addr, size, true))) {
		swiotlb_tbl_unmap_single(dev, map, size, dir,
				attrs | DMA_ATTR_SKIP_CPU_SYNC);
		return DMA_MAPPING_ERROR;
	}

done:
	if (!dev_is_dma_coherent(dev) && !(attrs & DMA_ATTR_SKIP_CPU_SYNC)) {
		if (pfn_valid(PFN_DOWN(dma_to_phys(dev, dev_addr))))
			arch_sync_dma_for_device(phys, size, dir);
		else
			xen_dma_sync_for_device(dev, dev_addr, size, dir);
	}
	return dev_addr;
}

/*
 * Unmap a single streaming mode DMA translation.  The dma_addr and size must
 * match what was provided for in a previous xen_swiotlb_map_page call.  All
 * other usages are undefined.
 *
 * After this call, reads by the cpu to the buffer are guaranteed to see
 * whatever the device wrote there.
 */
static void xen_swiotlb_unmap_page(struct device *hwdev, dma_addr_t dev_addr,
		size_t size, enum dma_data_direction dir, unsigned long attrs)
{
	phys_addr_t paddr = xen_dma_to_phys(hwdev, dev_addr);

	BUG_ON(dir == DMA_NONE);

	if (!dev_is_dma_coherent(hwdev) && !(attrs & DMA_ATTR_SKIP_CPU_SYNC)) {
		if (pfn_valid(PFN_DOWN(dma_to_phys(hwdev, dev_addr))))
			arch_sync_dma_for_cpu(paddr, size, dir);
		else
			xen_dma_sync_for_cpu(hwdev, dev_addr, size, dir);
	}

	/* NOTE: We use dev_addr here, not paddr! */
	if (is_xen_swiotlb_buffer(hwdev, dev_addr))
		swiotlb_tbl_unmap_single(hwdev, paddr, size, dir, attrs);
}

static void
xen_swiotlb_sync_single_for_cpu(struct device *dev, dma_addr_t dma_addr,
		size_t size, enum dma_data_direction dir)
{
	phys_addr_t paddr = xen_dma_to_phys(dev, dma_addr);

	if (!dev_is_dma_coherent(dev)) {
		if (pfn_valid(PFN_DOWN(dma_to_phys(dev, dma_addr))))
			arch_sync_dma_for_cpu(paddr, size, dir);
		else
			xen_dma_sync_for_cpu(dev, dma_addr, size, dir);
	}

	if (is_xen_swiotlb_buffer(dev, dma_addr))
		swiotlb_sync_single_for_cpu(dev, paddr, size, dir);
}

static void
xen_swiotlb_sync_single_for_device(struct device *dev, dma_addr_t dma_addr,
		size_t size, enum dma_data_direction dir)
{
	phys_addr_t paddr = xen_dma_to_phys(dev, dma_addr);

	if (is_xen_swiotlb_buffer(dev, dma_addr))
		swiotlb_sync_single_for_device(dev, paddr, size, dir);

	if (!dev_is_dma_coherent(dev)) {
		if (pfn_valid(PFN_DOWN(dma_to_phys(dev, dma_addr))))
			arch_sync_dma_for_device(paddr, size, dir);
		else
			xen_dma_sync_for_device(dev, dma_addr, size, dir);
	}
}

/*
 * Unmap a set of streaming mode DMA translations.  Again, cpu read rules
 * concerning calls here are the same as for swiotlb_unmap_page() above.
 */
static void
xen_swiotlb_unmap_sg(struct device *hwdev, struct scatterlist *sgl, int nelems,
		enum dma_data_direction dir, unsigned long attrs)
{
	struct scatterlist *sg;
	int i;

	BUG_ON(dir == DMA_NONE);

	for_each_sg(sgl, sg, nelems, i)
		xen_swiotlb_unmap_page(hwdev, sg->dma_address, sg_dma_len(sg),
				dir, attrs);

}

static int
xen_swiotlb_map_sg(struct device *dev, struct scatterlist *sgl, int nelems,
		enum dma_data_direction dir, unsigned long attrs)
{
	struct scatterlist *sg;
	int i;

	BUG_ON(dir == DMA_NONE);

	for_each_sg(sgl, sg, nelems, i) {
		sg->dma_address = xen_swiotlb_map_page(dev, sg_page(sg),
				sg->offset, sg->length, dir, attrs);
		if (sg->dma_address == DMA_MAPPING_ERROR)
			goto out_unmap;
		sg_dma_len(sg) = sg->length;
	}

	return nelems;
out_unmap:
	xen_swiotlb_unmap_sg(dev, sgl, i, dir, attrs | DMA_ATTR_SKIP_CPU_SYNC);
	sg_dma_len(sgl) = 0;
	return -EIO;
}

static void
xen_swiotlb_sync_sg_for_cpu(struct device *dev, struct scatterlist *sgl,
			    int nelems, enum dma_data_direction dir)
{
	struct scatterlist *sg;
	int i;

	for_each_sg(sgl, sg, nelems, i) {
		xen_swiotlb_sync_single_for_cpu(dev, sg->dma_address,
				sg->length, dir);
	}
}

static void
xen_swiotlb_sync_sg_for_device(struct device *dev, struct scatterlist *sgl,
			       int nelems, enum dma_data_direction dir)
{
	struct scatterlist *sg;
	int i;

	for_each_sg(sgl, sg, nelems, i) {
		xen_swiotlb_sync_single_for_device(dev, sg->dma_address,
				sg->length, dir);
	}
}

/*
 * Return whether the given device DMA address mask can be supported
 * properly.  For example, if your device can only drive the low 24-bits
 * during bus mastering, then you would pass 0x00ffffff as the mask to
 * this function.
 */
static int
xen_swiotlb_dma_supported(struct device *hwdev, u64 mask)
{
	return xen_phys_to_dma(hwdev, io_tlb_default_mem.end - 1) <= mask;
}

const struct dma_map_ops xen_swiotlb_dma_ops = {
	.alloc = xen_swiotlb_alloc_coherent,
	.free = xen_swiotlb_free_coherent,
	.sync_single_for_cpu = xen_swiotlb_sync_single_for_cpu,
	.sync_single_for_device = xen_swiotlb_sync_single_for_device,
	.sync_sg_for_cpu = xen_swiotlb_sync_sg_for_cpu,
	.sync_sg_for_device = xen_swiotlb_sync_sg_for_device,
	.map_sg = xen_swiotlb_map_sg,
	.unmap_sg = xen_swiotlb_unmap_sg,
	.map_page = xen_swiotlb_map_page,
	.unmap_page = xen_swiotlb_unmap_page,
	.dma_supported = xen_swiotlb_dma_supported,
	.mmap = dma_common_mmap,
	.get_sgtable = dma_common_get_sgtable,
	.alloc_pages = dma_common_alloc_pages,
	.free_pages = dma_common_free_pages,
};<|MERGE_RESOLUTION|>--- conflicted
+++ resolved
@@ -241,11 +241,7 @@
 	 */
 	rc = xen_swiotlb_fixup(start, nslabs);
 	if (rc) {
-<<<<<<< HEAD
-		memblock_free(__pa(start), PAGE_ALIGN(bytes));
-=======
 		memblock_free(start, PAGE_ALIGN(bytes));
->>>>>>> df0cc57e
 		if (nslabs > 1024 && repeat--) {
 			/* Min is 2MB */
 			nslabs = max(1024UL, ALIGN(nslabs >> 1, IO_TLB_SEGSIZE));
