--- conflicted
+++ resolved
@@ -4601,15 +4601,9 @@
 	 * the extent.  Just return the real extent at this offset.
 	 */
 	if (!isnullstartblock(bma.got.br_startblock)) {
-<<<<<<< HEAD
 		xfs_bmbt_to_iomap(ip, iomap, &bma.got, 0, flags);
-		*seq = READ_ONCE(ifp->if_seq);
-=======
-		xfs_bmbt_to_iomap(ip, iomap, &bma.got, 0, flags,
-				xfs_iomap_inode_sequence(ip, flags));
 		if (seq)
 			*seq = READ_ONCE(ifp->if_seq);
->>>>>>> 02b72ccb
 		goto out_trans_cancel;
 	}
 
@@ -4653,15 +4647,9 @@
 	XFS_STATS_INC(mp, xs_xstrat_quick);
 
 	ASSERT(!isnullstartblock(bma.got.br_startblock));
-<<<<<<< HEAD
 	xfs_bmbt_to_iomap(ip, iomap, &bma.got, 0, flags);
-	*seq = READ_ONCE(ifp->if_seq);
-=======
-	xfs_bmbt_to_iomap(ip, iomap, &bma.got, 0, flags,
-				xfs_iomap_inode_sequence(ip, flags));
 	if (seq)
 		*seq = READ_ONCE(ifp->if_seq);
->>>>>>> 02b72ccb
 
 	if (whichfork == XFS_COW_FORK)
 		xfs_refcount_alloc_cow_extent(tp, bma.blkno, bma.length);
