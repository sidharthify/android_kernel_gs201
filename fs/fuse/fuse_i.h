--- conflicted
+++ resolved
@@ -1261,7 +1261,21 @@
 bool fuse_dax_check_alignment(struct fuse_conn *fc, unsigned int map_alignment);
 void fuse_dax_cancel_work(struct fuse_conn *fc);
 
-<<<<<<< HEAD
+/* ioctl.c */
+long fuse_file_ioctl(struct file *file, unsigned int cmd, unsigned long arg);
+long fuse_file_compat_ioctl(struct file *file, unsigned int cmd,
+			    unsigned long arg);
+int fuse_fileattr_get(struct dentry *dentry, struct fileattr *fa);
+int fuse_fileattr_set(struct user_namespace *mnt_userns,
+		      struct dentry *dentry, struct fileattr *fa);
+
+/* file.c */
+
+struct fuse_file *fuse_file_open(struct fuse_mount *fm, u64 nodeid,
+				 unsigned int open_flags, bool isdir);
+void fuse_file_release(struct inode *inode, struct fuse_file *ff,
+		       unsigned int open_flags, fl_owner_t id, bool isdir);
+
 /* passthrough.c */
 int fuse_passthrough_open(struct fuse_dev *fud,
 			  struct fuse_passthrough_out *pto);
@@ -1271,21 +1285,5 @@
 ssize_t fuse_passthrough_read_iter(struct kiocb *iocb, struct iov_iter *to);
 ssize_t fuse_passthrough_write_iter(struct kiocb *iocb, struct iov_iter *from);
 ssize_t fuse_passthrough_mmap(struct file *file, struct vm_area_struct *vma);
-=======
-/* ioctl.c */
-long fuse_file_ioctl(struct file *file, unsigned int cmd, unsigned long arg);
-long fuse_file_compat_ioctl(struct file *file, unsigned int cmd,
-			    unsigned long arg);
-int fuse_fileattr_get(struct dentry *dentry, struct fileattr *fa);
-int fuse_fileattr_set(struct user_namespace *mnt_userns,
-		      struct dentry *dentry, struct fileattr *fa);
-
-/* file.c */
-
-struct fuse_file *fuse_file_open(struct fuse_mount *fm, u64 nodeid,
-				 unsigned int open_flags, bool isdir);
-void fuse_file_release(struct inode *inode, struct fuse_file *ff,
-		       unsigned int open_flags, fl_owner_t id, bool isdir);
->>>>>>> e7c6e405
 
 #endif /* _FS_FUSE_I_H */