// SPDX-License-Identifier: GPL-2.0
/*
 * fs/f2fs/recovery.c
 *
 * Copyright (c) 2012 Samsung Electronics Co., Ltd.
 *             http://www.samsung.com/
 */
#include <asm/unaligned.h>
#include <linux/fs.h>
#include <linux/f2fs_fs.h>
#include <linux/sched/mm.h>
#include "f2fs.h"
#include "node.h"
#include "segment.h"

/*
 * Roll forward recovery scenarios.
 *
 * [Term] F: fsync_mark, D: dentry_mark
 *
 * 1. inode(x) | CP | inode(x) | dnode(F)
 * -> Update the latest inode(x).
 *
 * 2. inode(x) | CP | inode(F) | dnode(F)
 * -> No problem.
 *
 * 3. inode(x) | CP | dnode(F) | inode(x)
 * -> Recover to the latest dnode(F), and drop the last inode(x)
 *
 * 4. inode(x) | CP | dnode(F) | inode(F)
 * -> No problem.
 *
 * 5. CP | inode(x) | dnode(F)
 * -> The inode(DF) was missing. Should drop this dnode(F).
 *
 * 6. CP | inode(DF) | dnode(F)
 * -> No problem.
 *
 * 7. CP | dnode(F) | inode(DF)
 * -> If f2fs_iget fails, then goto next to find inode(DF).
 *
 * 8. CP | dnode(F) | inode(x)
 * -> If f2fs_iget fails, then goto next to find inode(DF).
 *    But it will fail due to no inode(DF).
 */

static struct kmem_cache *fsync_entry_slab;

#if IS_ENABLED(CONFIG_UNICODE)
extern struct kmem_cache *f2fs_cf_name_slab;
#endif

bool f2fs_space_for_roll_forward(struct f2fs_sb_info *sbi)
{
	s64 nalloc = percpu_counter_sum_positive(&sbi->alloc_valid_block_count);

	if (sbi->last_valid_block_count + nalloc > sbi->user_block_count)
		return false;
	if (NM_I(sbi)->max_rf_node_blocks &&
		percpu_counter_sum_positive(&sbi->rf_node_block_count) >=
						NM_I(sbi)->max_rf_node_blocks)
		return false;
	return true;
}

static struct fsync_inode_entry *get_fsync_inode(struct list_head *head,
								nid_t ino)
{
	struct fsync_inode_entry *entry;

	list_for_each_entry(entry, head, list)
		if (entry->inode->i_ino == ino)
			return entry;

	return NULL;
}

static struct fsync_inode_entry *add_fsync_inode(struct f2fs_sb_info *sbi,
			struct list_head *head, nid_t ino, bool quota_inode)
{
	struct inode *inode;
	struct fsync_inode_entry *entry;
	int err;

	inode = f2fs_iget_retry(sbi->sb, ino);
	if (IS_ERR(inode))
		return ERR_CAST(inode);

	err = f2fs_dquot_initialize(inode);
	if (err)
		goto err_out;

	if (quota_inode) {
		err = dquot_alloc_inode(inode);
		if (err)
			goto err_out;
	}

	entry = f2fs_kmem_cache_alloc(fsync_entry_slab,
					GFP_F2FS_ZERO, true, NULL);
	entry->inode = inode;
	list_add_tail(&entry->list, head);

	return entry;
err_out:
	iput(inode);
	return ERR_PTR(err);
}

static void del_fsync_inode(struct fsync_inode_entry *entry, int drop)
{
	if (drop) {
		/* inode should not be recovered, drop it */
		f2fs_inode_synced(entry->inode);
	}
	iput(entry->inode);
	list_del(&entry->list);
	kmem_cache_free(fsync_entry_slab, entry);
}

static int init_recovered_filename(const struct inode *dir,
				   struct f2fs_inode *raw_inode,
				   struct f2fs_filename *fname,
				   struct qstr *usr_fname)
{
	int err;

	memset(fname, 0, sizeof(*fname));
	fname->disk_name.len = le32_to_cpu(raw_inode->i_namelen);
	fname->disk_name.name = raw_inode->i_name;

	if (WARN_ON(fname->disk_name.len > F2FS_NAME_LEN))
		return -ENAMETOOLONG;

	if (!IS_ENCRYPTED(dir)) {
		usr_fname->name = fname->disk_name.name;
		usr_fname->len = fname->disk_name.len;
		fname->usr_fname = usr_fname;
	}

	/* Compute the hash of the filename */
	if (IS_ENCRYPTED(dir) && IS_CASEFOLDED(dir)) {
		/*
		 * In this case the hash isn't computable without the key, so it
		 * was saved on-disk.
		 */
		if (fname->disk_name.len + sizeof(f2fs_hash_t) > F2FS_NAME_LEN)
			return -EINVAL;
		fname->hash = get_unaligned((f2fs_hash_t *)
				&raw_inode->i_name[fname->disk_name.len]);
	} else if (IS_CASEFOLDED(dir)) {
		err = f2fs_init_casefolded_name(dir, fname);
		if (err)
			return err;
		f2fs_hash_filename(dir, fname);
#if IS_ENABLED(CONFIG_UNICODE)
		/* Case-sensitive match is fine for recovery */
		kmem_cache_free(f2fs_cf_name_slab, fname->cf_name.name);
		fname->cf_name.name = NULL;
#endif
	} else {
		f2fs_hash_filename(dir, fname);
	}
	return 0;
}

static int recover_dentry(struct inode *inode, struct page *ipage,
						struct list_head *dir_list)
{
	struct f2fs_inode *raw_inode = F2FS_INODE(ipage);
	nid_t pino = le32_to_cpu(raw_inode->i_pino);
	struct f2fs_dir_entry *de;
	struct f2fs_filename fname;
	struct qstr usr_fname;
	struct page *page;
	struct inode *dir, *einode;
	struct fsync_inode_entry *entry;
	int err = 0;
	char *name;

	entry = get_fsync_inode(dir_list, pino);
	if (!entry) {
		entry = add_fsync_inode(F2FS_I_SB(inode), dir_list,
							pino, false);
		if (IS_ERR(entry)) {
			dir = ERR_CAST(entry);
			err = PTR_ERR(entry);
			goto out;
		}
	}

	dir = entry->inode;
	err = init_recovered_filename(dir, raw_inode, &fname, &usr_fname);
	if (err)
		goto out;
retry:
	de = __f2fs_find_entry(dir, &fname, &page);
	if (de && inode->i_ino == le32_to_cpu(de->ino))
		goto out_put;

	if (de) {
		einode = f2fs_iget_retry(inode->i_sb, le32_to_cpu(de->ino));
		if (IS_ERR(einode)) {
			WARN_ON(1);
			err = PTR_ERR(einode);
			if (err == -ENOENT)
				err = -EEXIST;
			goto out_put;
		}

		err = f2fs_dquot_initialize(einode);
		if (err) {
			iput(einode);
			goto out_put;
		}

		err = f2fs_acquire_orphan_inode(F2FS_I_SB(inode));
		if (err) {
			iput(einode);
			goto out_put;
		}
		f2fs_delete_entry(de, page, dir, einode);
		iput(einode);
		goto retry;
	} else if (IS_ERR(page)) {
		err = PTR_ERR(page);
	} else {
		err = f2fs_add_dentry(dir, &fname, inode,
					inode->i_ino, inode->i_mode);
	}
	if (err == -ENOMEM)
		goto retry;
	goto out;

out_put:
	f2fs_put_page(page, 0);
out:
	if (file_enc_name(inode))
		name = "<encrypted>";
	else
		name = raw_inode->i_name;
	f2fs_notice(F2FS_I_SB(inode), "%s: ino = %x, name = %s, dir = %lx, err = %d",
		    __func__, ino_of_node(ipage), name,
		    IS_ERR(dir) ? 0 : dir->i_ino, err);
	return err;
}

static int recover_quota_data(struct inode *inode, struct page *page)
{
	struct f2fs_inode *raw = F2FS_INODE(page);
	struct iattr attr;
	uid_t i_uid = le32_to_cpu(raw->i_uid);
	gid_t i_gid = le32_to_cpu(raw->i_gid);
	int err;

	memset(&attr, 0, sizeof(attr));

	attr.ia_vfsuid = VFSUIDT_INIT(make_kuid(inode->i_sb->s_user_ns, i_uid));
	attr.ia_vfsgid = VFSGIDT_INIT(make_kgid(inode->i_sb->s_user_ns, i_gid));

	if (!vfsuid_eq(attr.ia_vfsuid, i_uid_into_vfsuid(&init_user_ns, inode)))
		attr.ia_valid |= ATTR_UID;
	if (!vfsgid_eq(attr.ia_vfsgid, i_gid_into_vfsgid(&init_user_ns, inode)))
		attr.ia_valid |= ATTR_GID;

	if (!attr.ia_valid)
		return 0;

	err = dquot_transfer(&init_user_ns, inode, &attr);
	if (err)
		set_sbi_flag(F2FS_I_SB(inode), SBI_QUOTA_NEED_REPAIR);
	return err;
}

static void recover_inline_flags(struct inode *inode, struct f2fs_inode *ri)
{
	if (ri->i_inline & F2FS_PIN_FILE)
		set_inode_flag(inode, FI_PIN_FILE);
	else
		clear_inode_flag(inode, FI_PIN_FILE);
	if (ri->i_inline & F2FS_DATA_EXIST)
		set_inode_flag(inode, FI_DATA_EXIST);
	else
		clear_inode_flag(inode, FI_DATA_EXIST);
}

static int recover_inode(struct inode *inode, struct page *page)
{
	struct f2fs_inode *raw = F2FS_INODE(page);
	char *name;
	int err;

	inode->i_mode = le16_to_cpu(raw->i_mode);

	err = recover_quota_data(inode, page);
	if (err)
		return err;

	i_uid_write(inode, le32_to_cpu(raw->i_uid));
	i_gid_write(inode, le32_to_cpu(raw->i_gid));

	if (raw->i_inline & F2FS_EXTRA_ATTR) {
		if (f2fs_sb_has_project_quota(F2FS_I_SB(inode)) &&
			F2FS_FITS_IN_INODE(raw, le16_to_cpu(raw->i_extra_isize),
								i_projid)) {
			projid_t i_projid;
			kprojid_t kprojid;

			i_projid = (projid_t)le32_to_cpu(raw->i_projid);
			kprojid = make_kprojid(&init_user_ns, i_projid);

			if (!projid_eq(kprojid, F2FS_I(inode)->i_projid)) {
				err = f2fs_transfer_project_quota(inode,
								kprojid);
				if (err)
					return err;
				F2FS_I(inode)->i_projid = kprojid;
			}
		}
	}

	f2fs_i_size_write(inode, le64_to_cpu(raw->i_size));
	inode->i_atime.tv_sec = le64_to_cpu(raw->i_atime);
	inode->i_ctime.tv_sec = le64_to_cpu(raw->i_ctime);
	inode->i_mtime.tv_sec = le64_to_cpu(raw->i_mtime);
	inode->i_atime.tv_nsec = le32_to_cpu(raw->i_atime_nsec);
	inode->i_ctime.tv_nsec = le32_to_cpu(raw->i_ctime_nsec);
	inode->i_mtime.tv_nsec = le32_to_cpu(raw->i_mtime_nsec);

	F2FS_I(inode)->i_advise = raw->i_advise;
	F2FS_I(inode)->i_flags = le32_to_cpu(raw->i_flags);
	f2fs_set_inode_flags(inode);
	F2FS_I(inode)->i_gc_failures[GC_FAILURE_PIN] =
				le16_to_cpu(raw->i_gc_failures);

	recover_inline_flags(inode, raw);

	f2fs_mark_inode_dirty_sync(inode, true);

	if (file_enc_name(inode))
		name = "<encrypted>";
	else
		name = F2FS_INODE(page)->i_name;

	f2fs_notice(F2FS_I_SB(inode), "recover_inode: ino = %x, name = %s, inline = %x",
		    ino_of_node(page), name, raw->i_inline);
	return 0;
}

static unsigned int adjust_por_ra_blocks(struct f2fs_sb_info *sbi,
				unsigned int ra_blocks, unsigned int blkaddr,
				unsigned int next_blkaddr)
{
	if (blkaddr + 1 == next_blkaddr)
		ra_blocks = min_t(unsigned int, RECOVERY_MAX_RA_BLOCKS,
							ra_blocks * 2);
	else if (next_blkaddr % sbi->blocks_per_seg)
		ra_blocks = max_t(unsigned int, RECOVERY_MIN_RA_BLOCKS,
							ra_blocks / 2);
	return ra_blocks;
}

static int find_fsync_dnodes(struct f2fs_sb_info *sbi, struct list_head *head,
				bool check_only)
{
	struct curseg_info *curseg;
	struct page *page = NULL;
	block_t blkaddr;
	unsigned int loop_cnt = 0;
	unsigned int ra_blocks = RECOVERY_MAX_RA_BLOCKS;
	unsigned int free_blocks = MAIN_SEGS(sbi) * sbi->blocks_per_seg -
						valid_user_blocks(sbi);
	int err = 0;

	/* get node pages in the current segment */
	curseg = CURSEG_I(sbi, CURSEG_WARM_NODE);
	blkaddr = NEXT_FREE_BLKADDR(sbi, curseg);

	while (1) {
		struct fsync_inode_entry *entry;

		if (!f2fs_is_valid_blkaddr(sbi, blkaddr, META_POR))
			return 0;

		page = f2fs_get_tmp_page(sbi, blkaddr);
		if (IS_ERR(page)) {
			err = PTR_ERR(page);
			break;
		}

		if (!is_recoverable_dnode(page)) {
			f2fs_put_page(page, 1);
			break;
		}

		if (!is_fsync_dnode(page))
			goto next;

		entry = get_fsync_inode(head, ino_of_node(page));
		if (!entry) {
			bool quota_inode = false;

			if (!check_only &&
					IS_INODE(page) && is_dent_dnode(page)) {
				err = f2fs_recover_inode_page(sbi, page);
				if (err) {
					f2fs_put_page(page, 1);
					break;
				}
				quota_inode = true;
			}

			/*
			 * CP | dnode(F) | inode(DF)
			 * For this case, we should not give up now.
			 */
			entry = add_fsync_inode(sbi, head, ino_of_node(page),
								quota_inode);
			if (IS_ERR(entry)) {
				err = PTR_ERR(entry);
				if (err == -ENOENT) {
					err = 0;
					goto next;
				}
				f2fs_put_page(page, 1);
				break;
			}
		}
		entry->blkaddr = blkaddr;

		if (IS_INODE(page) && is_dent_dnode(page))
			entry->last_dentry = blkaddr;
next:
		/* sanity check in order to detect looped node chain */
		if (++loop_cnt >= free_blocks ||
			blkaddr == next_blkaddr_of_node(page)) {
			f2fs_notice(sbi, "%s: detect looped node chain, blkaddr:%u, next:%u",
				    __func__, blkaddr,
				    next_blkaddr_of_node(page));
			f2fs_put_page(page, 1);
			err = -EINVAL;
			break;
		}

		ra_blocks = adjust_por_ra_blocks(sbi, ra_blocks, blkaddr,
						next_blkaddr_of_node(page));

		/* check next segment */
		blkaddr = next_blkaddr_of_node(page);
		f2fs_put_page(page, 1);

		f2fs_ra_meta_pages_cond(sbi, blkaddr, ra_blocks);
	}
	return err;
}

static void destroy_fsync_dnodes(struct list_head *head, int drop)
{
	struct fsync_inode_entry *entry, *tmp;

	list_for_each_entry_safe(entry, tmp, head, list)
		del_fsync_inode(entry, drop);
}

static int check_index_in_prev_nodes(struct f2fs_sb_info *sbi,
			block_t blkaddr, struct dnode_of_data *dn)
{
	struct seg_entry *sentry;
	unsigned int segno = GET_SEGNO(sbi, blkaddr);
	unsigned short blkoff = GET_BLKOFF_FROM_SEG0(sbi, blkaddr);
	struct f2fs_summary_block *sum_node;
	struct f2fs_summary sum;
	struct page *sum_page, *node_page;
	struct dnode_of_data tdn = *dn;
	nid_t ino, nid;
	struct inode *inode;
	unsigned int offset, ofs_in_node, max_addrs;
	block_t bidx;
	int i;

	sentry = get_seg_entry(sbi, segno);
	if (!f2fs_test_bit(blkoff, sentry->cur_valid_map))
		return 0;

	/* Get the previous summary */
	for (i = CURSEG_HOT_DATA; i <= CURSEG_COLD_DATA; i++) {
		struct curseg_info *curseg = CURSEG_I(sbi, i);

		if (curseg->segno == segno) {
			sum = curseg->sum_blk->entries[blkoff];
			goto got_it;
		}
	}

	sum_page = f2fs_get_sum_page(sbi, segno);
	if (IS_ERR(sum_page))
		return PTR_ERR(sum_page);
	sum_node = (struct f2fs_summary_block *)page_address(sum_page);
	sum = sum_node->entries[blkoff];
	f2fs_put_page(sum_page, 1);
got_it:
	/* Use the locked dnode page and inode */
	nid = le32_to_cpu(sum.nid);
	ofs_in_node = le16_to_cpu(sum.ofs_in_node);

	max_addrs = ADDRS_PER_PAGE(dn->node_page, dn->inode);
	if (ofs_in_node >= max_addrs) {
		f2fs_err(sbi, "Inconsistent ofs_in_node:%u in summary, ino:%lu, nid:%u, max:%u",
			ofs_in_node, dn->inode->i_ino, nid, max_addrs);
		f2fs_handle_error(sbi, ERROR_INCONSISTENT_SUMMARY);
		return -EFSCORRUPTED;
	}

	if (dn->inode->i_ino == nid) {
		tdn.nid = nid;
		if (!dn->inode_page_locked)
			lock_page(dn->inode_page);
		tdn.node_page = dn->inode_page;
		tdn.ofs_in_node = ofs_in_node;
		goto truncate_out;
	} else if (dn->nid == nid) {
		tdn.ofs_in_node = ofs_in_node;
		goto truncate_out;
	}

	/* Get the node page */
	node_page = f2fs_get_node_page(sbi, nid);
	if (IS_ERR(node_page))
		return PTR_ERR(node_page);

	offset = ofs_of_node(node_page);
	ino = ino_of_node(node_page);
	f2fs_put_page(node_page, 1);

	if (ino != dn->inode->i_ino) {
		int ret;

		/* Deallocate previous index in the node page */
		inode = f2fs_iget_retry(sbi->sb, ino);
		if (IS_ERR(inode))
			return PTR_ERR(inode);

		ret = f2fs_dquot_initialize(inode);
		if (ret) {
			iput(inode);
			return ret;
		}
	} else {
		inode = dn->inode;
	}

	bidx = f2fs_start_bidx_of_node(offset, inode) +
				le16_to_cpu(sum.ofs_in_node);

	/*
	 * if inode page is locked, unlock temporarily, but its reference
	 * count keeps alive.
	 */
	if (ino == dn->inode->i_ino && dn->inode_page_locked)
		unlock_page(dn->inode_page);

	set_new_dnode(&tdn, inode, NULL, NULL, 0);
	if (f2fs_get_dnode_of_data(&tdn, bidx, LOOKUP_NODE))
		goto out;

	if (tdn.data_blkaddr == blkaddr)
		f2fs_truncate_data_blocks_range(&tdn, 1);

	f2fs_put_dnode(&tdn);
out:
	if (ino != dn->inode->i_ino)
		iput(inode);
	else if (dn->inode_page_locked)
		lock_page(dn->inode_page);
	return 0;

truncate_out:
	if (f2fs_data_blkaddr(&tdn) == blkaddr)
		f2fs_truncate_data_blocks_range(&tdn, 1);
	if (dn->inode->i_ino == nid && !dn->inode_page_locked)
		unlock_page(dn->inode_page);
	return 0;
}

static int f2fs_reserve_new_block_retry(struct dnode_of_data *dn)
{
	int i, err = 0;

	for (i = DEFAULT_FAILURE_RETRY_COUNT; i > 0; i--) {
		err = f2fs_reserve_new_block(dn);
		if (!err)
			break;
	}

	return err;
}

static int do_recover_data(struct f2fs_sb_info *sbi, struct inode *inode,
					struct page *page)
{
	struct dnode_of_data dn;
	struct node_info ni;
	unsigned int start, end;
	int err = 0, recovered = 0;

	/* step 1: recover xattr */
	if (IS_INODE(page)) {
		err = f2fs_recover_inline_xattr(inode, page);
		if (err)
			goto out;
	} else if (f2fs_has_xattr_block(ofs_of_node(page))) {
		err = f2fs_recover_xattr_data(inode, page);
		if (!err)
			recovered++;
		goto out;
	}

	/* step 2: recover inline data */
	err = f2fs_recover_inline_data(inode, page);
	if (err) {
		if (err == 1)
			err = 0;
		goto out;
	}

	/* step 3: recover data indices */
	start = f2fs_start_bidx_of_node(ofs_of_node(page), inode);
	end = start + ADDRS_PER_PAGE(page, inode);

	set_new_dnode(&dn, inode, NULL, NULL, 0);
retry_dn:
	err = f2fs_get_dnode_of_data(&dn, start, ALLOC_NODE);
	if (err) {
		if (err == -ENOMEM) {
			memalloc_retry_wait(GFP_NOFS);
			goto retry_dn;
		}
		goto out;
	}

	f2fs_wait_on_page_writeback(dn.node_page, NODE, true, true);

	err = f2fs_get_node_info(sbi, dn.nid, &ni, false);
	if (err)
		goto err;

	f2fs_bug_on(sbi, ni.ino != ino_of_node(page));

	if (ofs_of_node(dn.node_page) != ofs_of_node(page)) {
		f2fs_warn(sbi, "Inconsistent ofs_of_node, ino:%lu, ofs:%u, %u",
			  inode->i_ino, ofs_of_node(dn.node_page),
			  ofs_of_node(page));
		err = -EFSCORRUPTED;
		f2fs_handle_error(sbi, ERROR_INCONSISTENT_FOOTER);
		goto err;
	}

	for (; start < end; start++, dn.ofs_in_node++) {
		block_t src, dest;

		src = f2fs_data_blkaddr(&dn);
		dest = data_blkaddr(dn.inode, page, dn.ofs_in_node);

		if (__is_valid_data_blkaddr(src) &&
			!f2fs_is_valid_blkaddr(sbi, src, META_POR)) {
			err = -EFSCORRUPTED;
			f2fs_handle_error(sbi, ERROR_INVALID_BLKADDR);
			goto err;
		}

		if (__is_valid_data_blkaddr(dest) &&
			!f2fs_is_valid_blkaddr(sbi, dest, META_POR)) {
			err = -EFSCORRUPTED;
			f2fs_handle_error(sbi, ERROR_INVALID_BLKADDR);
			goto err;
		}

		/* skip recovering if dest is the same as src */
		if (src == dest)
			continue;

		/* dest is invalid, just invalidate src block */
		if (dest == NULL_ADDR) {
			f2fs_truncate_data_blocks_range(&dn, 1);
			continue;
		}

		if (!file_keep_isize(inode) &&
			(i_size_read(inode) <= ((loff_t)start << PAGE_SHIFT)))
			f2fs_i_size_write(inode,
				(loff_t)(start + 1) << PAGE_SHIFT);

		/*
		 * dest is reserved block, invalidate src block
		 * and then reserve one new block in dnode page.
		 */
		if (dest == NEW_ADDR) {
			f2fs_truncate_data_blocks_range(&dn, 1);
<<<<<<< HEAD
			do {
				err = f2fs_reserve_new_block(&dn);
				if (err == -ENOSPC) {
					f2fs_bug_on(sbi, 1);
					break;
				}
			} while (err &&
				IS_ENABLED(CONFIG_F2FS_FAULT_INJECTION));
=======

			err = f2fs_reserve_new_block_retry(&dn);
>>>>>>> 1dca1fea
			if (err)
				goto err;
			continue;
		}

		/* dest is valid block, try to recover from src to dest */
		if (f2fs_is_valid_blkaddr(sbi, dest, META_POR)) {
			if (src == NULL_ADDR) {
<<<<<<< HEAD
				do {
					err = f2fs_reserve_new_block(&dn);
					if (err == -ENOSPC) {
						f2fs_bug_on(sbi, 1);
						break;
					}
				} while (err &&
					IS_ENABLED(CONFIG_F2FS_FAULT_INJECTION));
=======
				err = f2fs_reserve_new_block_retry(&dn);
>>>>>>> 1dca1fea
				if (err)
					goto err;
			}
retry_prev:
			/* Check the previous node page having this index */
			err = check_index_in_prev_nodes(sbi, dest, &dn);
			if (err) {
				if (err == -ENOMEM) {
					memalloc_retry_wait(GFP_NOFS);
					goto retry_prev;
				}
				goto err;
			}

			if (f2fs_is_valid_blkaddr(sbi, dest,
					DATA_GENERIC_ENHANCE_UPDATE)) {
				f2fs_err(sbi, "Inconsistent dest blkaddr:%u, ino:%lu, ofs:%u",
					dest, inode->i_ino, dn.ofs_in_node);
				err = -EFSCORRUPTED;
				f2fs_handle_error(sbi,
						ERROR_INVALID_BLKADDR);
				goto err;
			}

			/* write dummy data page */
			f2fs_replace_block(sbi, &dn, src, dest,
						ni.version, false, false);
			recovered++;
		}
	}

	copy_node_footer(dn.node_page, page);
	fill_node_footer(dn.node_page, dn.nid, ni.ino,
					ofs_of_node(page), false);
	set_page_dirty(dn.node_page);
err:
	f2fs_put_dnode(&dn);
out:
	f2fs_notice(sbi, "recover_data: ino = %lx (i_size: %s) recovered = %d, err = %d",
		    inode->i_ino, file_keep_isize(inode) ? "keep" : "recover",
		    recovered, err);
	return err;
}

static int recover_data(struct f2fs_sb_info *sbi, struct list_head *inode_list,
		struct list_head *tmp_inode_list, struct list_head *dir_list)
{
	struct curseg_info *curseg;
	struct page *page = NULL;
	int err = 0;
	block_t blkaddr;
	unsigned int ra_blocks = RECOVERY_MAX_RA_BLOCKS;

	/* get node pages in the current segment */
	curseg = CURSEG_I(sbi, CURSEG_WARM_NODE);
	blkaddr = NEXT_FREE_BLKADDR(sbi, curseg);

	while (1) {
		struct fsync_inode_entry *entry;

		if (!f2fs_is_valid_blkaddr(sbi, blkaddr, META_POR))
			break;

		page = f2fs_get_tmp_page(sbi, blkaddr);
		if (IS_ERR(page)) {
			err = PTR_ERR(page);
			break;
		}

		if (!is_recoverable_dnode(page)) {
			f2fs_put_page(page, 1);
			break;
		}

		entry = get_fsync_inode(inode_list, ino_of_node(page));
		if (!entry)
			goto next;
		/*
		 * inode(x) | CP | inode(x) | dnode(F)
		 * In this case, we can lose the latest inode(x).
		 * So, call recover_inode for the inode update.
		 */
		if (IS_INODE(page)) {
			err = recover_inode(entry->inode, page);
			if (err) {
				f2fs_put_page(page, 1);
				break;
			}
		}
		if (entry->last_dentry == blkaddr) {
			err = recover_dentry(entry->inode, page, dir_list);
			if (err) {
				f2fs_put_page(page, 1);
				break;
			}
		}
		err = do_recover_data(sbi, entry->inode, page);
		if (err) {
			f2fs_put_page(page, 1);
			break;
		}

		if (entry->blkaddr == blkaddr)
			list_move_tail(&entry->list, tmp_inode_list);
next:
		ra_blocks = adjust_por_ra_blocks(sbi, ra_blocks, blkaddr,
						next_blkaddr_of_node(page));

		/* check next segment */
		blkaddr = next_blkaddr_of_node(page);
		f2fs_put_page(page, 1);

		f2fs_ra_meta_pages_cond(sbi, blkaddr, ra_blocks);
	}
	if (!err)
		f2fs_allocate_new_segments(sbi);
	return err;
}

int f2fs_recover_fsync_data(struct f2fs_sb_info *sbi, bool check_only)
{
	struct list_head inode_list, tmp_inode_list;
	struct list_head dir_list;
	int err;
	int ret = 0;
	unsigned long s_flags = sbi->sb->s_flags;
	bool need_writecp = false;
	bool fix_curseg_write_pointer = false;

	if (is_sbi_flag_set(sbi, SBI_IS_WRITABLE))
		f2fs_info(sbi, "recover fsync data on readonly fs");

	INIT_LIST_HEAD(&inode_list);
	INIT_LIST_HEAD(&tmp_inode_list);
	INIT_LIST_HEAD(&dir_list);

	/* prevent checkpoint */
	f2fs_down_write(&sbi->cp_global_sem);

	/* step #1: find fsynced inode numbers */
	err = find_fsync_dnodes(sbi, &inode_list, check_only);
	if (err || list_empty(&inode_list))
		goto skip;

	if (check_only) {
		ret = 1;
		goto skip;
	}

	need_writecp = true;

	/* step #2: recover data */
	err = recover_data(sbi, &inode_list, &tmp_inode_list, &dir_list);
	if (!err)
		f2fs_bug_on(sbi, !list_empty(&inode_list));
	else
		f2fs_bug_on(sbi, sbi->sb->s_flags & SB_ACTIVE);
skip:
	fix_curseg_write_pointer = !check_only || list_empty(&inode_list);

	destroy_fsync_dnodes(&inode_list, err);
	destroy_fsync_dnodes(&tmp_inode_list, err);

	/* truncate meta pages to be used by the recovery */
	truncate_inode_pages_range(META_MAPPING(sbi),
			(loff_t)MAIN_BLKADDR(sbi) << PAGE_SHIFT, -1);

	if (err) {
		truncate_inode_pages_final(NODE_MAPPING(sbi));
		truncate_inode_pages_final(META_MAPPING(sbi));
	}

	/*
	 * If fsync data succeeds or there is no fsync data to recover,
	 * and the f2fs is not read only, check and fix zoned block devices'
	 * write pointer consistency.
	 */
	if (!err && fix_curseg_write_pointer && !f2fs_readonly(sbi->sb) &&
			f2fs_sb_has_blkzoned(sbi)) {
		err = f2fs_fix_curseg_write_pointer(sbi);
		if (!err)
			err = f2fs_check_write_pointer(sbi);
		ret = err;
	}

	if (!err)
		clear_sbi_flag(sbi, SBI_POR_DOING);

	f2fs_up_write(&sbi->cp_global_sem);

	/* let's drop all the directory inodes for clean checkpoint */
	destroy_fsync_dnodes(&dir_list, err);

	if (need_writecp) {
		set_sbi_flag(sbi, SBI_IS_RECOVERED);

		if (!err) {
			struct cp_control cpc = {
				.reason = CP_RECOVERY,
			};
			err = f2fs_write_checkpoint(sbi, &cpc);
		}
	}

	sbi->sb->s_flags = s_flags; /* Restore SB_RDONLY status */

	return ret ? ret : err;
}

int __init f2fs_create_recovery_cache(void)
{
	fsync_entry_slab = f2fs_kmem_cache_create("f2fs_fsync_inode_entry",
					sizeof(struct fsync_inode_entry));
	return fsync_entry_slab ? 0 : -ENOMEM;
}

void f2fs_destroy_recovery_cache(void)
{
	kmem_cache_destroy(fsync_entry_slab);
}<|MERGE_RESOLUTION|>--- conflicted
+++ resolved
@@ -696,19 +696,8 @@
 		 */
 		if (dest == NEW_ADDR) {
 			f2fs_truncate_data_blocks_range(&dn, 1);
-<<<<<<< HEAD
-			do {
-				err = f2fs_reserve_new_block(&dn);
-				if (err == -ENOSPC) {
-					f2fs_bug_on(sbi, 1);
-					break;
-				}
-			} while (err &&
-				IS_ENABLED(CONFIG_F2FS_FAULT_INJECTION));
-=======
 
 			err = f2fs_reserve_new_block_retry(&dn);
->>>>>>> 1dca1fea
 			if (err)
 				goto err;
 			continue;
@@ -717,18 +706,7 @@
 		/* dest is valid block, try to recover from src to dest */
 		if (f2fs_is_valid_blkaddr(sbi, dest, META_POR)) {
 			if (src == NULL_ADDR) {
-<<<<<<< HEAD
-				do {
-					err = f2fs_reserve_new_block(&dn);
-					if (err == -ENOSPC) {
-						f2fs_bug_on(sbi, 1);
-						break;
-					}
-				} while (err &&
-					IS_ENABLED(CONFIG_F2FS_FAULT_INJECTION));
-=======
 				err = f2fs_reserve_new_block_retry(&dn);
->>>>>>> 1dca1fea
 				if (err)
 					goto err;
 			}
