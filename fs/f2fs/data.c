// SPDX-License-Identifier: GPL-2.0
/*
 * fs/f2fs/data.c
 *
 * Copyright (c) 2012 Samsung Electronics Co., Ltd.
 *             http://www.samsung.com/
 */
#include <linux/fs.h>
#include <linux/f2fs_fs.h>
#include <linux/buffer_head.h>
#include <linux/mpage.h>
#include <linux/writeback.h>
#include <linux/backing-dev.h>
#include <linux/pagevec.h>
#include <linux/blkdev.h>
#include <linux/bio.h>
#include <linux/swap.h>
#include <linux/prefetch.h>
#include <linux/uio.h>
#include <linux/cleancache.h>
#include <linux/sched/signal.h>

#include "f2fs.h"
#include "node.h"
#include "segment.h"
#include "trace.h"
#include <trace/events/f2fs.h>
#include <trace/events/android_fs.h>

#define NUM_PREALLOC_POST_READ_CTXS	128

static struct kmem_cache *bio_post_read_ctx_cache;
static struct kmem_cache *bio_entry_slab;
static mempool_t *bio_post_read_ctx_pool;

static bool __is_cp_guaranteed(struct page *page)
{
	struct address_space *mapping = page->mapping;
	struct inode *inode;
	struct f2fs_sb_info *sbi;

	if (!mapping)
		return false;

	inode = mapping->host;
	sbi = F2FS_I_SB(inode);

	if (inode->i_ino == F2FS_META_INO(sbi) ||
			inode->i_ino ==  F2FS_NODE_INO(sbi) ||
			S_ISDIR(inode->i_mode) ||
			(S_ISREG(inode->i_mode) &&
			(f2fs_is_atomic_file(inode) || IS_NOQUOTA(inode))) ||
			is_cold_data(page))
		return true;
	return false;
}

static enum count_type __read_io_type(struct page *page)
{
	struct address_space *mapping = page_file_mapping(page);

	if (mapping) {
		struct inode *inode = mapping->host;
		struct f2fs_sb_info *sbi = F2FS_I_SB(inode);

		if (inode->i_ino == F2FS_META_INO(sbi))
			return F2FS_RD_META;

		if (inode->i_ino == F2FS_NODE_INO(sbi))
			return F2FS_RD_NODE;
	}
	return F2FS_RD_DATA;
}

/* postprocessing steps for read bios */
enum bio_post_read_step {
	STEP_INITIAL = 0,
	STEP_DECRYPT,
	STEP_VERITY,
};

struct bio_post_read_ctx {
	struct bio *bio;
	struct work_struct work;
	unsigned int cur_step;
	unsigned int enabled_steps;
};

static void __read_end_io(struct bio *bio)
{
	struct page *page;
	struct bio_vec *bv;
	struct bvec_iter_all iter_all;

	bio_for_each_segment_all(bv, bio, iter_all) {
		page = bv->bv_page;

		/* PG_error was set if any post_read step failed */
		if (bio->bi_status || PageError(page)) {
			ClearPageUptodate(page);
			/* will re-read again later */
			ClearPageError(page);
		} else {
			SetPageUptodate(page);
		}
		dec_page_count(F2FS_P_SB(page), __read_io_type(page));
		unlock_page(page);
	}
	if (bio->bi_private)
		mempool_free(bio->bi_private, bio_post_read_ctx_pool);
	bio_put(bio);
}

static void bio_post_read_processing(struct bio_post_read_ctx *ctx);

static void decrypt_work(struct work_struct *work)
{
	struct bio_post_read_ctx *ctx =
		container_of(work, struct bio_post_read_ctx, work);

	fscrypt_decrypt_bio(ctx->bio);

	bio_post_read_processing(ctx);
}

static void verity_work(struct work_struct *work)
{
	struct bio_post_read_ctx *ctx =
		container_of(work, struct bio_post_read_ctx, work);

	fsverity_verify_bio(ctx->bio);

	bio_post_read_processing(ctx);
}

static void bio_post_read_processing(struct bio_post_read_ctx *ctx)
{
	/*
	 * We use different work queues for decryption and for verity because
	 * verity may require reading metadata pages that need decryption, and
	 * we shouldn't recurse to the same workqueue.
	 */
	switch (++ctx->cur_step) {
	case STEP_DECRYPT:
		if (ctx->enabled_steps & (1 << STEP_DECRYPT)) {
			INIT_WORK(&ctx->work, decrypt_work);
			fscrypt_enqueue_decrypt_work(&ctx->work);
			return;
		}
		ctx->cur_step++;
		/* fall-through */
	case STEP_VERITY:
		if (ctx->enabled_steps & (1 << STEP_VERITY)) {
			INIT_WORK(&ctx->work, verity_work);
			fsverity_enqueue_verify_work(&ctx->work);
			return;
		}
		ctx->cur_step++;
		/* fall-through */
	default:
		__read_end_io(ctx->bio);
	}
}

static bool f2fs_bio_post_read_required(struct bio *bio)
{
	return bio->bi_private && !bio->bi_status;
}

static void f2fs_read_end_io(struct bio *bio)
{
	struct f2fs_sb_info *sbi = F2FS_P_SB(bio_first_page_all(bio));

	if (time_to_inject(sbi, FAULT_READ_IO)) {
		f2fs_show_injection_info(sbi, FAULT_READ_IO);
		bio->bi_status = BLK_STS_IOERR;
	}

	if (f2fs_bio_post_read_required(bio)) {
		struct bio_post_read_ctx *ctx = bio->bi_private;

		ctx->cur_step = STEP_INITIAL;
		bio_post_read_processing(ctx);
		return;
	}

	__read_end_io(bio);
}

static void f2fs_write_end_io(struct bio *bio)
{
	struct f2fs_sb_info *sbi = bio->bi_private;
	struct bio_vec *bvec;
	struct bvec_iter_all iter_all;

	if (time_to_inject(sbi, FAULT_WRITE_IO)) {
		f2fs_show_injection_info(sbi, FAULT_WRITE_IO);
		bio->bi_status = BLK_STS_IOERR;
	}

	bio_for_each_segment_all(bvec, bio, iter_all) {
		struct page *page = bvec->bv_page;
		enum count_type type = WB_DATA_TYPE(page);

		if (IS_DUMMY_WRITTEN_PAGE(page)) {
			set_page_private(page, (unsigned long)NULL);
			ClearPagePrivate(page);
			unlock_page(page);
			mempool_free(page, sbi->write_io_dummy);

			if (unlikely(bio->bi_status))
				f2fs_stop_checkpoint(sbi, true);
			continue;
		}

		fscrypt_finalize_bounce_page(&page);

		if (unlikely(bio->bi_status)) {
			mapping_set_error(page->mapping, -EIO);
			if (type == F2FS_WB_CP_DATA)
				f2fs_stop_checkpoint(sbi, true);
		}

		f2fs_bug_on(sbi, page->mapping == NODE_MAPPING(sbi) &&
					page->index != nid_of_node(page));

		dec_page_count(sbi, type);
		if (f2fs_in_warm_node_list(sbi, page))
			f2fs_del_fsync_node_entry(sbi, page);
		clear_cold_data(page);
		end_page_writeback(page);
	}
	if (!get_pages(sbi, F2FS_WB_CP_DATA) &&
				wq_has_sleeper(&sbi->cp_wait))
		wake_up(&sbi->cp_wait);

	bio_put(bio);
}

/*
 * Return true, if pre_bio's bdev is same as its target device.
 */
struct block_device *f2fs_target_device(struct f2fs_sb_info *sbi,
				block_t blk_addr, struct bio *bio)
{
	struct block_device *bdev = sbi->sb->s_bdev;
	int i;

	if (f2fs_is_multi_device(sbi)) {
		for (i = 0; i < sbi->s_ndevs; i++) {
			if (FDEV(i).start_blk <= blk_addr &&
			    FDEV(i).end_blk >= blk_addr) {
				blk_addr -= FDEV(i).start_blk;
				bdev = FDEV(i).bdev;
				break;
			}
		}
	}
	if (bio) {
		bio_set_dev(bio, bdev);
		bio->bi_iter.bi_sector = SECTOR_FROM_BLOCK(blk_addr);
	}
	return bdev;
}

int f2fs_target_device_index(struct f2fs_sb_info *sbi, block_t blkaddr)
{
	int i;

	if (!f2fs_is_multi_device(sbi))
		return 0;

	for (i = 0; i < sbi->s_ndevs; i++)
		if (FDEV(i).start_blk <= blkaddr && FDEV(i).end_blk >= blkaddr)
			return i;
	return 0;
}

static bool __same_bdev(struct f2fs_sb_info *sbi,
				block_t blk_addr, struct bio *bio)
{
	struct block_device *b = f2fs_target_device(sbi, blk_addr, NULL);
	return bio->bi_disk == b->bd_disk && bio->bi_partno == b->bd_partno;
}

/*
 * Low-level block read/write IO operations.
 */
static struct bio *__bio_alloc(struct f2fs_io_info *fio, int npages)
{
	struct f2fs_sb_info *sbi = fio->sbi;
	struct bio *bio;

	bio = f2fs_bio_alloc(sbi, npages, true);

	f2fs_target_device(sbi, fio->new_blkaddr, bio);
	if (is_read_io(fio->op)) {
		bio->bi_end_io = f2fs_read_end_io;
		bio->bi_private = NULL;
	} else {
		bio->bi_end_io = f2fs_write_end_io;
		bio->bi_private = sbi;
		bio->bi_write_hint = f2fs_io_type_to_rw_hint(sbi,
						fio->type, fio->temp);
	}
	if (fio->io_wbc)
		wbc_init_bio(fio->io_wbc, bio);

	return bio;
}

static int f2fs_set_bio_crypt_ctx(struct bio *bio, const struct inode *inode,
				  pgoff_t first_idx,
				  const struct f2fs_io_info *fio,
				  gfp_t gfp_mask)
{
	/*
	 * The f2fs garbage collector sets ->encrypted_page when it wants to
	 * read/write raw data without encryption.
	 */
	if (fio && fio->encrypted_page)
		return 0;

	return fscrypt_set_bio_crypt_ctx(bio, inode, first_idx, gfp_mask);
}

static bool f2fs_crypt_mergeable_bio(struct bio *bio, const struct inode *inode,
				     pgoff_t next_idx,
				     const struct f2fs_io_info *fio)
{
	/*
	 * The f2fs garbage collector sets ->encrypted_page when it wants to
	 * read/write raw data without encryption.
	 */
	if (fio && fio->encrypted_page)
		return true;

	return fscrypt_mergeable_bio(bio, inode, next_idx);
}

static inline void __submit_bio(struct f2fs_sb_info *sbi,
				struct bio *bio, enum page_type type)
{
	if (!is_read_io(bio_op(bio))) {
		unsigned int start;

		if (type != DATA && type != NODE)
			goto submit_io;

		if (test_opt(sbi, LFS) && current->plug)
			blk_finish_plug(current->plug);

		if (F2FS_IO_ALIGNED(sbi))
			goto submit_io;

		start = bio->bi_iter.bi_size >> F2FS_BLKSIZE_BITS;
		start %= F2FS_IO_SIZE(sbi);

		if (start == 0)
			goto submit_io;

		/* fill dummy pages */
		for (; start < F2FS_IO_SIZE(sbi); start++) {
			struct page *page =
				mempool_alloc(sbi->write_io_dummy,
					      GFP_NOIO | __GFP_NOFAIL);
			f2fs_bug_on(sbi, !page);

			zero_user_segment(page, 0, PAGE_SIZE);
			SetPagePrivate(page);
			set_page_private(page, (unsigned long)DUMMY_WRITTEN_PAGE);
			lock_page(page);
			if (bio_add_page(bio, page, PAGE_SIZE, 0) < PAGE_SIZE)
				f2fs_bug_on(sbi, 1);
		}
		/*
		 * In the NODE case, we lose next block address chain. So, we
		 * need to do checkpoint in f2fs_sync_file.
		 */
		if (type == NODE)
			set_sbi_flag(sbi, SBI_NEED_CP);
	}
submit_io:
	if (is_read_io(bio_op(bio)))
		trace_f2fs_submit_read_bio(sbi->sb, type, bio);
	else
		trace_f2fs_submit_write_bio(sbi->sb, type, bio);
	submit_bio(bio);
}

static void __submit_merged_bio(struct f2fs_bio_info *io)
{
	struct f2fs_io_info *fio = &io->fio;

	if (!io->bio)
		return;

	bio_set_op_attrs(io->bio, fio->op, fio->op_flags);

	if (is_read_io(fio->op))
		trace_f2fs_prepare_read_bio(io->sbi->sb, fio->type, io->bio);
	else
		trace_f2fs_prepare_write_bio(io->sbi->sb, fio->type, io->bio);

	__submit_bio(io->sbi, io->bio, fio->type);
	io->bio = NULL;
}

static bool __has_merged_page(struct bio *bio, struct inode *inode,
						struct page *page, nid_t ino)
{
	struct bio_vec *bvec;
	struct page *target;
	struct bvec_iter_all iter_all;

	if (!bio)
		return false;

	if (!inode && !page && !ino)
		return true;

	bio_for_each_segment_all(bvec, bio, iter_all) {

		target = bvec->bv_page;
		if (fscrypt_is_bounce_page(target))
			target = fscrypt_pagecache_page(target);

		if (inode && inode == target->mapping->host)
			return true;
		if (page && page == target)
			return true;
		if (ino && ino == ino_of_node(target))
			return true;
	}

	return false;
}

static void __f2fs_submit_merged_write(struct f2fs_sb_info *sbi,
				enum page_type type, enum temp_type temp)
{
	enum page_type btype = PAGE_TYPE_OF_BIO(type);
	struct f2fs_bio_info *io = sbi->write_io[btype] + temp;

	down_write(&io->io_rwsem);

	/* change META to META_FLUSH in the checkpoint procedure */
	if (type >= META_FLUSH) {
		io->fio.type = META_FLUSH;
		io->fio.op = REQ_OP_WRITE;
		io->fio.op_flags = REQ_META | REQ_PRIO | REQ_SYNC;
		if (!test_opt(sbi, NOBARRIER))
			io->fio.op_flags |= REQ_PREFLUSH | REQ_FUA;
	}
	__submit_merged_bio(io);
	up_write(&io->io_rwsem);
}

static void __submit_merged_write_cond(struct f2fs_sb_info *sbi,
				struct inode *inode, struct page *page,
				nid_t ino, enum page_type type, bool force)
{
	enum temp_type temp;
	bool ret = true;

	for (temp = HOT; temp < NR_TEMP_TYPE; temp++) {
		if (!force)	{
			enum page_type btype = PAGE_TYPE_OF_BIO(type);
			struct f2fs_bio_info *io = sbi->write_io[btype] + temp;

			down_read(&io->io_rwsem);
			ret = __has_merged_page(io->bio, inode, page, ino);
			up_read(&io->io_rwsem);
		}
		if (ret)
			__f2fs_submit_merged_write(sbi, type, temp);

		/* TODO: use HOT temp only for meta pages now. */
		if (type >= META)
			break;
	}
}

void f2fs_submit_merged_write(struct f2fs_sb_info *sbi, enum page_type type)
{
	__submit_merged_write_cond(sbi, NULL, NULL, 0, type, true);
}

void f2fs_submit_merged_write_cond(struct f2fs_sb_info *sbi,
				struct inode *inode, struct page *page,
				nid_t ino, enum page_type type)
{
	__submit_merged_write_cond(sbi, inode, page, ino, type, false);
}

void f2fs_flush_merged_writes(struct f2fs_sb_info *sbi)
{
	f2fs_submit_merged_write(sbi, DATA);
	f2fs_submit_merged_write(sbi, NODE);
	f2fs_submit_merged_write(sbi, META);
}

/*
 * Fill the locked page with data located in the block address.
 * A caller needs to unlock the page on failure.
 */
int f2fs_submit_page_bio(struct f2fs_io_info *fio)
{
	struct bio *bio;
	struct page *page = fio->encrypted_page ?
			fio->encrypted_page : fio->page;
	int err;

	if (!f2fs_is_valid_blkaddr(fio->sbi, fio->new_blkaddr,
			fio->is_por ? META_POR : (__is_meta_io(fio) ?
			META_GENERIC : DATA_GENERIC_ENHANCE)))
		return -EFSCORRUPTED;

	trace_f2fs_submit_page_bio(page, fio);
	f2fs_trace_ios(fio, 0);

	/* Allocate a new bio */
	bio = __bio_alloc(fio, 1);

	err = f2fs_set_bio_crypt_ctx(bio, fio->page->mapping->host,
				     fio->page->index, fio, GFP_NOIO);
	if (err) {
		bio_put(bio);
		return err;
	}

	if (bio_add_page(bio, page, PAGE_SIZE, 0) < PAGE_SIZE) {
		bio_put(bio);
		return -EFAULT;
	}

	if (fio->io_wbc && !is_read_io(fio->op))
		wbc_account_cgroup_owner(fio->io_wbc, page, PAGE_SIZE);

	bio_set_op_attrs(bio, fio->op, fio->op_flags);

	inc_page_count(fio->sbi, is_read_io(fio->op) ?
			__read_io_type(page): WB_DATA_TYPE(fio->page));

	__submit_bio(fio->sbi, bio, fio->type);
	return 0;
}

static bool page_is_mergeable(struct f2fs_sb_info *sbi, struct bio *bio,
				block_t last_blkaddr, block_t cur_blkaddr)
{
	if (last_blkaddr + 1 != cur_blkaddr)
		return false;
	return __same_bdev(sbi, cur_blkaddr, bio);
}

static bool io_type_is_mergeable(struct f2fs_bio_info *io,
						struct f2fs_io_info *fio)
{
	if (io->fio.op != fio->op)
		return false;
	return io->fio.op_flags == fio->op_flags;
}

static bool io_is_mergeable(struct f2fs_sb_info *sbi, struct bio *bio,
					struct f2fs_bio_info *io,
					struct f2fs_io_info *fio,
					block_t last_blkaddr,
					block_t cur_blkaddr)
{
	if (F2FS_IO_ALIGNED(sbi) && (fio->type == DATA || fio->type == NODE)) {
		unsigned int filled_blocks =
				F2FS_BYTES_TO_BLK(bio->bi_iter.bi_size);
		unsigned int io_size = F2FS_IO_SIZE(sbi);
		unsigned int left_vecs = bio->bi_max_vecs - bio->bi_vcnt;

		/* IOs in bio is aligned and left space of vectors is not enough */
		if (!(filled_blocks % io_size) && left_vecs < io_size)
			return false;
	}
	if (!page_is_mergeable(sbi, bio, last_blkaddr, cur_blkaddr))
		return false;
	return io_type_is_mergeable(io, fio);
}

static void add_bio_entry(struct f2fs_sb_info *sbi, struct bio *bio,
				struct page *page, enum temp_type temp)
{
	struct f2fs_bio_info *io = sbi->write_io[DATA] + temp;
	struct bio_entry *be;

	be = f2fs_kmem_cache_alloc(bio_entry_slab, GFP_NOFS);
	be->bio = bio;
	bio_get(bio);

	if (bio_add_page(bio, page, PAGE_SIZE, 0) != PAGE_SIZE)
		f2fs_bug_on(sbi, 1);

	down_write(&io->bio_list_lock);
	list_add_tail(&be->list, &io->bio_list);
	up_write(&io->bio_list_lock);
}

static void del_bio_entry(struct bio_entry *be)
{
	list_del(&be->list);
	kmem_cache_free(bio_entry_slab, be);
}

static int add_ipu_page(struct f2fs_sb_info *sbi, struct bio **bio,
							struct page *page)
{
	enum temp_type temp;
	bool found = false;
	int ret = -EAGAIN;

	for (temp = HOT; temp < NR_TEMP_TYPE && !found; temp++) {
		struct f2fs_bio_info *io = sbi->write_io[DATA] + temp;
		struct list_head *head = &io->bio_list;
		struct bio_entry *be;

		down_write(&io->bio_list_lock);
		list_for_each_entry(be, head, list) {
			if (be->bio != *bio)
				continue;

			found = true;

			if (bio_add_page(*bio, page, PAGE_SIZE, 0) == PAGE_SIZE) {
				ret = 0;
				break;
			}

			/* bio is full */
			del_bio_entry(be);
			__submit_bio(sbi, *bio, DATA);
			break;
		}
		up_write(&io->bio_list_lock);
	}

	if (ret) {
		bio_put(*bio);
		*bio = NULL;
	}

	return ret;
}

void f2fs_submit_merged_ipu_write(struct f2fs_sb_info *sbi,
					struct bio **bio, struct page *page)
{
	enum temp_type temp;
	bool found = false;
	struct bio *target = bio ? *bio : NULL;

	for (temp = HOT; temp < NR_TEMP_TYPE && !found; temp++) {
		struct f2fs_bio_info *io = sbi->write_io[DATA] + temp;
		struct list_head *head = &io->bio_list;
		struct bio_entry *be;

		if (list_empty(head))
			continue;

		down_read(&io->bio_list_lock);
		list_for_each_entry(be, head, list) {
			if (target)
				found = (target == be->bio);
			else
				found = __has_merged_page(be->bio, NULL,
								page, 0);
			if (found)
				break;
		}
		up_read(&io->bio_list_lock);

		if (!found)
			continue;

		found = false;

		down_write(&io->bio_list_lock);
		list_for_each_entry(be, head, list) {
			if (target)
				found = (target == be->bio);
			else
				found = __has_merged_page(be->bio, NULL,
								page, 0);
			if (found) {
				target = be->bio;
				del_bio_entry(be);
				break;
			}
		}
		up_write(&io->bio_list_lock);
	}

	if (found)
		__submit_bio(sbi, target, DATA);
	if (bio && *bio) {
		bio_put(*bio);
		*bio = NULL;
	}
}

int f2fs_merge_page_bio(struct f2fs_io_info *fio)
{
	struct bio *bio = *fio->bio;
	struct page *page = fio->encrypted_page ?
			fio->encrypted_page : fio->page;

	if (!f2fs_is_valid_blkaddr(fio->sbi, fio->new_blkaddr,
			__is_meta_io(fio) ? META_GENERIC : DATA_GENERIC))
		return -EFSCORRUPTED;

	trace_f2fs_submit_page_bio(page, fio);
	f2fs_trace_ios(fio, 0);

<<<<<<< HEAD
	if (bio && (!page_is_mergeable(fio->sbi, bio, *fio->last_block,
				       fio->new_blkaddr) ||
		    !f2fs_crypt_mergeable_bio(bio, fio->page->mapping->host,
					      fio->page->index, fio))) {
		__submit_bio(fio->sbi, bio, fio->type);
		bio = NULL;
	}
=======
	if (bio && !page_is_mergeable(fio->sbi, bio, *fio->last_block,
						fio->new_blkaddr))
		f2fs_submit_merged_ipu_write(fio->sbi, &bio, NULL);
>>>>>>> e42617b8
alloc_new:
	if (!bio) {
		bio = __bio_alloc(fio, BIO_MAX_PAGES);
		f2fs_set_bio_crypt_ctx(bio, fio->page->mapping->host,
				       fio->page->index, fio,
				       GFP_NOIO | __GFP_NOFAIL);
		bio_set_op_attrs(bio, fio->op, fio->op_flags);

		add_bio_entry(fio->sbi, bio, page, fio->temp);
	} else {
		if (add_ipu_page(fio->sbi, &bio, page))
			goto alloc_new;
	}

	if (fio->io_wbc)
		wbc_account_cgroup_owner(fio->io_wbc, page, PAGE_SIZE);

	inc_page_count(fio->sbi, WB_DATA_TYPE(page));

	*fio->last_block = fio->new_blkaddr;
	*fio->bio = bio;

	return 0;
}

void f2fs_submit_page_write(struct f2fs_io_info *fio)
{
	struct f2fs_sb_info *sbi = fio->sbi;
	enum page_type btype = PAGE_TYPE_OF_BIO(fio->type);
	struct f2fs_bio_info *io = sbi->write_io[btype] + fio->temp;
	struct page *bio_page;

	f2fs_bug_on(sbi, is_read_io(fio->op));

	down_write(&io->io_rwsem);
next:
	if (fio->in_list) {
		spin_lock(&io->io_lock);
		if (list_empty(&io->io_list)) {
			spin_unlock(&io->io_lock);
			goto out;
		}
		fio = list_first_entry(&io->io_list,
						struct f2fs_io_info, list);
		list_del(&fio->list);
		spin_unlock(&io->io_lock);
	}

	verify_fio_blkaddr(fio);

	bio_page = fio->encrypted_page ? fio->encrypted_page : fio->page;

	/* set submitted = true as a return value */
	fio->submitted = true;

	inc_page_count(sbi, WB_DATA_TYPE(bio_page));

	if (io->bio &&
	    (!io_is_mergeable(sbi, io->bio, io, fio, io->last_block_in_bio,
			      fio->new_blkaddr) ||
	     !f2fs_crypt_mergeable_bio(io->bio, fio->page->mapping->host,
				       fio->page->index, fio)))
		__submit_merged_bio(io);
alloc_new:
	if (io->bio == NULL) {
		if (F2FS_IO_ALIGNED(sbi) &&
				(fio->type == DATA || fio->type == NODE) &&
				fio->new_blkaddr & F2FS_IO_SIZE_MASK(sbi)) {
			dec_page_count(sbi, WB_DATA_TYPE(bio_page));
			fio->retry = true;
			goto skip;
		}
		io->bio = __bio_alloc(fio, BIO_MAX_PAGES);
		f2fs_set_bio_crypt_ctx(io->bio, fio->page->mapping->host,
				       fio->page->index, fio,
				       GFP_NOIO | __GFP_NOFAIL);
		io->fio = *fio;
	}

	if (bio_add_page(io->bio, bio_page, PAGE_SIZE, 0) < PAGE_SIZE) {
		__submit_merged_bio(io);
		goto alloc_new;
	}

	if (fio->io_wbc)
		wbc_account_cgroup_owner(fio->io_wbc, bio_page, PAGE_SIZE);

	io->last_block_in_bio = fio->new_blkaddr;
	f2fs_trace_ios(fio, 0);

	trace_f2fs_submit_page_write(fio->page, fio);
skip:
	if (fio->in_list)
		goto next;
out:
	if (is_sbi_flag_set(sbi, SBI_IS_SHUTDOWN) ||
				!f2fs_is_checkpoint_ready(sbi))
		__submit_merged_bio(io);
	up_write(&io->io_rwsem);
}

static inline bool f2fs_need_verity(const struct inode *inode, pgoff_t idx)
{
	return fsverity_active(inode) &&
	       idx < DIV_ROUND_UP(inode->i_size, PAGE_SIZE);
}

static struct bio *f2fs_grab_read_bio(struct inode *inode, block_t blkaddr,
				      unsigned nr_pages, unsigned op_flag,
				      pgoff_t first_idx)
{
	struct f2fs_sb_info *sbi = F2FS_I_SB(inode);
	struct bio *bio;
	struct bio_post_read_ctx *ctx;
	unsigned int post_read_steps = 0;
	int err;

	bio = f2fs_bio_alloc(sbi, min_t(int, nr_pages, BIO_MAX_PAGES), false);
	if (!bio)
		return ERR_PTR(-ENOMEM);

	err = f2fs_set_bio_crypt_ctx(bio, inode, first_idx, NULL, GFP_NOFS);
	if (err) {
		bio_put(bio);
		return ERR_PTR(err);
	}

	f2fs_target_device(sbi, blkaddr, bio);
	bio->bi_end_io = f2fs_read_end_io;
	bio_set_op_attrs(bio, REQ_OP_READ, op_flag);

	if (fscrypt_inode_uses_fs_layer_crypto(inode))
		post_read_steps |= 1 << STEP_DECRYPT;

	if (f2fs_need_verity(inode, first_idx))
		post_read_steps |= 1 << STEP_VERITY;

	if (post_read_steps) {
		ctx = mempool_alloc(bio_post_read_ctx_pool, GFP_NOFS);
		if (!ctx) {
			bio_put(bio);
			return ERR_PTR(-ENOMEM);
		}
		ctx->bio = bio;
		ctx->enabled_steps = post_read_steps;
		bio->bi_private = ctx;
	}

	return bio;
}

/* This can handle encryption stuffs */
static int f2fs_submit_page_read(struct inode *inode, struct page *page,
							block_t blkaddr)
{
	struct f2fs_sb_info *sbi = F2FS_I_SB(inode);
	struct bio *bio;

	bio = f2fs_grab_read_bio(inode, blkaddr, 1, 0, page->index);
	if (IS_ERR(bio))
		return PTR_ERR(bio);

	/* wait for GCed page writeback via META_MAPPING */
	f2fs_wait_on_block_writeback(inode, blkaddr);

	if (bio_add_page(bio, page, PAGE_SIZE, 0) < PAGE_SIZE) {
		bio_put(bio);
		return -EFAULT;
	}
	ClearPageError(page);
	inc_page_count(sbi, F2FS_RD_DATA);
	__submit_bio(sbi, bio, DATA);
	return 0;
}

static void __set_data_blkaddr(struct dnode_of_data *dn)
{
	struct f2fs_node *rn = F2FS_NODE(dn->node_page);
	__le32 *addr_array;
	int base = 0;

	if (IS_INODE(dn->node_page) && f2fs_has_extra_attr(dn->inode))
		base = get_extra_isize(dn->inode);

	/* Get physical address of data block */
	addr_array = blkaddr_in_node(rn);
	addr_array[base + dn->ofs_in_node] = cpu_to_le32(dn->data_blkaddr);
}

/*
 * Lock ordering for the change of data block address:
 * ->data_page
 *  ->node_page
 *    update block addresses in the node page
 */
void f2fs_set_data_blkaddr(struct dnode_of_data *dn)
{
	f2fs_wait_on_page_writeback(dn->node_page, NODE, true, true);
	__set_data_blkaddr(dn);
	if (set_page_dirty(dn->node_page))
		dn->node_changed = true;
}

void f2fs_update_data_blkaddr(struct dnode_of_data *dn, block_t blkaddr)
{
	dn->data_blkaddr = blkaddr;
	f2fs_set_data_blkaddr(dn);
	f2fs_update_extent_cache(dn);
}

/* dn->ofs_in_node will be returned with up-to-date last block pointer */
int f2fs_reserve_new_blocks(struct dnode_of_data *dn, blkcnt_t count)
{
	struct f2fs_sb_info *sbi = F2FS_I_SB(dn->inode);
	int err;

	if (!count)
		return 0;

	if (unlikely(is_inode_flag_set(dn->inode, FI_NO_ALLOC)))
		return -EPERM;
	if (unlikely((err = inc_valid_block_count(sbi, dn->inode, &count))))
		return err;

	trace_f2fs_reserve_new_blocks(dn->inode, dn->nid,
						dn->ofs_in_node, count);

	f2fs_wait_on_page_writeback(dn->node_page, NODE, true, true);

	for (; count > 0; dn->ofs_in_node++) {
		block_t blkaddr = datablock_addr(dn->inode,
					dn->node_page, dn->ofs_in_node);
		if (blkaddr == NULL_ADDR) {
			dn->data_blkaddr = NEW_ADDR;
			__set_data_blkaddr(dn);
			count--;
		}
	}

	if (set_page_dirty(dn->node_page))
		dn->node_changed = true;
	return 0;
}

/* Should keep dn->ofs_in_node unchanged */
int f2fs_reserve_new_block(struct dnode_of_data *dn)
{
	unsigned int ofs_in_node = dn->ofs_in_node;
	int ret;

	ret = f2fs_reserve_new_blocks(dn, 1);
	dn->ofs_in_node = ofs_in_node;
	return ret;
}

int f2fs_reserve_block(struct dnode_of_data *dn, pgoff_t index)
{
	bool need_put = dn->inode_page ? false : true;
	int err;

	err = f2fs_get_dnode_of_data(dn, index, ALLOC_NODE);
	if (err)
		return err;

	if (dn->data_blkaddr == NULL_ADDR)
		err = f2fs_reserve_new_block(dn);
	if (err || need_put)
		f2fs_put_dnode(dn);
	return err;
}

int f2fs_get_block(struct dnode_of_data *dn, pgoff_t index)
{
	struct extent_info ei  = {0,0,0};
	struct inode *inode = dn->inode;

	if (f2fs_lookup_extent_cache(inode, index, &ei)) {
		dn->data_blkaddr = ei.blk + index - ei.fofs;
		return 0;
	}

	return f2fs_reserve_block(dn, index);
}

struct page *f2fs_get_read_data_page(struct inode *inode, pgoff_t index,
						int op_flags, bool for_write)
{
	struct address_space *mapping = inode->i_mapping;
	struct dnode_of_data dn;
	struct page *page;
	struct extent_info ei = {0,0,0};
	int err;

	page = f2fs_grab_cache_page(mapping, index, for_write);
	if (!page)
		return ERR_PTR(-ENOMEM);

	if (f2fs_lookup_extent_cache(inode, index, &ei)) {
		dn.data_blkaddr = ei.blk + index - ei.fofs;
		if (!f2fs_is_valid_blkaddr(F2FS_I_SB(inode), dn.data_blkaddr,
						DATA_GENERIC_ENHANCE_READ)) {
			err = -EFSCORRUPTED;
			goto put_err;
		}
		goto got_it;
	}

	set_new_dnode(&dn, inode, NULL, NULL, 0);
	err = f2fs_get_dnode_of_data(&dn, index, LOOKUP_NODE);
	if (err)
		goto put_err;
	f2fs_put_dnode(&dn);

	if (unlikely(dn.data_blkaddr == NULL_ADDR)) {
		err = -ENOENT;
		goto put_err;
	}
	if (dn.data_blkaddr != NEW_ADDR &&
			!f2fs_is_valid_blkaddr(F2FS_I_SB(inode),
						dn.data_blkaddr,
						DATA_GENERIC_ENHANCE)) {
		err = -EFSCORRUPTED;
		goto put_err;
	}
got_it:
	if (PageUptodate(page)) {
		unlock_page(page);
		return page;
	}

	/*
	 * A new dentry page is allocated but not able to be written, since its
	 * new inode page couldn't be allocated due to -ENOSPC.
	 * In such the case, its blkaddr can be remained as NEW_ADDR.
	 * see, f2fs_add_link -> f2fs_get_new_data_page ->
	 * f2fs_init_inode_metadata.
	 */
	if (dn.data_blkaddr == NEW_ADDR) {
		zero_user_segment(page, 0, PAGE_SIZE);
		if (!PageUptodate(page))
			SetPageUptodate(page);
		unlock_page(page);
		return page;
	}

	err = f2fs_submit_page_read(inode, page, dn.data_blkaddr);
	if (err)
		goto put_err;
	return page;

put_err:
	f2fs_put_page(page, 1);
	return ERR_PTR(err);
}

struct page *f2fs_find_data_page(struct inode *inode, pgoff_t index)
{
	struct address_space *mapping = inode->i_mapping;
	struct page *page;

	page = find_get_page(mapping, index);
	if (page && PageUptodate(page))
		return page;
	f2fs_put_page(page, 0);

	page = f2fs_get_read_data_page(inode, index, 0, false);
	if (IS_ERR(page))
		return page;

	if (PageUptodate(page))
		return page;

	wait_on_page_locked(page);
	if (unlikely(!PageUptodate(page))) {
		f2fs_put_page(page, 0);
		return ERR_PTR(-EIO);
	}
	return page;
}

/*
 * If it tries to access a hole, return an error.
 * Because, the callers, functions in dir.c and GC, should be able to know
 * whether this page exists or not.
 */
struct page *f2fs_get_lock_data_page(struct inode *inode, pgoff_t index,
							bool for_write)
{
	struct address_space *mapping = inode->i_mapping;
	struct page *page;
repeat:
	page = f2fs_get_read_data_page(inode, index, 0, for_write);
	if (IS_ERR(page))
		return page;

	/* wait for read completion */
	lock_page(page);
	if (unlikely(page->mapping != mapping)) {
		f2fs_put_page(page, 1);
		goto repeat;
	}
	if (unlikely(!PageUptodate(page))) {
		f2fs_put_page(page, 1);
		return ERR_PTR(-EIO);
	}
	return page;
}

/*
 * Caller ensures that this data page is never allocated.
 * A new zero-filled data page is allocated in the page cache.
 *
 * Also, caller should grab and release a rwsem by calling f2fs_lock_op() and
 * f2fs_unlock_op().
 * Note that, ipage is set only by make_empty_dir, and if any error occur,
 * ipage should be released by this function.
 */
struct page *f2fs_get_new_data_page(struct inode *inode,
		struct page *ipage, pgoff_t index, bool new_i_size)
{
	struct address_space *mapping = inode->i_mapping;
	struct page *page;
	struct dnode_of_data dn;
	int err;

	page = f2fs_grab_cache_page(mapping, index, true);
	if (!page) {
		/*
		 * before exiting, we should make sure ipage will be released
		 * if any error occur.
		 */
		f2fs_put_page(ipage, 1);
		return ERR_PTR(-ENOMEM);
	}

	set_new_dnode(&dn, inode, ipage, NULL, 0);
	err = f2fs_reserve_block(&dn, index);
	if (err) {
		f2fs_put_page(page, 1);
		return ERR_PTR(err);
	}
	if (!ipage)
		f2fs_put_dnode(&dn);

	if (PageUptodate(page))
		goto got_it;

	if (dn.data_blkaddr == NEW_ADDR) {
		zero_user_segment(page, 0, PAGE_SIZE);
		if (!PageUptodate(page))
			SetPageUptodate(page);
	} else {
		f2fs_put_page(page, 1);

		/* if ipage exists, blkaddr should be NEW_ADDR */
		f2fs_bug_on(F2FS_I_SB(inode), ipage);
		page = f2fs_get_lock_data_page(inode, index, true);
		if (IS_ERR(page))
			return page;
	}
got_it:
	if (new_i_size && i_size_read(inode) <
				((loff_t)(index + 1) << PAGE_SHIFT))
		f2fs_i_size_write(inode, ((loff_t)(index + 1) << PAGE_SHIFT));
	return page;
}

static int __allocate_data_block(struct dnode_of_data *dn, int seg_type)
{
	struct f2fs_sb_info *sbi = F2FS_I_SB(dn->inode);
	struct f2fs_summary sum;
	struct node_info ni;
	block_t old_blkaddr;
	blkcnt_t count = 1;
	int err;

	if (unlikely(is_inode_flag_set(dn->inode, FI_NO_ALLOC)))
		return -EPERM;

	err = f2fs_get_node_info(sbi, dn->nid, &ni);
	if (err)
		return err;

	dn->data_blkaddr = datablock_addr(dn->inode,
				dn->node_page, dn->ofs_in_node);
	if (dn->data_blkaddr != NULL_ADDR)
		goto alloc;

	if (unlikely((err = inc_valid_block_count(sbi, dn->inode, &count))))
		return err;

alloc:
	set_summary(&sum, dn->nid, dn->ofs_in_node, ni.version);
	old_blkaddr = dn->data_blkaddr;
	f2fs_allocate_data_block(sbi, NULL, old_blkaddr, &dn->data_blkaddr,
					&sum, seg_type, NULL, false);
	if (GET_SEGNO(sbi, old_blkaddr) != NULL_SEGNO)
		invalidate_mapping_pages(META_MAPPING(sbi),
					old_blkaddr, old_blkaddr);
	f2fs_update_data_blkaddr(dn, dn->data_blkaddr);

	/*
	 * i_size will be updated by direct_IO. Otherwise, we'll get stale
	 * data from unwritten block via dio_read.
	 */
	return 0;
}

int f2fs_preallocate_blocks(struct kiocb *iocb, struct iov_iter *from)
{
	struct inode *inode = file_inode(iocb->ki_filp);
	struct f2fs_map_blocks map;
	int flag;
	int err = 0;
	bool direct_io = iocb->ki_flags & IOCB_DIRECT;

	/* convert inline data for Direct I/O*/
	if (direct_io) {
		err = f2fs_convert_inline_inode(inode);
		if (err)
			return err;
	}

	if (direct_io && allow_outplace_dio(inode, iocb, from))
		return 0;

	if (is_inode_flag_set(inode, FI_NO_PREALLOC))
		return 0;

	map.m_lblk = F2FS_BLK_ALIGN(iocb->ki_pos);
	map.m_len = F2FS_BYTES_TO_BLK(iocb->ki_pos + iov_iter_count(from));
	if (map.m_len > map.m_lblk)
		map.m_len -= map.m_lblk;
	else
		map.m_len = 0;

	map.m_next_pgofs = NULL;
	map.m_next_extent = NULL;
	map.m_seg_type = NO_CHECK_TYPE;
	map.m_may_create = true;

	if (direct_io) {
		map.m_seg_type = f2fs_rw_hint_to_seg_type(iocb->ki_hint);
		flag = f2fs_force_buffered_io(inode, iocb, from) ?
					F2FS_GET_BLOCK_PRE_AIO :
					F2FS_GET_BLOCK_PRE_DIO;
		goto map_blocks;
	}
	if (iocb->ki_pos + iov_iter_count(from) > MAX_INLINE_DATA(inode)) {
		err = f2fs_convert_inline_inode(inode);
		if (err)
			return err;
	}
	if (f2fs_has_inline_data(inode))
		return err;

	flag = F2FS_GET_BLOCK_PRE_AIO;

map_blocks:
	err = f2fs_map_blocks(inode, &map, 1, flag);
	if (map.m_len > 0 && err == -ENOSPC) {
		if (!direct_io)
			set_inode_flag(inode, FI_NO_PREALLOC);
		err = 0;
	}
	return err;
}

void __do_map_lock(struct f2fs_sb_info *sbi, int flag, bool lock)
{
	if (flag == F2FS_GET_BLOCK_PRE_AIO) {
		if (lock)
			down_read(&sbi->node_change);
		else
			up_read(&sbi->node_change);
	} else {
		if (lock)
			f2fs_lock_op(sbi);
		else
			f2fs_unlock_op(sbi);
	}
}

/*
 * f2fs_map_blocks() now supported readahead/bmap/rw direct_IO with
 * f2fs_map_blocks structure.
 * If original data blocks are allocated, then give them to blockdev.
 * Otherwise,
 *     a. preallocate requested block addresses
 *     b. do not use extent cache for better performance
 *     c. give the block addresses to blockdev
 */
int f2fs_map_blocks(struct inode *inode, struct f2fs_map_blocks *map,
						int create, int flag)
{
	unsigned int maxblocks = map->m_len;
	struct dnode_of_data dn;
	struct f2fs_sb_info *sbi = F2FS_I_SB(inode);
	int mode = map->m_may_create ? ALLOC_NODE : LOOKUP_NODE;
	pgoff_t pgofs, end_offset, end;
	int err = 0, ofs = 1;
	unsigned int ofs_in_node, last_ofs_in_node;
	blkcnt_t prealloc;
	struct extent_info ei = {0,0,0};
	block_t blkaddr;
	unsigned int start_pgofs;

	if (!maxblocks)
		return 0;

	map->m_len = 0;
	map->m_flags = 0;

	/* it only supports block size == page size */
	pgofs =	(pgoff_t)map->m_lblk;
	end = pgofs + maxblocks;

	if (!create && f2fs_lookup_extent_cache(inode, pgofs, &ei)) {
		if (test_opt(sbi, LFS) && flag == F2FS_GET_BLOCK_DIO &&
							map->m_may_create)
			goto next_dnode;

		map->m_pblk = ei.blk + pgofs - ei.fofs;
		map->m_len = min((pgoff_t)maxblocks, ei.fofs + ei.len - pgofs);
		map->m_flags = F2FS_MAP_MAPPED;
		if (map->m_next_extent)
			*map->m_next_extent = pgofs + map->m_len;

		/* for hardware encryption, but to avoid potential issue in future */
		if (flag == F2FS_GET_BLOCK_DIO)
			f2fs_wait_on_block_writeback_range(inode,
						map->m_pblk, map->m_len);
		goto out;
	}

next_dnode:
	if (map->m_may_create)
		__do_map_lock(sbi, flag, true);

	/* When reading holes, we need its node page */
	set_new_dnode(&dn, inode, NULL, NULL, 0);
	err = f2fs_get_dnode_of_data(&dn, pgofs, mode);
	if (err) {
		if (flag == F2FS_GET_BLOCK_BMAP)
			map->m_pblk = 0;
		if (err == -ENOENT) {
			err = 0;
			if (map->m_next_pgofs)
				*map->m_next_pgofs =
					f2fs_get_next_page_offset(&dn, pgofs);
			if (map->m_next_extent)
				*map->m_next_extent =
					f2fs_get_next_page_offset(&dn, pgofs);
		}
		goto unlock_out;
	}

	start_pgofs = pgofs;
	prealloc = 0;
	last_ofs_in_node = ofs_in_node = dn.ofs_in_node;
	end_offset = ADDRS_PER_PAGE(dn.node_page, inode);

next_block:
	blkaddr = datablock_addr(dn.inode, dn.node_page, dn.ofs_in_node);

	if (__is_valid_data_blkaddr(blkaddr) &&
		!f2fs_is_valid_blkaddr(sbi, blkaddr, DATA_GENERIC_ENHANCE)) {
		err = -EFSCORRUPTED;
		goto sync_out;
	}

	if (__is_valid_data_blkaddr(blkaddr)) {
		/* use out-place-update for driect IO under LFS mode */
		if (test_opt(sbi, LFS) && flag == F2FS_GET_BLOCK_DIO &&
							map->m_may_create) {
			err = __allocate_data_block(&dn, map->m_seg_type);
			if (err)
				goto sync_out;
			blkaddr = dn.data_blkaddr;
			set_inode_flag(inode, FI_APPEND_WRITE);
		}
	} else {
		if (create) {
			if (unlikely(f2fs_cp_error(sbi))) {
				err = -EIO;
				goto sync_out;
			}
			if (flag == F2FS_GET_BLOCK_PRE_AIO) {
				if (blkaddr == NULL_ADDR) {
					prealloc++;
					last_ofs_in_node = dn.ofs_in_node;
				}
			} else {
				WARN_ON(flag != F2FS_GET_BLOCK_PRE_DIO &&
					flag != F2FS_GET_BLOCK_DIO);
				err = __allocate_data_block(&dn,
							map->m_seg_type);
				if (!err)
					set_inode_flag(inode, FI_APPEND_WRITE);
			}
			if (err)
				goto sync_out;
			map->m_flags |= F2FS_MAP_NEW;
			blkaddr = dn.data_blkaddr;
		} else {
			if (flag == F2FS_GET_BLOCK_BMAP) {
				map->m_pblk = 0;
				goto sync_out;
			}
			if (flag == F2FS_GET_BLOCK_PRECACHE)
				goto sync_out;
			if (flag == F2FS_GET_BLOCK_FIEMAP &&
						blkaddr == NULL_ADDR) {
				if (map->m_next_pgofs)
					*map->m_next_pgofs = pgofs + 1;
				goto sync_out;
			}
			if (flag != F2FS_GET_BLOCK_FIEMAP) {
				/* for defragment case */
				if (map->m_next_pgofs)
					*map->m_next_pgofs = pgofs + 1;
				goto sync_out;
			}
		}
	}

	if (flag == F2FS_GET_BLOCK_PRE_AIO)
		goto skip;

	if (map->m_len == 0) {
		/* preallocated unwritten block should be mapped for fiemap. */
		if (blkaddr == NEW_ADDR)
			map->m_flags |= F2FS_MAP_UNWRITTEN;
		map->m_flags |= F2FS_MAP_MAPPED;

		map->m_pblk = blkaddr;
		map->m_len = 1;
	} else if ((map->m_pblk != NEW_ADDR &&
			blkaddr == (map->m_pblk + ofs)) ||
			(map->m_pblk == NEW_ADDR && blkaddr == NEW_ADDR) ||
			flag == F2FS_GET_BLOCK_PRE_DIO) {
		ofs++;
		map->m_len++;
	} else {
		goto sync_out;
	}

skip:
	dn.ofs_in_node++;
	pgofs++;

	/* preallocate blocks in batch for one dnode page */
	if (flag == F2FS_GET_BLOCK_PRE_AIO &&
			(pgofs == end || dn.ofs_in_node == end_offset)) {

		dn.ofs_in_node = ofs_in_node;
		err = f2fs_reserve_new_blocks(&dn, prealloc);
		if (err)
			goto sync_out;

		map->m_len += dn.ofs_in_node - ofs_in_node;
		if (prealloc && dn.ofs_in_node != last_ofs_in_node + 1) {
			err = -ENOSPC;
			goto sync_out;
		}
		dn.ofs_in_node = end_offset;
	}

	if (pgofs >= end)
		goto sync_out;
	else if (dn.ofs_in_node < end_offset)
		goto next_block;

	if (flag == F2FS_GET_BLOCK_PRECACHE) {
		if (map->m_flags & F2FS_MAP_MAPPED) {
			unsigned int ofs = start_pgofs - map->m_lblk;

			f2fs_update_extent_cache_range(&dn,
				start_pgofs, map->m_pblk + ofs,
				map->m_len - ofs);
		}
	}

	f2fs_put_dnode(&dn);

	if (map->m_may_create) {
		__do_map_lock(sbi, flag, false);
		f2fs_balance_fs(sbi, dn.node_changed);
	}
	goto next_dnode;

sync_out:

	/* for hardware encryption, but to avoid potential issue in future */
	if (flag == F2FS_GET_BLOCK_DIO && map->m_flags & F2FS_MAP_MAPPED)
		f2fs_wait_on_block_writeback_range(inode,
						map->m_pblk, map->m_len);

	if (flag == F2FS_GET_BLOCK_PRECACHE) {
		if (map->m_flags & F2FS_MAP_MAPPED) {
			unsigned int ofs = start_pgofs - map->m_lblk;

			f2fs_update_extent_cache_range(&dn,
				start_pgofs, map->m_pblk + ofs,
				map->m_len - ofs);
		}
		if (map->m_next_extent)
			*map->m_next_extent = pgofs + 1;
	}
	f2fs_put_dnode(&dn);
unlock_out:
	if (map->m_may_create) {
		__do_map_lock(sbi, flag, false);
		f2fs_balance_fs(sbi, dn.node_changed);
	}
out:
	trace_f2fs_map_blocks(inode, map, err);
	return err;
}

bool f2fs_overwrite_io(struct inode *inode, loff_t pos, size_t len)
{
	struct f2fs_map_blocks map;
	block_t last_lblk;
	int err;

	if (pos + len > i_size_read(inode))
		return false;

	map.m_lblk = F2FS_BYTES_TO_BLK(pos);
	map.m_next_pgofs = NULL;
	map.m_next_extent = NULL;
	map.m_seg_type = NO_CHECK_TYPE;
	map.m_may_create = false;
	last_lblk = F2FS_BLK_ALIGN(pos + len);

	while (map.m_lblk < last_lblk) {
		map.m_len = last_lblk - map.m_lblk;
		err = f2fs_map_blocks(inode, &map, 0, F2FS_GET_BLOCK_DEFAULT);
		if (err || map.m_len == 0)
			return false;
		map.m_lblk += map.m_len;
	}
	return true;
}

static int __get_data_block(struct inode *inode, sector_t iblock,
			struct buffer_head *bh, int create, int flag,
			pgoff_t *next_pgofs, int seg_type, bool may_write)
{
	struct f2fs_map_blocks map;
	int err;

	map.m_lblk = iblock;
	map.m_len = bh->b_size >> inode->i_blkbits;
	map.m_next_pgofs = next_pgofs;
	map.m_next_extent = NULL;
	map.m_seg_type = seg_type;
	map.m_may_create = may_write;

	err = f2fs_map_blocks(inode, &map, create, flag);
	if (!err) {
		map_bh(bh, inode->i_sb, map.m_pblk);
		bh->b_state = (bh->b_state & ~F2FS_MAP_FLAGS) | map.m_flags;
		bh->b_size = (u64)map.m_len << inode->i_blkbits;
	}
	return err;
}

static int get_data_block(struct inode *inode, sector_t iblock,
			struct buffer_head *bh_result, int create, int flag,
			pgoff_t *next_pgofs)
{
	return __get_data_block(inode, iblock, bh_result, create,
							flag, next_pgofs,
							NO_CHECK_TYPE, create);
}

static int get_data_block_dio_write(struct inode *inode, sector_t iblock,
			struct buffer_head *bh_result, int create)
{
	return __get_data_block(inode, iblock, bh_result, create,
				F2FS_GET_BLOCK_DIO, NULL,
				f2fs_rw_hint_to_seg_type(inode->i_write_hint),
				IS_SWAPFILE(inode) ? false : true);
}

static int get_data_block_dio(struct inode *inode, sector_t iblock,
			struct buffer_head *bh_result, int create)
{
	return __get_data_block(inode, iblock, bh_result, create,
				F2FS_GET_BLOCK_DIO, NULL,
				f2fs_rw_hint_to_seg_type(inode->i_write_hint),
				false);
}

static int get_data_block_bmap(struct inode *inode, sector_t iblock,
			struct buffer_head *bh_result, int create)
{
	/* Block number less than F2FS MAX BLOCKS */
	if (unlikely(iblock >= F2FS_I_SB(inode)->max_file_blocks))
		return -EFBIG;

	return __get_data_block(inode, iblock, bh_result, create,
						F2FS_GET_BLOCK_BMAP, NULL,
						NO_CHECK_TYPE, create);
}

static inline sector_t logical_to_blk(struct inode *inode, loff_t offset)
{
	return (offset >> inode->i_blkbits);
}

static inline loff_t blk_to_logical(struct inode *inode, sector_t blk)
{
	return (blk << inode->i_blkbits);
}

static int f2fs_xattr_fiemap(struct inode *inode,
				struct fiemap_extent_info *fieinfo)
{
	struct f2fs_sb_info *sbi = F2FS_I_SB(inode);
	struct page *page;
	struct node_info ni;
	__u64 phys = 0, len;
	__u32 flags;
	nid_t xnid = F2FS_I(inode)->i_xattr_nid;
	int err = 0;

	if (f2fs_has_inline_xattr(inode)) {
		int offset;

		page = f2fs_grab_cache_page(NODE_MAPPING(sbi),
						inode->i_ino, false);
		if (!page)
			return -ENOMEM;

		err = f2fs_get_node_info(sbi, inode->i_ino, &ni);
		if (err) {
			f2fs_put_page(page, 1);
			return err;
		}

		phys = (__u64)blk_to_logical(inode, ni.blk_addr);
		offset = offsetof(struct f2fs_inode, i_addr) +
					sizeof(__le32) * (DEF_ADDRS_PER_INODE -
					get_inline_xattr_addrs(inode));

		phys += offset;
		len = inline_xattr_size(inode);

		f2fs_put_page(page, 1);

		flags = FIEMAP_EXTENT_DATA_INLINE | FIEMAP_EXTENT_NOT_ALIGNED;

		if (!xnid)
			flags |= FIEMAP_EXTENT_LAST;

		err = fiemap_fill_next_extent(fieinfo, 0, phys, len, flags);
		if (err || err == 1)
			return err;
	}

	if (xnid) {
		page = f2fs_grab_cache_page(NODE_MAPPING(sbi), xnid, false);
		if (!page)
			return -ENOMEM;

		err = f2fs_get_node_info(sbi, xnid, &ni);
		if (err) {
			f2fs_put_page(page, 1);
			return err;
		}

		phys = (__u64)blk_to_logical(inode, ni.blk_addr);
		len = inode->i_sb->s_blocksize;

		f2fs_put_page(page, 1);

		flags = FIEMAP_EXTENT_LAST;
	}

	if (phys)
		err = fiemap_fill_next_extent(fieinfo, 0, phys, len, flags);

	return (err < 0 ? err : 0);
}

int f2fs_fiemap(struct inode *inode, struct fiemap_extent_info *fieinfo,
		u64 start, u64 len)
{
	struct buffer_head map_bh;
	sector_t start_blk, last_blk;
	pgoff_t next_pgofs;
	u64 logical = 0, phys = 0, size = 0;
	u32 flags = 0;
	int ret = 0;

	if (fieinfo->fi_flags & FIEMAP_FLAG_CACHE) {
		ret = f2fs_precache_extents(inode);
		if (ret)
			return ret;
	}

	ret = fiemap_check_flags(fieinfo, FIEMAP_FLAG_SYNC | FIEMAP_FLAG_XATTR);
	if (ret)
		return ret;

	inode_lock(inode);

	if (fieinfo->fi_flags & FIEMAP_FLAG_XATTR) {
		ret = f2fs_xattr_fiemap(inode, fieinfo);
		goto out;
	}

	if (f2fs_has_inline_data(inode) || f2fs_has_inline_dentry(inode)) {
		ret = f2fs_inline_data_fiemap(inode, fieinfo, start, len);
		if (ret != -EAGAIN)
			goto out;
	}

	if (logical_to_blk(inode, len) == 0)
		len = blk_to_logical(inode, 1);

	start_blk = logical_to_blk(inode, start);
	last_blk = logical_to_blk(inode, start + len - 1);

next:
	memset(&map_bh, 0, sizeof(struct buffer_head));
	map_bh.b_size = len;

	ret = get_data_block(inode, start_blk, &map_bh, 0,
					F2FS_GET_BLOCK_FIEMAP, &next_pgofs);
	if (ret)
		goto out;

	/* HOLE */
	if (!buffer_mapped(&map_bh)) {
		start_blk = next_pgofs;

		if (blk_to_logical(inode, start_blk) < blk_to_logical(inode,
					F2FS_I_SB(inode)->max_file_blocks))
			goto prep_next;

		flags |= FIEMAP_EXTENT_LAST;
	}

	if (size) {
		if (IS_ENCRYPTED(inode))
			flags |= FIEMAP_EXTENT_DATA_ENCRYPTED;

		ret = fiemap_fill_next_extent(fieinfo, logical,
				phys, size, flags);
	}

	if (start_blk > last_blk || ret)
		goto out;

	logical = blk_to_logical(inode, start_blk);
	phys = blk_to_logical(inode, map_bh.b_blocknr);
	size = map_bh.b_size;
	flags = 0;
	if (buffer_unwritten(&map_bh))
		flags = FIEMAP_EXTENT_UNWRITTEN;

	start_blk += logical_to_blk(inode, size);

prep_next:
	cond_resched();
	if (fatal_signal_pending(current))
		ret = -EINTR;
	else
		goto next;
out:
	if (ret == 1)
		ret = 0;

	inode_unlock(inode);
	return ret;
}

static inline loff_t f2fs_readpage_limit(struct inode *inode)
{
	if (IS_ENABLED(CONFIG_FS_VERITY) &&
	    (IS_VERITY(inode) || f2fs_verity_in_progress(inode)))
		return inode->i_sb->s_maxbytes;

	return i_size_read(inode);
}

static int f2fs_read_single_page(struct inode *inode, struct page *page,
					unsigned nr_pages,
					struct f2fs_map_blocks *map,
					struct bio **bio_ret,
					sector_t *last_block_in_bio,
					bool is_readahead)
{
	struct bio *bio = *bio_ret;
	const unsigned blkbits = inode->i_blkbits;
	const unsigned blocksize = 1 << blkbits;
	sector_t block_in_file;
	sector_t last_block;
	sector_t last_block_in_file;
	sector_t block_nr;
	int ret = 0;

	block_in_file = (sector_t)page_index(page);
	last_block = block_in_file + nr_pages;
	last_block_in_file = (f2fs_readpage_limit(inode) + blocksize - 1) >>
							blkbits;
	if (last_block > last_block_in_file)
		last_block = last_block_in_file;

	/* just zeroing out page which is beyond EOF */
	if (block_in_file >= last_block)
		goto zero_out;
	/*
	 * Map blocks using the previous result first.
	 */
	if ((map->m_flags & F2FS_MAP_MAPPED) &&
			block_in_file > map->m_lblk &&
			block_in_file < (map->m_lblk + map->m_len))
		goto got_it;

	/*
	 * Then do more f2fs_map_blocks() calls until we are
	 * done with this page.
	 */
	map->m_lblk = block_in_file;
	map->m_len = last_block - block_in_file;

	ret = f2fs_map_blocks(inode, map, 0, F2FS_GET_BLOCK_DEFAULT);
	if (ret)
		goto out;
got_it:
	if ((map->m_flags & F2FS_MAP_MAPPED)) {
		block_nr = map->m_pblk + block_in_file - map->m_lblk;
		SetPageMappedToDisk(page);

		if (!PageUptodate(page) && (!PageSwapCache(page) &&
					!cleancache_get_page(page))) {
			SetPageUptodate(page);
			goto confused;
		}

		if (!f2fs_is_valid_blkaddr(F2FS_I_SB(inode), block_nr,
						DATA_GENERIC_ENHANCE_READ)) {
			ret = -EFSCORRUPTED;
			goto out;
		}
	} else {
zero_out:
		zero_user_segment(page, 0, PAGE_SIZE);
		if (f2fs_need_verity(inode, page->index) &&
		    !fsverity_verify_page(page)) {
			ret = -EIO;
			goto out;
		}
		if (!PageUptodate(page))
			SetPageUptodate(page);
		unlock_page(page);
		goto out;
	}

	/*
	 * This page will go to BIO.  Do we need to send this
	 * BIO off first?
	 */
	if (bio && (!page_is_mergeable(F2FS_I_SB(inode), bio,
				       *last_block_in_bio, block_nr) ||
		    !f2fs_crypt_mergeable_bio(bio, inode, page->index, NULL))) {
submit_and_realloc:
		__submit_bio(F2FS_I_SB(inode), bio, DATA);
		bio = NULL;
	}
	if (bio == NULL) {
		bio = f2fs_grab_read_bio(inode, block_nr, nr_pages,
				is_readahead ? REQ_RAHEAD : 0, page->index);
		if (IS_ERR(bio)) {
			ret = PTR_ERR(bio);
			bio = NULL;
			goto out;
		}
	}

	/*
	 * If the page is under writeback, we need to wait for
	 * its completion to see the correct decrypted data.
	 */
	f2fs_wait_on_block_writeback(inode, block_nr);

	if (bio_add_page(bio, page, blocksize, 0) < blocksize)
		goto submit_and_realloc;

	inc_page_count(F2FS_I_SB(inode), F2FS_RD_DATA);
	ClearPageError(page);
	*last_block_in_bio = block_nr;
	goto out;
confused:
	if (bio) {
		__submit_bio(F2FS_I_SB(inode), bio, DATA);
		bio = NULL;
	}
	unlock_page(page);
out:
	*bio_ret = bio;
	return ret;
}

/*
 * This function was originally taken from fs/mpage.c, and customized for f2fs.
 * Major change was from block_size == page_size in f2fs by default.
 *
 * Note that the aops->readpages() function is ONLY used for read-ahead. If
 * this function ever deviates from doing just read-ahead, it should either
 * use ->readpage() or do the necessary surgery to decouple ->readpages()
 * from read-ahead.
 */
static int f2fs_mpage_readpages(struct address_space *mapping,
			struct list_head *pages, struct page *page,
			unsigned nr_pages, bool is_readahead)
{
	struct bio *bio = NULL;
	sector_t last_block_in_bio = 0;
	struct inode *inode = mapping->host;
	struct f2fs_map_blocks map;
	int ret = 0;

	map.m_pblk = 0;
	map.m_lblk = 0;
	map.m_len = 0;
	map.m_flags = 0;
	map.m_next_pgofs = NULL;
	map.m_next_extent = NULL;
	map.m_seg_type = NO_CHECK_TYPE;
	map.m_may_create = false;

	for (; nr_pages; nr_pages--) {
		if (pages) {
			page = list_last_entry(pages, struct page, lru);

			prefetchw(&page->flags);
			list_del(&page->lru);
			if (add_to_page_cache_lru(page, mapping,
						  page_index(page),
						  readahead_gfp_mask(mapping)))
				goto next_page;
		}

		ret = f2fs_read_single_page(inode, page, nr_pages, &map, &bio,
					&last_block_in_bio, is_readahead);
		if (ret) {
			SetPageError(page);
			zero_user_segment(page, 0, PAGE_SIZE);
			unlock_page(page);
		}
next_page:
		if (pages)
			put_page(page);
	}
	BUG_ON(pages && !list_empty(pages));
	if (bio)
		__submit_bio(F2FS_I_SB(inode), bio, DATA);
	return pages ? 0 : ret;
}

static int f2fs_read_data_page(struct file *file, struct page *page)
{
	struct inode *inode = page_file_mapping(page)->host;
	int ret = -EAGAIN;

	trace_f2fs_readpage(page, DATA);

	/* If the file has inline data, try to read it directly */
	if (f2fs_has_inline_data(inode))
		ret = f2fs_read_inline_data(inode, page);
	if (ret == -EAGAIN)
		ret = f2fs_mpage_readpages(page_file_mapping(page),
						NULL, page, 1, false);
	return ret;
}

static int f2fs_read_data_pages(struct file *file,
			struct address_space *mapping,
			struct list_head *pages, unsigned nr_pages)
{
	struct inode *inode = mapping->host;
	struct page *page = list_last_entry(pages, struct page, lru);

	trace_f2fs_readpages(inode, page, nr_pages);

	/* If the file has inline data, skip readpages */
	if (f2fs_has_inline_data(inode))
		return 0;

	return f2fs_mpage_readpages(mapping, pages, NULL, nr_pages, true);
}

static int encrypt_one_page(struct f2fs_io_info *fio)
{
	struct inode *inode = fio->page->mapping->host;
	struct page *mpage;
	gfp_t gfp_flags = GFP_NOFS;

	if (!f2fs_encrypted_file(inode))
		return 0;

	/* wait for GCed page writeback via META_MAPPING */
	f2fs_wait_on_block_writeback(inode, fio->old_blkaddr);

	if (fscrypt_inode_uses_inline_crypto(inode))
		return 0;

retry_encrypt:
	fio->encrypted_page = fscrypt_encrypt_pagecache_blocks(fio->page,
							       PAGE_SIZE, 0,
							       gfp_flags);
	if (IS_ERR(fio->encrypted_page)) {
		/* flush pending IOs and wait for a while in the ENOMEM case */
		if (PTR_ERR(fio->encrypted_page) == -ENOMEM) {
			f2fs_flush_merged_writes(fio->sbi);
			congestion_wait(BLK_RW_ASYNC, HZ/50);
			gfp_flags |= __GFP_NOFAIL;
			goto retry_encrypt;
		}
		return PTR_ERR(fio->encrypted_page);
	}

	mpage = find_lock_page(META_MAPPING(fio->sbi), fio->old_blkaddr);
	if (mpage) {
		if (PageUptodate(mpage))
			memcpy(page_address(mpage),
				page_address(fio->encrypted_page), PAGE_SIZE);
		f2fs_put_page(mpage, 1);
	}
	return 0;
}

static inline bool check_inplace_update_policy(struct inode *inode,
				struct f2fs_io_info *fio)
{
	struct f2fs_sb_info *sbi = F2FS_I_SB(inode);
	unsigned int policy = SM_I(sbi)->ipu_policy;

	if (policy & (0x1 << F2FS_IPU_FORCE))
		return true;
	if (policy & (0x1 << F2FS_IPU_SSR) && f2fs_need_SSR(sbi))
		return true;
	if (policy & (0x1 << F2FS_IPU_UTIL) &&
			utilization(sbi) > SM_I(sbi)->min_ipu_util)
		return true;
	if (policy & (0x1 << F2FS_IPU_SSR_UTIL) && f2fs_need_SSR(sbi) &&
			utilization(sbi) > SM_I(sbi)->min_ipu_util)
		return true;

	/*
	 * IPU for rewrite async pages
	 */
	if (policy & (0x1 << F2FS_IPU_ASYNC) &&
			fio && fio->op == REQ_OP_WRITE &&
			!(fio->op_flags & REQ_SYNC) &&
			!IS_ENCRYPTED(inode))
		return true;

	/* this is only set during fdatasync */
	if (policy & (0x1 << F2FS_IPU_FSYNC) &&
			is_inode_flag_set(inode, FI_NEED_IPU))
		return true;

	if (unlikely(fio && is_sbi_flag_set(sbi, SBI_CP_DISABLED) &&
			!f2fs_is_checkpointed_data(sbi, fio->old_blkaddr)))
		return true;

	return false;
}

bool f2fs_should_update_inplace(struct inode *inode, struct f2fs_io_info *fio)
{
	if (f2fs_is_pinned_file(inode))
		return true;

	/* if this is cold file, we should overwrite to avoid fragmentation */
	if (file_is_cold(inode))
		return true;

	return check_inplace_update_policy(inode, fio);
}

bool f2fs_should_update_outplace(struct inode *inode, struct f2fs_io_info *fio)
{
	struct f2fs_sb_info *sbi = F2FS_I_SB(inode);

	if (test_opt(sbi, LFS))
		return true;
	if (S_ISDIR(inode->i_mode))
		return true;
	if (IS_NOQUOTA(inode))
		return true;
	if (f2fs_is_atomic_file(inode))
		return true;
	if (fio) {
		if (is_cold_data(fio->page))
			return true;
		if (IS_ATOMIC_WRITTEN_PAGE(fio->page))
			return true;
		if (unlikely(is_sbi_flag_set(sbi, SBI_CP_DISABLED) &&
			f2fs_is_checkpointed_data(sbi, fio->old_blkaddr)))
			return true;
	}
	return false;
}

static inline bool need_inplace_update(struct f2fs_io_info *fio)
{
	struct inode *inode = fio->page->mapping->host;

	if (f2fs_should_update_outplace(inode, fio))
		return false;

	return f2fs_should_update_inplace(inode, fio);
}

int f2fs_do_write_data_page(struct f2fs_io_info *fio)
{
	struct page *page = fio->page;
	struct inode *inode = page->mapping->host;
	struct dnode_of_data dn;
	struct extent_info ei = {0,0,0};
	struct node_info ni;
	bool ipu_force = false;
	int err = 0;

	set_new_dnode(&dn, inode, NULL, NULL, 0);
	if (need_inplace_update(fio) &&
			f2fs_lookup_extent_cache(inode, page->index, &ei)) {
		fio->old_blkaddr = ei.blk + page->index - ei.fofs;

		if (!f2fs_is_valid_blkaddr(fio->sbi, fio->old_blkaddr,
						DATA_GENERIC_ENHANCE))
			return -EFSCORRUPTED;

		ipu_force = true;
		fio->need_lock = LOCK_DONE;
		goto got_it;
	}

	/* Deadlock due to between page->lock and f2fs_lock_op */
	if (fio->need_lock == LOCK_REQ && !f2fs_trylock_op(fio->sbi))
		return -EAGAIN;

	err = f2fs_get_dnode_of_data(&dn, page->index, LOOKUP_NODE);
	if (err)
		goto out;

	fio->old_blkaddr = dn.data_blkaddr;

	/* This page is already truncated */
	if (fio->old_blkaddr == NULL_ADDR) {
		ClearPageUptodate(page);
		clear_cold_data(page);
		goto out_writepage;
	}
got_it:
	if (__is_valid_data_blkaddr(fio->old_blkaddr) &&
		!f2fs_is_valid_blkaddr(fio->sbi, fio->old_blkaddr,
						DATA_GENERIC_ENHANCE)) {
		err = -EFSCORRUPTED;
		goto out_writepage;
	}
	/*
	 * If current allocation needs SSR,
	 * it had better in-place writes for updated data.
	 */
	if (ipu_force ||
		(__is_valid_data_blkaddr(fio->old_blkaddr) &&
					need_inplace_update(fio))) {
		err = encrypt_one_page(fio);
		if (err)
			goto out_writepage;

		set_page_writeback(page);
		ClearPageError(page);
		f2fs_put_dnode(&dn);
		if (fio->need_lock == LOCK_REQ)
			f2fs_unlock_op(fio->sbi);
		err = f2fs_inplace_write_data(fio);
		if (err) {
			if (fscrypt_inode_uses_fs_layer_crypto(inode))
				fscrypt_finalize_bounce_page(&fio->encrypted_page);
			if (PageWriteback(page))
				end_page_writeback(page);
		} else {
			set_inode_flag(inode, FI_UPDATE_WRITE);
		}
		trace_f2fs_do_write_data_page(fio->page, IPU);
		return err;
	}

	if (fio->need_lock == LOCK_RETRY) {
		if (!f2fs_trylock_op(fio->sbi)) {
			err = -EAGAIN;
			goto out_writepage;
		}
		fio->need_lock = LOCK_REQ;
	}

	err = f2fs_get_node_info(fio->sbi, dn.nid, &ni);
	if (err)
		goto out_writepage;

	fio->version = ni.version;

	err = encrypt_one_page(fio);
	if (err)
		goto out_writepage;

	set_page_writeback(page);
	ClearPageError(page);

	/* LFS mode write path */
	f2fs_outplace_write_data(&dn, fio);
	trace_f2fs_do_write_data_page(page, OPU);
	set_inode_flag(inode, FI_APPEND_WRITE);
	if (page->index == 0)
		set_inode_flag(inode, FI_FIRST_BLOCK_WRITTEN);
out_writepage:
	f2fs_put_dnode(&dn);
out:
	if (fio->need_lock == LOCK_REQ)
		f2fs_unlock_op(fio->sbi);
	return err;
}

static int __write_data_page(struct page *page, bool *submitted,
				struct bio **bio,
				sector_t *last_block,
				struct writeback_control *wbc,
				enum iostat_type io_type)
{
	struct inode *inode = page->mapping->host;
	struct f2fs_sb_info *sbi = F2FS_I_SB(inode);
	loff_t i_size = i_size_read(inode);
	const pgoff_t end_index = ((unsigned long long) i_size)
							>> PAGE_SHIFT;
	loff_t psize = (loff_t)(page->index + 1) << PAGE_SHIFT;
	unsigned offset = 0;
	bool need_balance_fs = false;
	int err = 0;
	struct f2fs_io_info fio = {
		.sbi = sbi,
		.ino = inode->i_ino,
		.type = DATA,
		.op = REQ_OP_WRITE,
		.op_flags = wbc_to_write_flags(wbc),
		.old_blkaddr = NULL_ADDR,
		.page = page,
		.encrypted_page = NULL,
		.submitted = false,
		.need_lock = LOCK_RETRY,
		.io_type = io_type,
		.io_wbc = wbc,
		.bio = bio,
		.last_block = last_block,
	};

	trace_f2fs_writepage(page, DATA);

	/* we should bypass data pages to proceed the kworkder jobs */
	if (unlikely(f2fs_cp_error(sbi))) {
		mapping_set_error(page->mapping, -EIO);
		/*
		 * don't drop any dirty dentry pages for keeping lastest
		 * directory structure.
		 */
		if (S_ISDIR(inode->i_mode))
			goto redirty_out;
		goto out;
	}

	if (unlikely(is_sbi_flag_set(sbi, SBI_POR_DOING)))
		goto redirty_out;

	if (page->index < end_index || f2fs_verity_in_progress(inode))
		goto write;

	/*
	 * If the offset is out-of-range of file size,
	 * this page does not have to be written to disk.
	 */
	offset = i_size & (PAGE_SIZE - 1);
	if ((page->index >= end_index + 1) || !offset)
		goto out;

	zero_user_segment(page, offset, PAGE_SIZE);
write:
	if (f2fs_is_drop_cache(inode))
		goto out;
	/* we should not write 0'th page having journal header */
	if (f2fs_is_volatile_file(inode) && (!page->index ||
			(!wbc->for_reclaim &&
			f2fs_available_free_memory(sbi, BASE_CHECK))))
		goto redirty_out;

	/* Dentry blocks are controlled by checkpoint */
	if (S_ISDIR(inode->i_mode)) {
		fio.need_lock = LOCK_DONE;
		err = f2fs_do_write_data_page(&fio);
		goto done;
	}

	if (!wbc->for_reclaim)
		need_balance_fs = true;
	else if (has_not_enough_free_secs(sbi, 0, 0))
		goto redirty_out;
	else
		set_inode_flag(inode, FI_HOT_DATA);

	err = -EAGAIN;
	if (f2fs_has_inline_data(inode)) {
		err = f2fs_write_inline_data(inode, page);
		if (!err)
			goto out;
	}

	if (err == -EAGAIN) {
		err = f2fs_do_write_data_page(&fio);
		if (err == -EAGAIN) {
			fio.need_lock = LOCK_REQ;
			err = f2fs_do_write_data_page(&fio);
		}
	}

	if (err) {
		file_set_keep_isize(inode);
	} else {
		down_write(&F2FS_I(inode)->i_sem);
		if (F2FS_I(inode)->last_disk_size < psize)
			F2FS_I(inode)->last_disk_size = psize;
		up_write(&F2FS_I(inode)->i_sem);
	}

done:
	if (err && err != -ENOENT)
		goto redirty_out;

out:
	inode_dec_dirty_pages(inode);
	if (err) {
		ClearPageUptodate(page);
		clear_cold_data(page);
	}

	if (wbc->for_reclaim) {
		f2fs_submit_merged_write_cond(sbi, NULL, page, 0, DATA);
		clear_inode_flag(inode, FI_HOT_DATA);
		f2fs_remove_dirty_inode(inode);
		submitted = NULL;
	}

	unlock_page(page);
	if (!S_ISDIR(inode->i_mode) && !IS_NOQUOTA(inode) &&
					!F2FS_I(inode)->cp_task)
		f2fs_balance_fs(sbi, need_balance_fs);

	if (unlikely(f2fs_cp_error(sbi))) {
		f2fs_submit_merged_write(sbi, DATA);
		f2fs_submit_merged_ipu_write(sbi, bio, NULL);
		submitted = NULL;
	}

	if (submitted)
		*submitted = fio.submitted;

	return 0;

redirty_out:
	redirty_page_for_writepage(wbc, page);
	/*
	 * pageout() in MM traslates EAGAIN, so calls handle_write_error()
	 * -> mapping_set_error() -> set_bit(AS_EIO, ...).
	 * file_write_and_wait_range() will see EIO error, which is critical
	 * to return value of fsync() followed by atomic_write failure to user.
	 */
	if (!err || wbc->for_reclaim)
		return AOP_WRITEPAGE_ACTIVATE;
	unlock_page(page);
	return err;
}

static int f2fs_write_data_page(struct page *page,
					struct writeback_control *wbc)
{
	return __write_data_page(page, NULL, NULL, NULL, wbc, FS_DATA_IO);
}

/*
 * This function was copied from write_cche_pages from mm/page-writeback.c.
 * The major change is making write step of cold data page separately from
 * warm/hot data page.
 */
static int f2fs_write_cache_pages(struct address_space *mapping,
					struct writeback_control *wbc,
					enum iostat_type io_type)
{
	int ret = 0;
	int done = 0;
	struct pagevec pvec;
	struct f2fs_sb_info *sbi = F2FS_M_SB(mapping);
	struct bio *bio = NULL;
	sector_t last_block;
	int nr_pages;
	pgoff_t uninitialized_var(writeback_index);
	pgoff_t index;
	pgoff_t end;		/* Inclusive */
	pgoff_t done_index;
	int cycled;
	int range_whole = 0;
	xa_mark_t tag;
	int nwritten = 0;

	pagevec_init(&pvec);

	if (get_dirty_pages(mapping->host) <=
				SM_I(F2FS_M_SB(mapping))->min_hot_blocks)
		set_inode_flag(mapping->host, FI_HOT_DATA);
	else
		clear_inode_flag(mapping->host, FI_HOT_DATA);

	if (wbc->range_cyclic) {
		writeback_index = mapping->writeback_index; /* prev offset */
		index = writeback_index;
		if (index == 0)
			cycled = 1;
		else
			cycled = 0;
		end = -1;
	} else {
		index = wbc->range_start >> PAGE_SHIFT;
		end = wbc->range_end >> PAGE_SHIFT;
		if (wbc->range_start == 0 && wbc->range_end == LLONG_MAX)
			range_whole = 1;
		cycled = 1; /* ignore range_cyclic tests */
	}
	if (wbc->sync_mode == WB_SYNC_ALL || wbc->tagged_writepages)
		tag = PAGECACHE_TAG_TOWRITE;
	else
		tag = PAGECACHE_TAG_DIRTY;
retry:
	if (wbc->sync_mode == WB_SYNC_ALL || wbc->tagged_writepages)
		tag_pages_for_writeback(mapping, index, end);
	done_index = index;
	while (!done && (index <= end)) {
		int i;

		nr_pages = pagevec_lookup_range_tag(&pvec, mapping, &index, end,
				tag);
		if (nr_pages == 0)
			break;

		for (i = 0; i < nr_pages; i++) {
			struct page *page = pvec.pages[i];
			bool submitted = false;

			/* give a priority to WB_SYNC threads */
			if (atomic_read(&sbi->wb_sync_req[DATA]) &&
					wbc->sync_mode == WB_SYNC_NONE) {
				done = 1;
				break;
			}

			done_index = page->index;
retry_write:
			lock_page(page);

			if (unlikely(page->mapping != mapping)) {
continue_unlock:
				unlock_page(page);
				continue;
			}

			if (!PageDirty(page)) {
				/* someone wrote it for us */
				goto continue_unlock;
			}

			if (PageWriteback(page)) {
				if (wbc->sync_mode != WB_SYNC_NONE)
					f2fs_wait_on_page_writeback(page,
							DATA, true, true);
				else
					goto continue_unlock;
			}

			if (!clear_page_dirty_for_io(page))
				goto continue_unlock;

			ret = __write_data_page(page, &submitted, &bio,
					&last_block, wbc, io_type);
			if (unlikely(ret)) {
				/*
				 * keep nr_to_write, since vfs uses this to
				 * get # of written pages.
				 */
				if (ret == AOP_WRITEPAGE_ACTIVATE) {
					unlock_page(page);
					ret = 0;
					continue;
				} else if (ret == -EAGAIN) {
					ret = 0;
					if (wbc->sync_mode == WB_SYNC_ALL) {
						cond_resched();
						congestion_wait(BLK_RW_ASYNC,
									HZ/50);
						goto retry_write;
					}
					continue;
				}
				done_index = page->index + 1;
				done = 1;
				break;
			} else if (submitted) {
				nwritten++;
			}

			if (--wbc->nr_to_write <= 0 &&
					wbc->sync_mode == WB_SYNC_NONE) {
				done = 1;
				break;
			}
		}
		pagevec_release(&pvec);
		cond_resched();
	}

	if (!cycled && !done) {
		cycled = 1;
		index = 0;
		end = writeback_index - 1;
		goto retry;
	}
	if (wbc->range_cyclic || (range_whole && wbc->nr_to_write > 0))
		mapping->writeback_index = done_index;

	if (nwritten)
		f2fs_submit_merged_write_cond(F2FS_M_SB(mapping), mapping->host,
								NULL, 0, DATA);
	/* submit cached bio of IPU write */
	if (bio)
		f2fs_submit_merged_ipu_write(sbi, &bio, NULL);

	return ret;
}

static inline bool __should_serialize_io(struct inode *inode,
					struct writeback_control *wbc)
{
	if (!S_ISREG(inode->i_mode))
		return false;
	if (IS_NOQUOTA(inode))
		return false;
	/* to avoid deadlock in path of data flush */
	if (F2FS_I(inode)->cp_task)
		return false;
	if (wbc->sync_mode != WB_SYNC_ALL)
		return true;
	if (get_dirty_pages(inode) >= SM_I(F2FS_I_SB(inode))->min_seq_blocks)
		return true;
	return false;
}

static int __f2fs_write_data_pages(struct address_space *mapping,
						struct writeback_control *wbc,
						enum iostat_type io_type)
{
	struct inode *inode = mapping->host;
	struct f2fs_sb_info *sbi = F2FS_I_SB(inode);
	struct blk_plug plug;
	int ret;
	bool locked = false;

	/* deal with chardevs and other special file */
	if (!mapping->a_ops->writepage)
		return 0;

	/* skip writing if there is no dirty page in this inode */
	if (!get_dirty_pages(inode) && wbc->sync_mode == WB_SYNC_NONE)
		return 0;

	/* during POR, we don't need to trigger writepage at all. */
	if (unlikely(is_sbi_flag_set(sbi, SBI_POR_DOING)))
		goto skip_write;

	if ((S_ISDIR(inode->i_mode) || IS_NOQUOTA(inode)) &&
			wbc->sync_mode == WB_SYNC_NONE &&
			get_dirty_pages(inode) < nr_pages_to_skip(sbi, DATA) &&
			f2fs_available_free_memory(sbi, DIRTY_DENTS))
		goto skip_write;

	/* skip writing during file defragment */
	if (is_inode_flag_set(inode, FI_DO_DEFRAG))
		goto skip_write;

	trace_f2fs_writepages(mapping->host, wbc, DATA);

	/* to avoid spliting IOs due to mixed WB_SYNC_ALL and WB_SYNC_NONE */
	if (wbc->sync_mode == WB_SYNC_ALL)
		atomic_inc(&sbi->wb_sync_req[DATA]);
	else if (atomic_read(&sbi->wb_sync_req[DATA]))
		goto skip_write;

	if (__should_serialize_io(inode, wbc)) {
		mutex_lock(&sbi->writepages);
		locked = true;
	}

	blk_start_plug(&plug);
	ret = f2fs_write_cache_pages(mapping, wbc, io_type);
	blk_finish_plug(&plug);

	if (locked)
		mutex_unlock(&sbi->writepages);

	if (wbc->sync_mode == WB_SYNC_ALL)
		atomic_dec(&sbi->wb_sync_req[DATA]);
	/*
	 * if some pages were truncated, we cannot guarantee its mapping->host
	 * to detect pending bios.
	 */

	f2fs_remove_dirty_inode(inode);
	return ret;

skip_write:
	wbc->pages_skipped += get_dirty_pages(inode);
	trace_f2fs_writepages(mapping->host, wbc, DATA);
	return 0;
}

static int f2fs_write_data_pages(struct address_space *mapping,
			    struct writeback_control *wbc)
{
	struct inode *inode = mapping->host;

	return __f2fs_write_data_pages(mapping, wbc,
			F2FS_I(inode)->cp_task == current ?
			FS_CP_DATA_IO : FS_DATA_IO);
}

static void f2fs_write_failed(struct address_space *mapping, loff_t to)
{
	struct inode *inode = mapping->host;
	loff_t i_size = i_size_read(inode);

	/* In the fs-verity case, f2fs_end_enable_verity() does the truncate */
	if (to > i_size && !f2fs_verity_in_progress(inode)) {
		down_write(&F2FS_I(inode)->i_gc_rwsem[WRITE]);
		down_write(&F2FS_I(inode)->i_mmap_sem);

		truncate_pagecache(inode, i_size);
		if (!IS_NOQUOTA(inode))
			f2fs_truncate_blocks(inode, i_size, true);

		up_write(&F2FS_I(inode)->i_mmap_sem);
		up_write(&F2FS_I(inode)->i_gc_rwsem[WRITE]);
	}
}

static int prepare_write_begin(struct f2fs_sb_info *sbi,
			struct page *page, loff_t pos, unsigned len,
			block_t *blk_addr, bool *node_changed)
{
	struct inode *inode = page->mapping->host;
	pgoff_t index = page->index;
	struct dnode_of_data dn;
	struct page *ipage;
	bool locked = false;
	struct extent_info ei = {0,0,0};
	int err = 0;
	int flag;

	/*
	 * we already allocated all the blocks, so we don't need to get
	 * the block addresses when there is no need to fill the page.
	 */
	if (!f2fs_has_inline_data(inode) && len == PAGE_SIZE &&
	    !is_inode_flag_set(inode, FI_NO_PREALLOC) &&
	    !f2fs_verity_in_progress(inode))
		return 0;

	/* f2fs_lock_op avoids race between write CP and convert_inline_page */
	if (f2fs_has_inline_data(inode) && pos + len > MAX_INLINE_DATA(inode))
		flag = F2FS_GET_BLOCK_DEFAULT;
	else
		flag = F2FS_GET_BLOCK_PRE_AIO;

	if (f2fs_has_inline_data(inode) ||
			(pos & PAGE_MASK) >= i_size_read(inode)) {
		__do_map_lock(sbi, flag, true);
		locked = true;
	}
restart:
	/* check inline_data */
	ipage = f2fs_get_node_page(sbi, inode->i_ino);
	if (IS_ERR(ipage)) {
		err = PTR_ERR(ipage);
		goto unlock_out;
	}

	set_new_dnode(&dn, inode, ipage, ipage, 0);

	if (f2fs_has_inline_data(inode)) {
		if (pos + len <= MAX_INLINE_DATA(inode)) {
			f2fs_do_read_inline_data(page, ipage);
			set_inode_flag(inode, FI_DATA_EXIST);
			if (inode->i_nlink)
				set_inline_node(ipage);
		} else {
			err = f2fs_convert_inline_page(&dn, page);
			if (err)
				goto out;
			if (dn.data_blkaddr == NULL_ADDR)
				err = f2fs_get_block(&dn, index);
		}
	} else if (locked) {
		err = f2fs_get_block(&dn, index);
	} else {
		if (f2fs_lookup_extent_cache(inode, index, &ei)) {
			dn.data_blkaddr = ei.blk + index - ei.fofs;
		} else {
			/* hole case */
			err = f2fs_get_dnode_of_data(&dn, index, LOOKUP_NODE);
			if (err || dn.data_blkaddr == NULL_ADDR) {
				f2fs_put_dnode(&dn);
				__do_map_lock(sbi, F2FS_GET_BLOCK_PRE_AIO,
								true);
				WARN_ON(flag != F2FS_GET_BLOCK_PRE_AIO);
				locked = true;
				goto restart;
			}
		}
	}

	/* convert_inline_page can make node_changed */
	*blk_addr = dn.data_blkaddr;
	*node_changed = dn.node_changed;
out:
	f2fs_put_dnode(&dn);
unlock_out:
	if (locked)
		__do_map_lock(sbi, flag, false);
	return err;
}

static int f2fs_write_begin(struct file *file, struct address_space *mapping,
		loff_t pos, unsigned len, unsigned flags,
		struct page **pagep, void **fsdata)
{
	struct inode *inode = mapping->host;
	struct f2fs_sb_info *sbi = F2FS_I_SB(inode);
	struct page *page = NULL;
	pgoff_t index = ((unsigned long long) pos) >> PAGE_SHIFT;
	bool need_balance = false, drop_atomic = false;
	block_t blkaddr = NULL_ADDR;
	int err = 0;

	if (trace_android_fs_datawrite_start_enabled()) {
		char *path, pathbuf[MAX_TRACE_PATHBUF_LEN];

		path = android_fstrace_get_pathname(pathbuf,
						    MAX_TRACE_PATHBUF_LEN,
						    inode);
		trace_android_fs_datawrite_start(inode, pos, len,
						 current->pid, path,
						 current->comm);
	}
	trace_f2fs_write_begin(inode, pos, len, flags);

	if (!f2fs_is_checkpoint_ready(sbi)) {
		err = -ENOSPC;
		goto fail;
	}

	if ((f2fs_is_atomic_file(inode) &&
			!f2fs_available_free_memory(sbi, INMEM_PAGES)) ||
			is_inode_flag_set(inode, FI_ATOMIC_REVOKE_REQUEST)) {
		err = -ENOMEM;
		drop_atomic = true;
		goto fail;
	}

	/*
	 * We should check this at this moment to avoid deadlock on inode page
	 * and #0 page. The locking rule for inline_data conversion should be:
	 * lock_page(page #0) -> lock_page(inode_page)
	 */
	if (index != 0) {
		err = f2fs_convert_inline_inode(inode);
		if (err)
			goto fail;
	}
repeat:
	/*
	 * Do not use grab_cache_page_write_begin() to avoid deadlock due to
	 * wait_for_stable_page. Will wait that below with our IO control.
	 */
	page = f2fs_pagecache_get_page(mapping, index,
				FGP_LOCK | FGP_WRITE | FGP_CREAT, GFP_NOFS);
	if (!page) {
		err = -ENOMEM;
		goto fail;
	}

	*pagep = page;

	err = prepare_write_begin(sbi, page, pos, len,
					&blkaddr, &need_balance);
	if (err)
		goto fail;

	if (need_balance && !IS_NOQUOTA(inode) &&
			has_not_enough_free_secs(sbi, 0, 0)) {
		unlock_page(page);
		f2fs_balance_fs(sbi, true);
		lock_page(page);
		if (page->mapping != mapping) {
			/* The page got truncated from under us */
			f2fs_put_page(page, 1);
			goto repeat;
		}
	}

	f2fs_wait_on_page_writeback(page, DATA, false, true);

	if (len == PAGE_SIZE || PageUptodate(page))
		return 0;

	if (!(pos & (PAGE_SIZE - 1)) && (pos + len) >= i_size_read(inode) &&
	    !f2fs_verity_in_progress(inode)) {
		zero_user_segment(page, len, PAGE_SIZE);
		return 0;
	}

	if (blkaddr == NEW_ADDR) {
		zero_user_segment(page, 0, PAGE_SIZE);
		SetPageUptodate(page);
	} else {
		if (!f2fs_is_valid_blkaddr(sbi, blkaddr,
				DATA_GENERIC_ENHANCE_READ)) {
			err = -EFSCORRUPTED;
			goto fail;
		}
		err = f2fs_submit_page_read(inode, page, blkaddr);
		if (err)
			goto fail;

		lock_page(page);
		if (unlikely(page->mapping != mapping)) {
			f2fs_put_page(page, 1);
			goto repeat;
		}
		if (unlikely(!PageUptodate(page))) {
			err = -EIO;
			goto fail;
		}
	}
	return 0;

fail:
	f2fs_put_page(page, 1);
	f2fs_write_failed(mapping, pos + len);
	if (drop_atomic)
		f2fs_drop_inmem_pages_all(sbi, false);
	return err;
}

static int f2fs_write_end(struct file *file,
			struct address_space *mapping,
			loff_t pos, unsigned len, unsigned copied,
			struct page *page, void *fsdata)
{
	struct inode *inode = page->mapping->host;

	trace_android_fs_datawrite_end(inode, pos, len);
	trace_f2fs_write_end(inode, pos, len, copied);

	/*
	 * This should be come from len == PAGE_SIZE, and we expect copied
	 * should be PAGE_SIZE. Otherwise, we treat it with zero copied and
	 * let generic_perform_write() try to copy data again through copied=0.
	 */
	if (!PageUptodate(page)) {
		if (unlikely(copied != len))
			copied = 0;
		else
			SetPageUptodate(page);
	}
	if (!copied)
		goto unlock_out;

	set_page_dirty(page);

	if (pos + copied > i_size_read(inode) &&
	    !f2fs_verity_in_progress(inode))
		f2fs_i_size_write(inode, pos + copied);
unlock_out:
	f2fs_put_page(page, 1);
	f2fs_update_time(F2FS_I_SB(inode), REQ_TIME);
	return copied;
}

static int check_direct_IO(struct inode *inode, struct iov_iter *iter,
			   loff_t offset)
{
	unsigned i_blkbits = READ_ONCE(inode->i_blkbits);
	unsigned blkbits = i_blkbits;
	unsigned blocksize_mask = (1 << blkbits) - 1;
	unsigned long align = offset | iov_iter_alignment(iter);
	struct block_device *bdev = inode->i_sb->s_bdev;

	if (align & blocksize_mask) {
		if (bdev)
			blkbits = blksize_bits(bdev_logical_block_size(bdev));
		blocksize_mask = (1 << blkbits) - 1;
		if (align & blocksize_mask)
			return -EINVAL;
		return 1;
	}
	return 0;
}

static void f2fs_dio_end_io(struct bio *bio)
{
	struct f2fs_private_dio *dio = bio->bi_private;

	dec_page_count(F2FS_I_SB(dio->inode),
			dio->write ? F2FS_DIO_WRITE : F2FS_DIO_READ);

	bio->bi_private = dio->orig_private;
	bio->bi_end_io = dio->orig_end_io;

	kvfree(dio);

	bio_endio(bio);
}

static void f2fs_dio_submit_bio(struct bio *bio, struct inode *inode,
							loff_t file_offset)
{
	struct f2fs_private_dio *dio;
	bool write = (bio_op(bio) == REQ_OP_WRITE);

	dio = f2fs_kzalloc(F2FS_I_SB(inode),
			sizeof(struct f2fs_private_dio), GFP_NOFS);
	if (!dio)
		goto out;

	dio->inode = inode;
	dio->orig_end_io = bio->bi_end_io;
	dio->orig_private = bio->bi_private;
	dio->write = write;

	bio->bi_end_io = f2fs_dio_end_io;
	bio->bi_private = dio;

	inc_page_count(F2FS_I_SB(inode),
			write ? F2FS_DIO_WRITE : F2FS_DIO_READ);

	submit_bio(bio);
	return;
out:
	bio->bi_status = BLK_STS_IOERR;
	bio_endio(bio);
}

static ssize_t f2fs_direct_IO(struct kiocb *iocb, struct iov_iter *iter)
{
	struct address_space *mapping = iocb->ki_filp->f_mapping;
	struct inode *inode = mapping->host;
	struct f2fs_sb_info *sbi = F2FS_I_SB(inode);
	struct f2fs_inode_info *fi = F2FS_I(inode);
	size_t count = iov_iter_count(iter);
	loff_t offset = iocb->ki_pos;
	int rw = iov_iter_rw(iter);
	int err;
	enum rw_hint hint = iocb->ki_hint;
	int whint_mode = F2FS_OPTION(sbi).whint_mode;
	bool do_opu;

	err = check_direct_IO(inode, iter, offset);
	if (err)
		return err < 0 ? err : 0;

	if (f2fs_force_buffered_io(inode, iocb, iter))
		return 0;

	do_opu = allow_outplace_dio(inode, iocb, iter);

	trace_f2fs_direct_IO_enter(inode, offset, count, rw);

	if (trace_android_fs_dataread_start_enabled() &&
	    (rw == READ)) {
		char *path, pathbuf[MAX_TRACE_PATHBUF_LEN];

		path = android_fstrace_get_pathname(pathbuf,
						    MAX_TRACE_PATHBUF_LEN,
						    inode);
		trace_android_fs_dataread_start(inode, offset,
						count, current->pid, path,
						current->comm);
	}
	if (trace_android_fs_datawrite_start_enabled() &&
	    (rw == WRITE)) {
		char *path, pathbuf[MAX_TRACE_PATHBUF_LEN];

		path = android_fstrace_get_pathname(pathbuf,
						    MAX_TRACE_PATHBUF_LEN,
						    inode);
		trace_android_fs_datawrite_start(inode, offset, count,
						 current->pid, path,
						 current->comm);
	}

	if (rw == WRITE && whint_mode == WHINT_MODE_OFF)
		iocb->ki_hint = WRITE_LIFE_NOT_SET;

	if (iocb->ki_flags & IOCB_NOWAIT) {
		if (!down_read_trylock(&fi->i_gc_rwsem[rw])) {
			iocb->ki_hint = hint;
			err = -EAGAIN;
			goto out;
		}
		if (do_opu && !down_read_trylock(&fi->i_gc_rwsem[READ])) {
			up_read(&fi->i_gc_rwsem[rw]);
			iocb->ki_hint = hint;
			err = -EAGAIN;
			goto out;
		}
	} else {
		down_read(&fi->i_gc_rwsem[rw]);
		if (do_opu)
			down_read(&fi->i_gc_rwsem[READ]);
	}

	err = __blockdev_direct_IO(iocb, inode, inode->i_sb->s_bdev,
			iter, rw == WRITE ? get_data_block_dio_write :
			get_data_block_dio, NULL, f2fs_dio_submit_bio,
			DIO_LOCKING | DIO_SKIP_HOLES);

	if (do_opu)
		up_read(&fi->i_gc_rwsem[READ]);

	up_read(&fi->i_gc_rwsem[rw]);

	if (rw == WRITE) {
		if (whint_mode == WHINT_MODE_OFF)
			iocb->ki_hint = hint;
		if (err > 0) {
			f2fs_update_iostat(F2FS_I_SB(inode), APP_DIRECT_IO,
									err);
			if (!do_opu)
				set_inode_flag(inode, FI_UPDATE_WRITE);
		} else if (err < 0) {
			f2fs_write_failed(mapping, offset + count);
		}
	}

out:
	if (trace_android_fs_dataread_start_enabled() &&
	    (rw == READ))
		trace_android_fs_dataread_end(inode, offset, count);
	if (trace_android_fs_datawrite_start_enabled() &&
	    (rw == WRITE))
		trace_android_fs_datawrite_end(inode, offset, count);

	trace_f2fs_direct_IO_exit(inode, offset, count, rw, err);

	return err;
}

void f2fs_invalidate_page(struct page *page, unsigned int offset,
							unsigned int length)
{
	struct inode *inode = page->mapping->host;
	struct f2fs_sb_info *sbi = F2FS_I_SB(inode);

	if (inode->i_ino >= F2FS_ROOT_INO(sbi) &&
		(offset % PAGE_SIZE || length != PAGE_SIZE))
		return;

	if (PageDirty(page)) {
		if (inode->i_ino == F2FS_META_INO(sbi)) {
			dec_page_count(sbi, F2FS_DIRTY_META);
		} else if (inode->i_ino == F2FS_NODE_INO(sbi)) {
			dec_page_count(sbi, F2FS_DIRTY_NODES);
		} else {
			inode_dec_dirty_pages(inode);
			f2fs_remove_dirty_inode(inode);
		}
	}

	clear_cold_data(page);

	if (IS_ATOMIC_WRITTEN_PAGE(page))
		return f2fs_drop_inmem_page(inode, page);

	f2fs_clear_page_private(page);
}

int f2fs_release_page(struct page *page, gfp_t wait)
{
	/* If this is dirty page, keep PagePrivate */
	if (PageDirty(page))
		return 0;

	/* This is atomic written page, keep Private */
	if (IS_ATOMIC_WRITTEN_PAGE(page))
		return 0;

	clear_cold_data(page);
	f2fs_clear_page_private(page);
	return 1;
}

static int f2fs_set_data_page_dirty(struct page *page)
{
	struct inode *inode = page_file_mapping(page)->host;

	trace_f2fs_set_page_dirty(page, DATA);

	if (!PageUptodate(page))
		SetPageUptodate(page);
	if (PageSwapCache(page))
		return __set_page_dirty_nobuffers(page);

	if (f2fs_is_atomic_file(inode) && !f2fs_is_commit_atomic_write(inode)) {
		if (!IS_ATOMIC_WRITTEN_PAGE(page)) {
			f2fs_register_inmem_page(inode, page);
			return 1;
		}
		/*
		 * Previously, this page has been registered, we just
		 * return here.
		 */
		return 0;
	}

	if (!PageDirty(page)) {
		__set_page_dirty_nobuffers(page);
		f2fs_update_dirty_page(inode, page);
		return 1;
	}
	return 0;
}

static sector_t f2fs_bmap(struct address_space *mapping, sector_t block)
{
	struct inode *inode = mapping->host;

	if (f2fs_has_inline_data(inode))
		return 0;

	/* make sure allocating whole blocks */
	if (mapping_tagged(mapping, PAGECACHE_TAG_DIRTY))
		filemap_write_and_wait(mapping);

	return generic_block_bmap(mapping, block, get_data_block_bmap);
}

#ifdef CONFIG_MIGRATION
#include <linux/migrate.h>

int f2fs_migrate_page(struct address_space *mapping,
		struct page *newpage, struct page *page, enum migrate_mode mode)
{
	int rc, extra_count;
	struct f2fs_inode_info *fi = F2FS_I(mapping->host);
	bool atomic_written = IS_ATOMIC_WRITTEN_PAGE(page);

	BUG_ON(PageWriteback(page));

	/* migrating an atomic written page is safe with the inmem_lock hold */
	if (atomic_written) {
		if (mode != MIGRATE_SYNC)
			return -EBUSY;
		if (!mutex_trylock(&fi->inmem_lock))
			return -EAGAIN;
	}

	/* one extra reference was held for atomic_write page */
	extra_count = atomic_written ? 1 : 0;
	rc = migrate_page_move_mapping(mapping, newpage,
				page, extra_count);
	if (rc != MIGRATEPAGE_SUCCESS) {
		if (atomic_written)
			mutex_unlock(&fi->inmem_lock);
		return rc;
	}

	if (atomic_written) {
		struct inmem_pages *cur;
		list_for_each_entry(cur, &fi->inmem_pages, list)
			if (cur->page == page) {
				cur->page = newpage;
				break;
			}
		mutex_unlock(&fi->inmem_lock);
		put_page(page);
		get_page(newpage);
	}

	if (PagePrivate(page)) {
		f2fs_set_page_private(newpage, page_private(page));
		f2fs_clear_page_private(page);
	}

	if (mode != MIGRATE_SYNC_NO_COPY)
		migrate_page_copy(newpage, page);
	else
		migrate_page_states(newpage, page);

	return MIGRATEPAGE_SUCCESS;
}
#endif

#ifdef CONFIG_SWAP
/* Copied from generic_swapfile_activate() to check any holes */
static int check_swap_activate(struct file *swap_file, unsigned int max)
{
	struct address_space *mapping = swap_file->f_mapping;
	struct inode *inode = mapping->host;
	unsigned blocks_per_page;
	unsigned long page_no;
	unsigned blkbits;
	sector_t probe_block;
	sector_t last_block;
	sector_t lowest_block = -1;
	sector_t highest_block = 0;

	blkbits = inode->i_blkbits;
	blocks_per_page = PAGE_SIZE >> blkbits;

	/*
	 * Map all the blocks into the extent list.  This code doesn't try
	 * to be very smart.
	 */
	probe_block = 0;
	page_no = 0;
	last_block = i_size_read(inode) >> blkbits;
	while ((probe_block + blocks_per_page) <= last_block && page_no < max) {
		unsigned block_in_page;
		sector_t first_block;

		cond_resched();

		first_block = bmap(inode, probe_block);
		if (first_block == 0)
			goto bad_bmap;

		/*
		 * It must be PAGE_SIZE aligned on-disk
		 */
		if (first_block & (blocks_per_page - 1)) {
			probe_block++;
			goto reprobe;
		}

		for (block_in_page = 1; block_in_page < blocks_per_page;
					block_in_page++) {
			sector_t block;

			block = bmap(inode, probe_block + block_in_page);
			if (block == 0)
				goto bad_bmap;
			if (block != first_block + block_in_page) {
				/* Discontiguity */
				probe_block++;
				goto reprobe;
			}
		}

		first_block >>= (PAGE_SHIFT - blkbits);
		if (page_no) {	/* exclude the header page */
			if (first_block < lowest_block)
				lowest_block = first_block;
			if (first_block > highest_block)
				highest_block = first_block;
		}

		page_no++;
		probe_block += blocks_per_page;
reprobe:
		continue;
	}
	return 0;

bad_bmap:
	pr_err("swapon: swapfile has holes\n");
	return -EINVAL;
}

static int f2fs_swap_activate(struct swap_info_struct *sis, struct file *file,
				sector_t *span)
{
	struct inode *inode = file_inode(file);
	int ret;

	if (!S_ISREG(inode->i_mode))
		return -EINVAL;

	if (f2fs_readonly(F2FS_I_SB(inode)->sb))
		return -EROFS;

	ret = f2fs_convert_inline_inode(inode);
	if (ret)
		return ret;

	ret = check_swap_activate(file, sis->max);
	if (ret)
		return ret;

	set_inode_flag(inode, FI_PIN_FILE);
	f2fs_precache_extents(inode);
	f2fs_update_time(F2FS_I_SB(inode), REQ_TIME);
	return 0;
}

static void f2fs_swap_deactivate(struct file *file)
{
	struct inode *inode = file_inode(file);

	clear_inode_flag(inode, FI_PIN_FILE);
}
#else
static int f2fs_swap_activate(struct swap_info_struct *sis, struct file *file,
				sector_t *span)
{
	return -EOPNOTSUPP;
}

static void f2fs_swap_deactivate(struct file *file)
{
}
#endif

const struct address_space_operations f2fs_dblock_aops = {
	.readpage	= f2fs_read_data_page,
	.readpages	= f2fs_read_data_pages,
	.writepage	= f2fs_write_data_page,
	.writepages	= f2fs_write_data_pages,
	.write_begin	= f2fs_write_begin,
	.write_end	= f2fs_write_end,
	.set_page_dirty	= f2fs_set_data_page_dirty,
	.invalidatepage	= f2fs_invalidate_page,
	.releasepage	= f2fs_release_page,
	.direct_IO	= f2fs_direct_IO,
	.bmap		= f2fs_bmap,
	.swap_activate  = f2fs_swap_activate,
	.swap_deactivate = f2fs_swap_deactivate,
#ifdef CONFIG_MIGRATION
	.migratepage    = f2fs_migrate_page,
#endif
};

void f2fs_clear_page_cache_dirty_tag(struct page *page)
{
	struct address_space *mapping = page_mapping(page);
	unsigned long flags;

	xa_lock_irqsave(&mapping->i_pages, flags);
	__xa_clear_mark(&mapping->i_pages, page_index(page),
						PAGECACHE_TAG_DIRTY);
	xa_unlock_irqrestore(&mapping->i_pages, flags);
}

int __init f2fs_init_post_read_processing(void)
{
	bio_post_read_ctx_cache =
		kmem_cache_create("f2fs_bio_post_read_ctx",
				  sizeof(struct bio_post_read_ctx), 0, 0, NULL);
	if (!bio_post_read_ctx_cache)
		goto fail;
	bio_post_read_ctx_pool =
		mempool_create_slab_pool(NUM_PREALLOC_POST_READ_CTXS,
					 bio_post_read_ctx_cache);
	if (!bio_post_read_ctx_pool)
		goto fail_free_cache;
	return 0;

fail_free_cache:
	kmem_cache_destroy(bio_post_read_ctx_cache);
fail:
	return -ENOMEM;
}

void f2fs_destroy_post_read_processing(void)
{
	mempool_destroy(bio_post_read_ctx_pool);
	kmem_cache_destroy(bio_post_read_ctx_cache);
}

int __init f2fs_init_bio_entry_cache(void)
{
	bio_entry_slab = f2fs_kmem_cache_create("bio_entry_slab",
			sizeof(struct bio_entry));
	if (!bio_entry_slab)
		return -ENOMEM;
	return 0;
}

void __exit f2fs_destroy_bio_entry_cache(void)
{
	kmem_cache_destroy(bio_entry_slab);
}<|MERGE_RESOLUTION|>--- conflicted
+++ resolved
@@ -716,19 +716,11 @@
 	trace_f2fs_submit_page_bio(page, fio);
 	f2fs_trace_ios(fio, 0);
 
-<<<<<<< HEAD
 	if (bio && (!page_is_mergeable(fio->sbi, bio, *fio->last_block,
 				       fio->new_blkaddr) ||
 		    !f2fs_crypt_mergeable_bio(bio, fio->page->mapping->host,
-					      fio->page->index, fio))) {
-		__submit_bio(fio->sbi, bio, fio->type);
-		bio = NULL;
-	}
-=======
-	if (bio && !page_is_mergeable(fio->sbi, bio, *fio->last_block,
-						fio->new_blkaddr))
+					      fio->page->index, fio)))
 		f2fs_submit_merged_ipu_write(fio->sbi, &bio, NULL);
->>>>>>> e42617b8
 alloc_new:
 	if (!bio) {
 		bio = __bio_alloc(fio, BIO_MAX_PAGES);
