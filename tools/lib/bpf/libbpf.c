// SPDX-License-Identifier: (LGPL-2.1 OR BSD-2-Clause)

/*
 * Common eBPF ELF object loading operations.
 *
 * Copyright (C) 2013-2015 Alexei Starovoitov <ast@kernel.org>
 * Copyright (C) 2015 Wang Nan <wangnan0@huawei.com>
 * Copyright (C) 2015 Huawei Inc.
 * Copyright (C) 2017 Nicira, Inc.
 * Copyright (C) 2019 Isovalent, Inc.
 */

#ifndef _GNU_SOURCE
#define _GNU_SOURCE
#endif
#include <stdlib.h>
#include <stdio.h>
#include <stdarg.h>
#include <libgen.h>
#include <inttypes.h>
#include <limits.h>
#include <string.h>
#include <unistd.h>
#include <endian.h>
#include <fcntl.h>
#include <errno.h>
#include <ctype.h>
#include <asm/unistd.h>
#include <linux/err.h>
#include <linux/kernel.h>
#include <linux/bpf.h>
#include <linux/btf.h>
#include <linux/filter.h>
#include <linux/list.h>
#include <linux/limits.h>
#include <linux/perf_event.h>
#include <linux/ring_buffer.h>
#include <linux/version.h>
#include <sys/epoll.h>
#include <sys/ioctl.h>
#include <sys/mman.h>
#include <sys/stat.h>
#include <sys/types.h>
#include <sys/vfs.h>
#include <sys/utsname.h>
#include <sys/resource.h>
#include <libelf.h>
#include <gelf.h>
#include <zlib.h>

#include "libbpf.h"
#include "bpf.h"
#include "btf.h"
#include "str_error.h"
#include "libbpf_internal.h"
#include "hashmap.h"
#include "bpf_gen_internal.h"

#ifndef BPF_FS_MAGIC
#define BPF_FS_MAGIC		0xcafe4a11
#endif

#define BPF_INSN_SZ (sizeof(struct bpf_insn))

/* vsprintf() in __base_pr() uses nonliteral format string. It may break
 * compilation if user enables corresponding warning. Disable it explicitly.
 */
#pragma GCC diagnostic ignored "-Wformat-nonliteral"

#define __printf(a, b)	__attribute__((format(printf, a, b)))

static struct bpf_map *bpf_object__add_map(struct bpf_object *obj);
static bool prog_is_subprog(const struct bpf_object *obj, const struct bpf_program *prog);

static int __base_pr(enum libbpf_print_level level, const char *format,
		     va_list args)
{
	if (level == LIBBPF_DEBUG)
		return 0;

	return vfprintf(stderr, format, args);
}

static libbpf_print_fn_t __libbpf_pr = __base_pr;

libbpf_print_fn_t libbpf_set_print(libbpf_print_fn_t fn)
{
	libbpf_print_fn_t old_print_fn = __libbpf_pr;

	__libbpf_pr = fn;
	return old_print_fn;
}

__printf(2, 3)
void libbpf_print(enum libbpf_print_level level, const char *format, ...)
{
	va_list args;

	if (!__libbpf_pr)
		return;

	va_start(args, format);
	__libbpf_pr(level, format, args);
	va_end(args);
}

static void pr_perm_msg(int err)
{
	struct rlimit limit;
	char buf[100];

	if (err != -EPERM || geteuid() != 0)
		return;

	err = getrlimit(RLIMIT_MEMLOCK, &limit);
	if (err)
		return;

	if (limit.rlim_cur == RLIM_INFINITY)
		return;

	if (limit.rlim_cur < 1024)
		snprintf(buf, sizeof(buf), "%zu bytes", (size_t)limit.rlim_cur);
	else if (limit.rlim_cur < 1024*1024)
		snprintf(buf, sizeof(buf), "%.1f KiB", (double)limit.rlim_cur / 1024);
	else
		snprintf(buf, sizeof(buf), "%.1f MiB", (double)limit.rlim_cur / (1024*1024));

	pr_warn("permission error while running as root; try raising 'ulimit -l'? current value: %s\n",
		buf);
}

#define STRERR_BUFSIZE  128

/* Copied from tools/perf/util/util.h */
#ifndef zfree
# define zfree(ptr) ({ free(*ptr); *ptr = NULL; })
#endif

#ifndef zclose
# define zclose(fd) ({			\
	int ___err = 0;			\
	if ((fd) >= 0)			\
		___err = close((fd));	\
	fd = -1;			\
	___err; })
#endif

static inline __u64 ptr_to_u64(const void *ptr)
{
	return (__u64) (unsigned long) ptr;
}

/* this goes away in libbpf 1.0 */
enum libbpf_strict_mode libbpf_mode = LIBBPF_STRICT_NONE;

int libbpf_set_strict_mode(enum libbpf_strict_mode mode)
{
	/* __LIBBPF_STRICT_LAST is the last power-of-2 value used + 1, so to
	 * get all possible values we compensate last +1, and then (2*x - 1)
	 * to get the bit mask
	 */
	if (mode != LIBBPF_STRICT_ALL
	    && (mode & ~((__LIBBPF_STRICT_LAST - 1) * 2 - 1)))
		return errno = EINVAL, -EINVAL;

	libbpf_mode = mode;
	return 0;
}

enum kern_feature_id {
	/* v4.14: kernel support for program & map names. */
	FEAT_PROG_NAME,
	/* v5.2: kernel support for global data sections. */
	FEAT_GLOBAL_DATA,
	/* BTF support */
	FEAT_BTF,
	/* BTF_KIND_FUNC and BTF_KIND_FUNC_PROTO support */
	FEAT_BTF_FUNC,
	/* BTF_KIND_VAR and BTF_KIND_DATASEC support */
	FEAT_BTF_DATASEC,
	/* BTF_FUNC_GLOBAL is supported */
	FEAT_BTF_GLOBAL_FUNC,
	/* BPF_F_MMAPABLE is supported for arrays */
	FEAT_ARRAY_MMAP,
	/* kernel support for expected_attach_type in BPF_PROG_LOAD */
	FEAT_EXP_ATTACH_TYPE,
	/* bpf_probe_read_{kernel,user}[_str] helpers */
	FEAT_PROBE_READ_KERN,
	/* BPF_PROG_BIND_MAP is supported */
	FEAT_PROG_BIND_MAP,
	/* Kernel support for module BTFs */
	FEAT_MODULE_BTF,
	/* BTF_KIND_FLOAT support */
	FEAT_BTF_FLOAT,
	/* BPF perf link support */
	FEAT_PERF_LINK,
	/* BTF_KIND_DECL_TAG support */
	FEAT_BTF_DECL_TAG,
	__FEAT_CNT,
};

static bool kernel_supports(const struct bpf_object *obj, enum kern_feature_id feat_id);

enum reloc_type {
	RELO_LD64,
	RELO_CALL,
	RELO_DATA,
	RELO_EXTERN_VAR,
	RELO_EXTERN_FUNC,
	RELO_SUBPROG_ADDR,
};

struct reloc_desc {
	enum reloc_type type;
	int insn_idx;
	int map_idx;
	int sym_off;
};

struct bpf_sec_def;

typedef int (*init_fn_t)(struct bpf_program *prog, long cookie);
typedef int (*preload_fn_t)(struct bpf_program *prog, struct bpf_prog_load_params *attr, long cookie);
typedef struct bpf_link *(*attach_fn_t)(const struct bpf_program *prog, long cookie);

/* stored as sec_def->cookie for all libbpf-supported SEC()s */
enum sec_def_flags {
	SEC_NONE = 0,
	/* expected_attach_type is optional, if kernel doesn't support that */
	SEC_EXP_ATTACH_OPT = 1,
	/* legacy, only used by libbpf_get_type_names() and
	 * libbpf_attach_type_by_name(), not used by libbpf itself at all.
	 * This used to be associated with cgroup (and few other) BPF programs
	 * that were attachable through BPF_PROG_ATTACH command. Pretty
	 * meaningless nowadays, though.
	 */
	SEC_ATTACHABLE = 2,
	SEC_ATTACHABLE_OPT = SEC_ATTACHABLE | SEC_EXP_ATTACH_OPT,
	/* attachment target is specified through BTF ID in either kernel or
	 * other BPF program's BTF object */
	SEC_ATTACH_BTF = 4,
	/* BPF program type allows sleeping/blocking in kernel */
	SEC_SLEEPABLE = 8,
	/* allow non-strict prefix matching */
	SEC_SLOPPY_PFX = 16,
};

struct bpf_sec_def {
	const char *sec;
	enum bpf_prog_type prog_type;
	enum bpf_attach_type expected_attach_type;
	long cookie;

	init_fn_t init_fn;
	preload_fn_t preload_fn;
	attach_fn_t attach_fn;
};

/*
 * bpf_prog should be a better name but it has been used in
 * linux/filter.h.
 */
struct bpf_program {
	const struct bpf_sec_def *sec_def;
	char *sec_name;
	size_t sec_idx;
	/* this program's instruction offset (in number of instructions)
	 * within its containing ELF section
	 */
	size_t sec_insn_off;
	/* number of original instructions in ELF section belonging to this
	 * program, not taking into account subprogram instructions possible
	 * appended later during relocation
	 */
	size_t sec_insn_cnt;
	/* Offset (in number of instructions) of the start of instruction
	 * belonging to this BPF program  within its containing main BPF
	 * program. For the entry-point (main) BPF program, this is always
	 * zero. For a sub-program, this gets reset before each of main BPF
	 * programs are processed and relocated and is used to determined
	 * whether sub-program was already appended to the main program, and
	 * if yes, at which instruction offset.
	 */
	size_t sub_insn_off;

	char *name;
	/* name with / replaced by _; makes recursive pinning
	 * in bpf_object__pin_programs easier
	 */
	char *pin_name;

	/* instructions that belong to BPF program; insns[0] is located at
	 * sec_insn_off instruction within its ELF section in ELF file, so
	 * when mapping ELF file instruction index to the local instruction,
	 * one needs to subtract sec_insn_off; and vice versa.
	 */
	struct bpf_insn *insns;
	/* actual number of instruction in this BPF program's image; for
	 * entry-point BPF programs this includes the size of main program
	 * itself plus all the used sub-programs, appended at the end
	 */
	size_t insns_cnt;

	struct reloc_desc *reloc_desc;
	int nr_reloc;
	int log_level;

	struct {
		int nr;
		int *fds;
	} instances;
	bpf_program_prep_t preprocessor;

	struct bpf_object *obj;
	void *priv;
	bpf_program_clear_priv_t clear_priv;

	bool load;
	bool mark_btf_static;
	enum bpf_prog_type type;
	enum bpf_attach_type expected_attach_type;
	int prog_ifindex;
	__u32 attach_btf_obj_fd;
	__u32 attach_btf_id;
	__u32 attach_prog_fd;
	void *func_info;
	__u32 func_info_rec_size;
	__u32 func_info_cnt;

	void *line_info;
	__u32 line_info_rec_size;
	__u32 line_info_cnt;
	__u32 prog_flags;
};

struct bpf_struct_ops {
	const char *tname;
	const struct btf_type *type;
	struct bpf_program **progs;
	__u32 *kern_func_off;
	/* e.g. struct tcp_congestion_ops in bpf_prog's btf format */
	void *data;
	/* e.g. struct bpf_struct_ops_tcp_congestion_ops in
	 *      btf_vmlinux's format.
	 * struct bpf_struct_ops_tcp_congestion_ops {
	 *	[... some other kernel fields ...]
	 *	struct tcp_congestion_ops data;
	 * }
	 * kern_vdata-size == sizeof(struct bpf_struct_ops_tcp_congestion_ops)
	 * bpf_map__init_kern_struct_ops() will populate the "kern_vdata"
	 * from "data".
	 */
	void *kern_vdata;
	__u32 type_id;
};

#define DATA_SEC ".data"
#define BSS_SEC ".bss"
#define RODATA_SEC ".rodata"
#define KCONFIG_SEC ".kconfig"
#define KSYMS_SEC ".ksyms"
#define STRUCT_OPS_SEC ".struct_ops"

enum libbpf_map_type {
	LIBBPF_MAP_UNSPEC,
	LIBBPF_MAP_DATA,
	LIBBPF_MAP_BSS,
	LIBBPF_MAP_RODATA,
	LIBBPF_MAP_KCONFIG,
};

struct bpf_map {
	char *name;
	/* real_name is defined for special internal maps (.rodata*,
	 * .data*, .bss, .kconfig) and preserves their original ELF section
	 * name. This is important to be be able to find corresponding BTF
	 * DATASEC information.
	 */
	char *real_name;
	int fd;
	int sec_idx;
	size_t sec_offset;
	int map_ifindex;
	int inner_map_fd;
	struct bpf_map_def def;
	__u32 numa_node;
	__u32 btf_var_idx;
	__u32 btf_key_type_id;
	__u32 btf_value_type_id;
	__u32 btf_vmlinux_value_type_id;
	void *priv;
	bpf_map_clear_priv_t clear_priv;
	enum libbpf_map_type libbpf_type;
	void *mmaped;
	struct bpf_struct_ops *st_ops;
	struct bpf_map *inner_map;
	void **init_slots;
	int init_slots_sz;
	char *pin_path;
	bool pinned;
	bool reused;
	__u64 map_extra;
};

enum extern_type {
	EXT_UNKNOWN,
	EXT_KCFG,
	EXT_KSYM,
};

enum kcfg_type {
	KCFG_UNKNOWN,
	KCFG_CHAR,
	KCFG_BOOL,
	KCFG_INT,
	KCFG_TRISTATE,
	KCFG_CHAR_ARR,
};

struct extern_desc {
	enum extern_type type;
	int sym_idx;
	int btf_id;
	int sec_btf_id;
	const char *name;
	bool is_set;
	bool is_weak;
	union {
		struct {
			enum kcfg_type type;
			int sz;
			int align;
			int data_off;
			bool is_signed;
		} kcfg;
		struct {
			unsigned long long addr;

			/* target btf_id of the corresponding kernel var. */
			int kernel_btf_obj_fd;
			int kernel_btf_id;

			/* local btf_id of the ksym extern's type. */
			__u32 type_id;
			/* BTF fd index to be patched in for insn->off, this is
			 * 0 for vmlinux BTF, index in obj->fd_array for module
			 * BTF
			 */
			__s16 btf_fd_idx;
		} ksym;
	};
};

static LIST_HEAD(bpf_objects_list);

struct module_btf {
	struct btf *btf;
	char *name;
	__u32 id;
	int fd;
	int fd_array_idx;
};

enum sec_type {
	SEC_UNUSED = 0,
	SEC_RELO,
	SEC_BSS,
	SEC_DATA,
	SEC_RODATA,
};

struct elf_sec_desc {
	enum sec_type sec_type;
	Elf64_Shdr *shdr;
	Elf_Data *data;
};

struct elf_state {
	int fd;
	const void *obj_buf;
	size_t obj_buf_sz;
	Elf *elf;
	Elf64_Ehdr *ehdr;
	Elf_Data *symbols;
	Elf_Data *st_ops_data;
	size_t shstrndx; /* section index for section name strings */
	size_t strtabidx;
	struct elf_sec_desc *secs;
	int sec_cnt;
	int maps_shndx;
	int btf_maps_shndx;
	__u32 btf_maps_sec_btf_id;
	int text_shndx;
	int symbols_shndx;
	int st_ops_shndx;
};

struct bpf_object {
	char name[BPF_OBJ_NAME_LEN];
	char license[64];
	__u32 kern_version;

	struct bpf_program *programs;
	size_t nr_programs;
	struct bpf_map *maps;
	size_t nr_maps;
	size_t maps_cap;

	char *kconfig;
	struct extern_desc *externs;
	int nr_extern;
	int kconfig_map_idx;

	bool loaded;
	bool has_subcalls;
	bool has_rodata;

	struct bpf_gen *gen_loader;

	/* Information when doing ELF related work. Only valid if efile.elf is not NULL */
	struct elf_state efile;
	/*
	 * All loaded bpf_object are linked in a list, which is
	 * hidden to caller. bpf_objects__<func> handlers deal with
	 * all objects.
	 */
	struct list_head list;

	struct btf *btf;
	struct btf_ext *btf_ext;

	/* Parse and load BTF vmlinux if any of the programs in the object need
	 * it at load time.
	 */
	struct btf *btf_vmlinux;
	/* Path to the custom BTF to be used for BPF CO-RE relocations as an
	 * override for vmlinux BTF.
	 */
	char *btf_custom_path;
	/* vmlinux BTF override for CO-RE relocations */
	struct btf *btf_vmlinux_override;
	/* Lazily initialized kernel module BTFs */
	struct module_btf *btf_modules;
	bool btf_modules_loaded;
	size_t btf_module_cnt;
	size_t btf_module_cap;

	void *priv;
	bpf_object_clear_priv_t clear_priv;

	int *fd_array;
	size_t fd_array_cap;
	size_t fd_array_cnt;

	char path[];
};

static const char *elf_sym_str(const struct bpf_object *obj, size_t off);
static const char *elf_sec_str(const struct bpf_object *obj, size_t off);
static Elf_Scn *elf_sec_by_idx(const struct bpf_object *obj, size_t idx);
static Elf_Scn *elf_sec_by_name(const struct bpf_object *obj, const char *name);
static Elf64_Shdr *elf_sec_hdr(const struct bpf_object *obj, Elf_Scn *scn);
static const char *elf_sec_name(const struct bpf_object *obj, Elf_Scn *scn);
static Elf_Data *elf_sec_data(const struct bpf_object *obj, Elf_Scn *scn);
static Elf64_Sym *elf_sym_by_idx(const struct bpf_object *obj, size_t idx);
static Elf64_Rel *elf_rel_by_idx(Elf_Data *data, size_t idx);

void bpf_program__unload(struct bpf_program *prog)
{
	int i;

	if (!prog)
		return;

	/*
	 * If the object is opened but the program was never loaded,
	 * it is possible that prog->instances.nr == -1.
	 */
	if (prog->instances.nr > 0) {
		for (i = 0; i < prog->instances.nr; i++)
			zclose(prog->instances.fds[i]);
	} else if (prog->instances.nr != -1) {
		pr_warn("Internal error: instances.nr is %d\n",
			prog->instances.nr);
	}

	prog->instances.nr = -1;
	zfree(&prog->instances.fds);

	zfree(&prog->func_info);
	zfree(&prog->line_info);
}

static void bpf_program__exit(struct bpf_program *prog)
{
	if (!prog)
		return;

	if (prog->clear_priv)
		prog->clear_priv(prog, prog->priv);

	prog->priv = NULL;
	prog->clear_priv = NULL;

	bpf_program__unload(prog);
	zfree(&prog->name);
	zfree(&prog->sec_name);
	zfree(&prog->pin_name);
	zfree(&prog->insns);
	zfree(&prog->reloc_desc);

	prog->nr_reloc = 0;
	prog->insns_cnt = 0;
	prog->sec_idx = -1;
}

static char *__bpf_program__pin_name(struct bpf_program *prog)
{
	char *name, *p;

	if (libbpf_mode & LIBBPF_STRICT_SEC_NAME)
		name = strdup(prog->name);
	else
		name = strdup(prog->sec_name);

	if (!name)
		return NULL;

	p = name;

	while ((p = strchr(p, '/')))
		*p = '_';

	return name;
}

static bool insn_is_subprog_call(const struct bpf_insn *insn)
{
	return BPF_CLASS(insn->code) == BPF_JMP &&
	       BPF_OP(insn->code) == BPF_CALL &&
	       BPF_SRC(insn->code) == BPF_K &&
	       insn->src_reg == BPF_PSEUDO_CALL &&
	       insn->dst_reg == 0 &&
	       insn->off == 0;
}

static bool is_call_insn(const struct bpf_insn *insn)
{
	return insn->code == (BPF_JMP | BPF_CALL);
}

static bool insn_is_pseudo_func(struct bpf_insn *insn)
{
	return is_ldimm64_insn(insn) && insn->src_reg == BPF_PSEUDO_FUNC;
}

static int
bpf_object__init_prog(struct bpf_object *obj, struct bpf_program *prog,
		      const char *name, size_t sec_idx, const char *sec_name,
		      size_t sec_off, void *insn_data, size_t insn_data_sz)
{
	if (insn_data_sz == 0 || insn_data_sz % BPF_INSN_SZ || sec_off % BPF_INSN_SZ) {
		pr_warn("sec '%s': corrupted program '%s', offset %zu, size %zu\n",
			sec_name, name, sec_off, insn_data_sz);
		return -EINVAL;
	}

	memset(prog, 0, sizeof(*prog));
	prog->obj = obj;

	prog->sec_idx = sec_idx;
	prog->sec_insn_off = sec_off / BPF_INSN_SZ;
	prog->sec_insn_cnt = insn_data_sz / BPF_INSN_SZ;
	/* insns_cnt can later be increased by appending used subprograms */
	prog->insns_cnt = prog->sec_insn_cnt;

	prog->type = BPF_PROG_TYPE_UNSPEC;
	prog->load = true;

	prog->instances.fds = NULL;
	prog->instances.nr = -1;

	prog->sec_name = strdup(sec_name);
	if (!prog->sec_name)
		goto errout;

	prog->name = strdup(name);
	if (!prog->name)
		goto errout;

	prog->pin_name = __bpf_program__pin_name(prog);
	if (!prog->pin_name)
		goto errout;

	prog->insns = malloc(insn_data_sz);
	if (!prog->insns)
		goto errout;
	memcpy(prog->insns, insn_data, insn_data_sz);

	return 0;
errout:
	pr_warn("sec '%s': failed to allocate memory for prog '%s'\n", sec_name, name);
	bpf_program__exit(prog);
	return -ENOMEM;
}

static int
bpf_object__add_programs(struct bpf_object *obj, Elf_Data *sec_data,
			 const char *sec_name, int sec_idx)
{
	Elf_Data *symbols = obj->efile.symbols;
	struct bpf_program *prog, *progs;
	void *data = sec_data->d_buf;
	size_t sec_sz = sec_data->d_size, sec_off, prog_sz, nr_syms;
	int nr_progs, err, i;
	const char *name;
	Elf64_Sym *sym;

	progs = obj->programs;
	nr_progs = obj->nr_programs;
	nr_syms = symbols->d_size / sizeof(Elf64_Sym);
	sec_off = 0;

	for (i = 0; i < nr_syms; i++) {
		sym = elf_sym_by_idx(obj, i);

		if (sym->st_shndx != sec_idx)
			continue;
		if (ELF64_ST_TYPE(sym->st_info) != STT_FUNC)
			continue;

		prog_sz = sym->st_size;
		sec_off = sym->st_value;

		name = elf_sym_str(obj, sym->st_name);
		if (!name) {
			pr_warn("sec '%s': failed to get symbol name for offset %zu\n",
				sec_name, sec_off);
			return -LIBBPF_ERRNO__FORMAT;
		}

		if (sec_off + prog_sz > sec_sz) {
			pr_warn("sec '%s': program at offset %zu crosses section boundary\n",
				sec_name, sec_off);
			return -LIBBPF_ERRNO__FORMAT;
		}

		if (sec_idx != obj->efile.text_shndx && ELF64_ST_BIND(sym->st_info) == STB_LOCAL) {
			pr_warn("sec '%s': program '%s' is static and not supported\n", sec_name, name);
			return -ENOTSUP;
		}

		pr_debug("sec '%s': found program '%s' at insn offset %zu (%zu bytes), code size %zu insns (%zu bytes)\n",
			 sec_name, name, sec_off / BPF_INSN_SZ, sec_off, prog_sz / BPF_INSN_SZ, prog_sz);

		progs = libbpf_reallocarray(progs, nr_progs + 1, sizeof(*progs));
		if (!progs) {
			/*
			 * In this case the original obj->programs
			 * is still valid, so don't need special treat for
			 * bpf_close_object().
			 */
			pr_warn("sec '%s': failed to alloc memory for new program '%s'\n",
				sec_name, name);
			return -ENOMEM;
		}
		obj->programs = progs;

		prog = &progs[nr_progs];

		err = bpf_object__init_prog(obj, prog, name, sec_idx, sec_name,
					    sec_off, data + sec_off, prog_sz);
		if (err)
			return err;

		/* if function is a global/weak symbol, but has restricted
		 * (STV_HIDDEN or STV_INTERNAL) visibility, mark its BTF FUNC
		 * as static to enable more permissive BPF verification mode
		 * with more outside context available to BPF verifier
		 */
		if (ELF64_ST_BIND(sym->st_info) != STB_LOCAL
		    && (ELF64_ST_VISIBILITY(sym->st_other) == STV_HIDDEN
			|| ELF64_ST_VISIBILITY(sym->st_other) == STV_INTERNAL))
			prog->mark_btf_static = true;

		nr_progs++;
		obj->nr_programs = nr_progs;
	}

	return 0;
}

static __u32 get_kernel_version(void)
{
	__u32 major, minor, patch;
	struct utsname info;

	uname(&info);
	if (sscanf(info.release, "%u.%u.%u", &major, &minor, &patch) != 3)
		return 0;
	return KERNEL_VERSION(major, minor, patch);
}

static const struct btf_member *
find_member_by_offset(const struct btf_type *t, __u32 bit_offset)
{
	struct btf_member *m;
	int i;

	for (i = 0, m = btf_members(t); i < btf_vlen(t); i++, m++) {
		if (btf_member_bit_offset(t, i) == bit_offset)
			return m;
	}

	return NULL;
}

static const struct btf_member *
find_member_by_name(const struct btf *btf, const struct btf_type *t,
		    const char *name)
{
	struct btf_member *m;
	int i;

	for (i = 0, m = btf_members(t); i < btf_vlen(t); i++, m++) {
		if (!strcmp(btf__name_by_offset(btf, m->name_off), name))
			return m;
	}

	return NULL;
}

#define STRUCT_OPS_VALUE_PREFIX "bpf_struct_ops_"
static int find_btf_by_prefix_kind(const struct btf *btf, const char *prefix,
				   const char *name, __u32 kind);

static int
find_struct_ops_kern_types(const struct btf *btf, const char *tname,
			   const struct btf_type **type, __u32 *type_id,
			   const struct btf_type **vtype, __u32 *vtype_id,
			   const struct btf_member **data_member)
{
	const struct btf_type *kern_type, *kern_vtype;
	const struct btf_member *kern_data_member;
	__s32 kern_vtype_id, kern_type_id;
	__u32 i;

	kern_type_id = btf__find_by_name_kind(btf, tname, BTF_KIND_STRUCT);
	if (kern_type_id < 0) {
		pr_warn("struct_ops init_kern: struct %s is not found in kernel BTF\n",
			tname);
		return kern_type_id;
	}
	kern_type = btf__type_by_id(btf, kern_type_id);

	/* Find the corresponding "map_value" type that will be used
	 * in map_update(BPF_MAP_TYPE_STRUCT_OPS).  For example,
	 * find "struct bpf_struct_ops_tcp_congestion_ops" from the
	 * btf_vmlinux.
	 */
	kern_vtype_id = find_btf_by_prefix_kind(btf, STRUCT_OPS_VALUE_PREFIX,
						tname, BTF_KIND_STRUCT);
	if (kern_vtype_id < 0) {
		pr_warn("struct_ops init_kern: struct %s%s is not found in kernel BTF\n",
			STRUCT_OPS_VALUE_PREFIX, tname);
		return kern_vtype_id;
	}
	kern_vtype = btf__type_by_id(btf, kern_vtype_id);

	/* Find "struct tcp_congestion_ops" from
	 * struct bpf_struct_ops_tcp_congestion_ops {
	 *	[ ... ]
	 *	struct tcp_congestion_ops data;
	 * }
	 */
	kern_data_member = btf_members(kern_vtype);
	for (i = 0; i < btf_vlen(kern_vtype); i++, kern_data_member++) {
		if (kern_data_member->type == kern_type_id)
			break;
	}
	if (i == btf_vlen(kern_vtype)) {
		pr_warn("struct_ops init_kern: struct %s data is not found in struct %s%s\n",
			tname, STRUCT_OPS_VALUE_PREFIX, tname);
		return -EINVAL;
	}

	*type = kern_type;
	*type_id = kern_type_id;
	*vtype = kern_vtype;
	*vtype_id = kern_vtype_id;
	*data_member = kern_data_member;

	return 0;
}

static bool bpf_map__is_struct_ops(const struct bpf_map *map)
{
	return map->def.type == BPF_MAP_TYPE_STRUCT_OPS;
}

/* Init the map's fields that depend on kern_btf */
static int bpf_map__init_kern_struct_ops(struct bpf_map *map,
					 const struct btf *btf,
					 const struct btf *kern_btf)
{
	const struct btf_member *member, *kern_member, *kern_data_member;
	const struct btf_type *type, *kern_type, *kern_vtype;
	__u32 i, kern_type_id, kern_vtype_id, kern_data_off;
	struct bpf_struct_ops *st_ops;
	void *data, *kern_data;
	const char *tname;
	int err;

	st_ops = map->st_ops;
	type = st_ops->type;
	tname = st_ops->tname;
	err = find_struct_ops_kern_types(kern_btf, tname,
					 &kern_type, &kern_type_id,
					 &kern_vtype, &kern_vtype_id,
					 &kern_data_member);
	if (err)
		return err;

	pr_debug("struct_ops init_kern %s: type_id:%u kern_type_id:%u kern_vtype_id:%u\n",
		 map->name, st_ops->type_id, kern_type_id, kern_vtype_id);

	map->def.value_size = kern_vtype->size;
	map->btf_vmlinux_value_type_id = kern_vtype_id;

	st_ops->kern_vdata = calloc(1, kern_vtype->size);
	if (!st_ops->kern_vdata)
		return -ENOMEM;

	data = st_ops->data;
	kern_data_off = kern_data_member->offset / 8;
	kern_data = st_ops->kern_vdata + kern_data_off;

	member = btf_members(type);
	for (i = 0; i < btf_vlen(type); i++, member++) {
		const struct btf_type *mtype, *kern_mtype;
		__u32 mtype_id, kern_mtype_id;
		void *mdata, *kern_mdata;
		__s64 msize, kern_msize;
		__u32 moff, kern_moff;
		__u32 kern_member_idx;
		const char *mname;

		mname = btf__name_by_offset(btf, member->name_off);
		kern_member = find_member_by_name(kern_btf, kern_type, mname);
		if (!kern_member) {
			pr_warn("struct_ops init_kern %s: Cannot find member %s in kernel BTF\n",
				map->name, mname);
			return -ENOTSUP;
		}

		kern_member_idx = kern_member - btf_members(kern_type);
		if (btf_member_bitfield_size(type, i) ||
		    btf_member_bitfield_size(kern_type, kern_member_idx)) {
			pr_warn("struct_ops init_kern %s: bitfield %s is not supported\n",
				map->name, mname);
			return -ENOTSUP;
		}

		moff = member->offset / 8;
		kern_moff = kern_member->offset / 8;

		mdata = data + moff;
		kern_mdata = kern_data + kern_moff;

		mtype = skip_mods_and_typedefs(btf, member->type, &mtype_id);
		kern_mtype = skip_mods_and_typedefs(kern_btf, kern_member->type,
						    &kern_mtype_id);
		if (BTF_INFO_KIND(mtype->info) !=
		    BTF_INFO_KIND(kern_mtype->info)) {
			pr_warn("struct_ops init_kern %s: Unmatched member type %s %u != %u(kernel)\n",
				map->name, mname, BTF_INFO_KIND(mtype->info),
				BTF_INFO_KIND(kern_mtype->info));
			return -ENOTSUP;
		}

		if (btf_is_ptr(mtype)) {
			struct bpf_program *prog;

			prog = st_ops->progs[i];
			if (!prog)
				continue;

			kern_mtype = skip_mods_and_typedefs(kern_btf,
							    kern_mtype->type,
							    &kern_mtype_id);

			/* mtype->type must be a func_proto which was
			 * guaranteed in bpf_object__collect_st_ops_relos(),
			 * so only check kern_mtype for func_proto here.
			 */
			if (!btf_is_func_proto(kern_mtype)) {
				pr_warn("struct_ops init_kern %s: kernel member %s is not a func ptr\n",
					map->name, mname);
				return -ENOTSUP;
			}

			prog->attach_btf_id = kern_type_id;
			prog->expected_attach_type = kern_member_idx;

			st_ops->kern_func_off[i] = kern_data_off + kern_moff;

			pr_debug("struct_ops init_kern %s: func ptr %s is set to prog %s from data(+%u) to kern_data(+%u)\n",
				 map->name, mname, prog->name, moff,
				 kern_moff);

			continue;
		}

		msize = btf__resolve_size(btf, mtype_id);
		kern_msize = btf__resolve_size(kern_btf, kern_mtype_id);
		if (msize < 0 || kern_msize < 0 || msize != kern_msize) {
			pr_warn("struct_ops init_kern %s: Error in size of member %s: %zd != %zd(kernel)\n",
				map->name, mname, (ssize_t)msize,
				(ssize_t)kern_msize);
			return -ENOTSUP;
		}

		pr_debug("struct_ops init_kern %s: copy %s %u bytes from data(+%u) to kern_data(+%u)\n",
			 map->name, mname, (unsigned int)msize,
			 moff, kern_moff);
		memcpy(kern_mdata, mdata, msize);
	}

	return 0;
}

static int bpf_object__init_kern_struct_ops_maps(struct bpf_object *obj)
{
	struct bpf_map *map;
	size_t i;
	int err;

	for (i = 0; i < obj->nr_maps; i++) {
		map = &obj->maps[i];

		if (!bpf_map__is_struct_ops(map))
			continue;

		err = bpf_map__init_kern_struct_ops(map, obj->btf,
						    obj->btf_vmlinux);
		if (err)
			return err;
	}

	return 0;
}

static int bpf_object__init_struct_ops_maps(struct bpf_object *obj)
{
	const struct btf_type *type, *datasec;
	const struct btf_var_secinfo *vsi;
	struct bpf_struct_ops *st_ops;
	const char *tname, *var_name;
	__s32 type_id, datasec_id;
	const struct btf *btf;
	struct bpf_map *map;
	__u32 i;

	if (obj->efile.st_ops_shndx == -1)
		return 0;

	btf = obj->btf;
	datasec_id = btf__find_by_name_kind(btf, STRUCT_OPS_SEC,
					    BTF_KIND_DATASEC);
	if (datasec_id < 0) {
		pr_warn("struct_ops init: DATASEC %s not found\n",
			STRUCT_OPS_SEC);
		return -EINVAL;
	}

	datasec = btf__type_by_id(btf, datasec_id);
	vsi = btf_var_secinfos(datasec);
	for (i = 0; i < btf_vlen(datasec); i++, vsi++) {
		type = btf__type_by_id(obj->btf, vsi->type);
		var_name = btf__name_by_offset(obj->btf, type->name_off);

		type_id = btf__resolve_type(obj->btf, vsi->type);
		if (type_id < 0) {
			pr_warn("struct_ops init: Cannot resolve var type_id %u in DATASEC %s\n",
				vsi->type, STRUCT_OPS_SEC);
			return -EINVAL;
		}

		type = btf__type_by_id(obj->btf, type_id);
		tname = btf__name_by_offset(obj->btf, type->name_off);
		if (!tname[0]) {
			pr_warn("struct_ops init: anonymous type is not supported\n");
			return -ENOTSUP;
		}
		if (!btf_is_struct(type)) {
			pr_warn("struct_ops init: %s is not a struct\n", tname);
			return -EINVAL;
		}

		map = bpf_object__add_map(obj);
		if (IS_ERR(map))
			return PTR_ERR(map);

		map->sec_idx = obj->efile.st_ops_shndx;
		map->sec_offset = vsi->offset;
		map->name = strdup(var_name);
		if (!map->name)
			return -ENOMEM;

		map->def.type = BPF_MAP_TYPE_STRUCT_OPS;
		map->def.key_size = sizeof(int);
		map->def.value_size = type->size;
		map->def.max_entries = 1;

		map->st_ops = calloc(1, sizeof(*map->st_ops));
		if (!map->st_ops)
			return -ENOMEM;
		st_ops = map->st_ops;
		st_ops->data = malloc(type->size);
		st_ops->progs = calloc(btf_vlen(type), sizeof(*st_ops->progs));
		st_ops->kern_func_off = malloc(btf_vlen(type) *
					       sizeof(*st_ops->kern_func_off));
		if (!st_ops->data || !st_ops->progs || !st_ops->kern_func_off)
			return -ENOMEM;

		if (vsi->offset + type->size > obj->efile.st_ops_data->d_size) {
			pr_warn("struct_ops init: var %s is beyond the end of DATASEC %s\n",
				var_name, STRUCT_OPS_SEC);
			return -EINVAL;
		}

		memcpy(st_ops->data,
		       obj->efile.st_ops_data->d_buf + vsi->offset,
		       type->size);
		st_ops->tname = tname;
		st_ops->type = type;
		st_ops->type_id = type_id;

		pr_debug("struct_ops init: struct %s(type_id=%u) %s found at offset %u\n",
			 tname, type_id, var_name, vsi->offset);
	}

	return 0;
}

static struct bpf_object *bpf_object__new(const char *path,
					  const void *obj_buf,
					  size_t obj_buf_sz,
					  const char *obj_name)
{
	bool strict = (libbpf_mode & LIBBPF_STRICT_NO_OBJECT_LIST);
	struct bpf_object *obj;
	char *end;

	obj = calloc(1, sizeof(struct bpf_object) + strlen(path) + 1);
	if (!obj) {
		pr_warn("alloc memory failed for %s\n", path);
		return ERR_PTR(-ENOMEM);
	}

	strcpy(obj->path, path);
	if (obj_name) {
		strncpy(obj->name, obj_name, sizeof(obj->name) - 1);
		obj->name[sizeof(obj->name) - 1] = 0;
	} else {
		/* Using basename() GNU version which doesn't modify arg. */
		strncpy(obj->name, basename((void *)path),
			sizeof(obj->name) - 1);
		end = strchr(obj->name, '.');
		if (end)
			*end = 0;
	}

	obj->efile.fd = -1;
	/*
	 * Caller of this function should also call
	 * bpf_object__elf_finish() after data collection to return
	 * obj_buf to user. If not, we should duplicate the buffer to
	 * avoid user freeing them before elf finish.
	 */
	obj->efile.obj_buf = obj_buf;
	obj->efile.obj_buf_sz = obj_buf_sz;
	obj->efile.maps_shndx = -1;
	obj->efile.btf_maps_shndx = -1;
	obj->efile.st_ops_shndx = -1;
	obj->kconfig_map_idx = -1;

	obj->kern_version = get_kernel_version();
	obj->loaded = false;

	INIT_LIST_HEAD(&obj->list);
	if (!strict)
		list_add(&obj->list, &bpf_objects_list);
	return obj;
}

static void bpf_object__elf_finish(struct bpf_object *obj)
{
	if (!obj->efile.elf)
		return;

	if (obj->efile.elf) {
		elf_end(obj->efile.elf);
		obj->efile.elf = NULL;
	}
	obj->efile.symbols = NULL;
	obj->efile.st_ops_data = NULL;

	zfree(&obj->efile.secs);
	obj->efile.sec_cnt = 0;
	zclose(obj->efile.fd);
	obj->efile.obj_buf = NULL;
	obj->efile.obj_buf_sz = 0;
}

static int bpf_object__elf_init(struct bpf_object *obj)
{
	Elf64_Ehdr *ehdr;
	int err = 0;
	Elf *elf;

	if (obj->efile.elf) {
		pr_warn("elf: init internal error\n");
		return -LIBBPF_ERRNO__LIBELF;
	}

	if (obj->efile.obj_buf_sz > 0) {
		/*
		 * obj_buf should have been validated by
		 * bpf_object__open_buffer().
		 */
		elf = elf_memory((char *)obj->efile.obj_buf, obj->efile.obj_buf_sz);
	} else {
		obj->efile.fd = open(obj->path, O_RDONLY | O_CLOEXEC);
		if (obj->efile.fd < 0) {
			char errmsg[STRERR_BUFSIZE], *cp;

			err = -errno;
			cp = libbpf_strerror_r(err, errmsg, sizeof(errmsg));
			pr_warn("elf: failed to open %s: %s\n", obj->path, cp);
			return err;
		}

		elf = elf_begin(obj->efile.fd, ELF_C_READ_MMAP, NULL);
	}

	if (!elf) {
		pr_warn("elf: failed to open %s as ELF file: %s\n", obj->path, elf_errmsg(-1));
		err = -LIBBPF_ERRNO__LIBELF;
		goto errout;
	}

	obj->efile.elf = elf;

	if (elf_kind(elf) != ELF_K_ELF) {
		err = -LIBBPF_ERRNO__FORMAT;
		pr_warn("elf: '%s' is not a proper ELF object\n", obj->path);
		goto errout;
	}

	if (gelf_getclass(elf) != ELFCLASS64) {
		err = -LIBBPF_ERRNO__FORMAT;
		pr_warn("elf: '%s' is not a 64-bit ELF object\n", obj->path);
		goto errout;
	}

	obj->efile.ehdr = ehdr = elf64_getehdr(elf);
	if (!obj->efile.ehdr) {
		pr_warn("elf: failed to get ELF header from %s: %s\n", obj->path, elf_errmsg(-1));
		err = -LIBBPF_ERRNO__FORMAT;
		goto errout;
	}

	if (elf_getshdrstrndx(elf, &obj->efile.shstrndx)) {
		pr_warn("elf: failed to get section names section index for %s: %s\n",
			obj->path, elf_errmsg(-1));
		err = -LIBBPF_ERRNO__FORMAT;
		goto errout;
	}

	/* Elf is corrupted/truncated, avoid calling elf_strptr. */
	if (!elf_rawdata(elf_getscn(elf, obj->efile.shstrndx), NULL)) {
		pr_warn("elf: failed to get section names strings from %s: %s\n",
			obj->path, elf_errmsg(-1));
		err = -LIBBPF_ERRNO__FORMAT;
		goto errout;
	}

	/* Old LLVM set e_machine to EM_NONE */
	if (ehdr->e_type != ET_REL || (ehdr->e_machine && ehdr->e_machine != EM_BPF)) {
		pr_warn("elf: %s is not a valid eBPF object file\n", obj->path);
		err = -LIBBPF_ERRNO__FORMAT;
		goto errout;
	}

	return 0;
errout:
	bpf_object__elf_finish(obj);
	return err;
}

static int bpf_object__check_endianness(struct bpf_object *obj)
{
#if __BYTE_ORDER__ == __ORDER_LITTLE_ENDIAN__
	if (obj->efile.ehdr->e_ident[EI_DATA] == ELFDATA2LSB)
		return 0;
#elif __BYTE_ORDER__ == __ORDER_BIG_ENDIAN__
	if (obj->efile.ehdr->e_ident[EI_DATA] == ELFDATA2MSB)
		return 0;
#else
# error "Unrecognized __BYTE_ORDER__"
#endif
	pr_warn("elf: endianness mismatch in %s.\n", obj->path);
	return -LIBBPF_ERRNO__ENDIAN;
}

static int
bpf_object__init_license(struct bpf_object *obj, void *data, size_t size)
{
	memcpy(obj->license, data, min(size, sizeof(obj->license) - 1));
	pr_debug("license of %s is %s\n", obj->path, obj->license);
	return 0;
}

static int
bpf_object__init_kversion(struct bpf_object *obj, void *data, size_t size)
{
	__u32 kver;

	if (size != sizeof(kver)) {
		pr_warn("invalid kver section in %s\n", obj->path);
		return -LIBBPF_ERRNO__FORMAT;
	}
	memcpy(&kver, data, sizeof(kver));
	obj->kern_version = kver;
	pr_debug("kernel version of %s is %x\n", obj->path, obj->kern_version);
	return 0;
}

static bool bpf_map_type__is_map_in_map(enum bpf_map_type type)
{
	if (type == BPF_MAP_TYPE_ARRAY_OF_MAPS ||
	    type == BPF_MAP_TYPE_HASH_OF_MAPS)
		return true;
	return false;
}

static int find_elf_sec_sz(const struct bpf_object *obj, const char *name, __u32 *size)
{
	int ret = -ENOENT;
	Elf_Data *data;
	Elf_Scn *scn;

	*size = 0;
	if (!name)
		return -EINVAL;

	scn = elf_sec_by_name(obj, name);
	data = elf_sec_data(obj, scn);
	if (data) {
		ret = 0; /* found it */
		*size = data->d_size;
	}

	return *size ? 0 : ret;
}

static int find_elf_var_offset(const struct bpf_object *obj, const char *name, __u32 *off)
{
	Elf_Data *symbols = obj->efile.symbols;
	const char *sname;
	size_t si;

	if (!name || !off)
		return -EINVAL;

	for (si = 0; si < symbols->d_size / sizeof(Elf64_Sym); si++) {
		Elf64_Sym *sym = elf_sym_by_idx(obj, si);

		if (ELF64_ST_BIND(sym->st_info) != STB_GLOBAL ||
		    ELF64_ST_TYPE(sym->st_info) != STT_OBJECT)
			continue;

		sname = elf_sym_str(obj, sym->st_name);
		if (!sname) {
			pr_warn("failed to get sym name string for var %s\n", name);
			return -EIO;
		}
		if (strcmp(name, sname) == 0) {
			*off = sym->st_value;
			return 0;
		}
	}

	return -ENOENT;
}

static struct bpf_map *bpf_object__add_map(struct bpf_object *obj)
{
	struct bpf_map *new_maps;
	size_t new_cap;
	int i;

	if (obj->nr_maps < obj->maps_cap)
		return &obj->maps[obj->nr_maps++];

	new_cap = max((size_t)4, obj->maps_cap * 3 / 2);
	new_maps = libbpf_reallocarray(obj->maps, new_cap, sizeof(*obj->maps));
	if (!new_maps) {
		pr_warn("alloc maps for object failed\n");
		return ERR_PTR(-ENOMEM);
	}

	obj->maps_cap = new_cap;
	obj->maps = new_maps;

	/* zero out new maps */
	memset(obj->maps + obj->nr_maps, 0,
	       (obj->maps_cap - obj->nr_maps) * sizeof(*obj->maps));
	/*
	 * fill all fd with -1 so won't close incorrect fd (fd=0 is stdin)
	 * when failure (zclose won't close negative fd)).
	 */
	for (i = obj->nr_maps; i < obj->maps_cap; i++) {
		obj->maps[i].fd = -1;
		obj->maps[i].inner_map_fd = -1;
	}

	return &obj->maps[obj->nr_maps++];
}

static size_t bpf_map_mmap_sz(const struct bpf_map *map)
{
	long page_sz = sysconf(_SC_PAGE_SIZE);
	size_t map_sz;

	map_sz = (size_t)roundup(map->def.value_size, 8) * map->def.max_entries;
	map_sz = roundup(map_sz, page_sz);
	return map_sz;
}

static char *internal_map_name(struct bpf_object *obj, const char *real_name)
{
	char map_name[BPF_OBJ_NAME_LEN], *p;
	int pfx_len, sfx_len = max((size_t)7, strlen(real_name));

	/* This is one of the more confusing parts of libbpf for various
	 * reasons, some of which are historical. The original idea for naming
	 * internal names was to include as much of BPF object name prefix as
	 * possible, so that it can be distinguished from similar internal
	 * maps of a different BPF object.
	 * As an example, let's say we have bpf_object named 'my_object_name'
	 * and internal map corresponding to '.rodata' ELF section. The final
	 * map name advertised to user and to the kernel will be
	 * 'my_objec.rodata', taking first 8 characters of object name and
	 * entire 7 characters of '.rodata'.
	 * Somewhat confusingly, if internal map ELF section name is shorter
	 * than 7 characters, e.g., '.bss', we still reserve 7 characters
	 * for the suffix, even though we only have 4 actual characters, and
	 * resulting map will be called 'my_objec.bss', not even using all 15
	 * characters allowed by the kernel. Oh well, at least the truncated
	 * object name is somewhat consistent in this case. But if the map
	 * name is '.kconfig', we'll still have entirety of '.kconfig' added
	 * (8 chars) and thus will be left with only first 7 characters of the
	 * object name ('my_obje'). Happy guessing, user, that the final map
	 * name will be "my_obje.kconfig".
	 * Now, with libbpf starting to support arbitrarily named .rodata.*
	 * and .data.* data sections, it's possible that ELF section name is
	 * longer than allowed 15 chars, so we now need to be careful to take
	 * only up to 15 first characters of ELF name, taking no BPF object
	 * name characters at all. So '.rodata.abracadabra' will result in
	 * '.rodata.abracad' kernel and user-visible name.
	 * We need to keep this convoluted logic intact for .data, .bss and
	 * .rodata maps, but for new custom .data.custom and .rodata.custom
	 * maps we use their ELF names as is, not prepending bpf_object name
	 * in front. We still need to truncate them to 15 characters for the
	 * kernel. Full name can be recovered for such maps by using DATASEC
	 * BTF type associated with such map's value type, though.
	 */
	if (sfx_len >= BPF_OBJ_NAME_LEN)
		sfx_len = BPF_OBJ_NAME_LEN - 1;

	/* if there are two or more dots in map name, it's a custom dot map */
	if (strchr(real_name + 1, '.') != NULL)
		pfx_len = 0;
	else
		pfx_len = min((size_t)BPF_OBJ_NAME_LEN - sfx_len - 1, strlen(obj->name));

	snprintf(map_name, sizeof(map_name), "%.*s%.*s", pfx_len, obj->name,
		 sfx_len, real_name);

	/* sanitise map name to characters allowed by kernel */
	for (p = map_name; *p && p < map_name + sizeof(map_name); p++)
		if (!isalnum(*p) && *p != '_' && *p != '.')
			*p = '_';

	return strdup(map_name);
}

static int
bpf_object__init_internal_map(struct bpf_object *obj, enum libbpf_map_type type,
			      const char *real_name, int sec_idx, void *data, size_t data_sz)
{
	struct bpf_map_def *def;
	struct bpf_map *map;
	int err;

	map = bpf_object__add_map(obj);
	if (IS_ERR(map))
		return PTR_ERR(map);

	map->libbpf_type = type;
	map->sec_idx = sec_idx;
	map->sec_offset = 0;
	map->real_name = strdup(real_name);
	map->name = internal_map_name(obj, real_name);
	if (!map->real_name || !map->name) {
		zfree(&map->real_name);
		zfree(&map->name);
		return -ENOMEM;
	}

	def = &map->def;
	def->type = BPF_MAP_TYPE_ARRAY;
	def->key_size = sizeof(int);
	def->value_size = data_sz;
	def->max_entries = 1;
	def->map_flags = type == LIBBPF_MAP_RODATA || type == LIBBPF_MAP_KCONFIG
			 ? BPF_F_RDONLY_PROG : 0;
	def->map_flags |= BPF_F_MMAPABLE;

	pr_debug("map '%s' (global data): at sec_idx %d, offset %zu, flags %x.\n",
		 map->name, map->sec_idx, map->sec_offset, def->map_flags);

	map->mmaped = mmap(NULL, bpf_map_mmap_sz(map), PROT_READ | PROT_WRITE,
			   MAP_SHARED | MAP_ANONYMOUS, -1, 0);
	if (map->mmaped == MAP_FAILED) {
		err = -errno;
		map->mmaped = NULL;
		pr_warn("failed to alloc map '%s' content buffer: %d\n",
			map->name, err);
		zfree(&map->real_name);
		zfree(&map->name);
		return err;
	}

	if (data)
		memcpy(map->mmaped, data, data_sz);

	pr_debug("map %td is \"%s\"\n", map - obj->maps, map->name);
	return 0;
}

static int bpf_object__init_global_data_maps(struct bpf_object *obj)
{
	struct elf_sec_desc *sec_desc;
	const char *sec_name;
	int err = 0, sec_idx;

	/*
	 * Populate obj->maps with libbpf internal maps.
	 */
	for (sec_idx = 1; sec_idx < obj->efile.sec_cnt; sec_idx++) {
		sec_desc = &obj->efile.secs[sec_idx];

		switch (sec_desc->sec_type) {
		case SEC_DATA:
			sec_name = elf_sec_name(obj, elf_sec_by_idx(obj, sec_idx));
			err = bpf_object__init_internal_map(obj, LIBBPF_MAP_DATA,
							    sec_name, sec_idx,
							    sec_desc->data->d_buf,
							    sec_desc->data->d_size);
			break;
		case SEC_RODATA:
			obj->has_rodata = true;
			sec_name = elf_sec_name(obj, elf_sec_by_idx(obj, sec_idx));
			err = bpf_object__init_internal_map(obj, LIBBPF_MAP_RODATA,
							    sec_name, sec_idx,
							    sec_desc->data->d_buf,
							    sec_desc->data->d_size);
			break;
		case SEC_BSS:
			sec_name = elf_sec_name(obj, elf_sec_by_idx(obj, sec_idx));
			err = bpf_object__init_internal_map(obj, LIBBPF_MAP_BSS,
							    sec_name, sec_idx,
							    NULL,
							    sec_desc->data->d_size);
			break;
		default:
			/* skip */
			break;
		}
		if (err)
			return err;
	}
	return 0;
}


static struct extern_desc *find_extern_by_name(const struct bpf_object *obj,
					       const void *name)
{
	int i;

	for (i = 0; i < obj->nr_extern; i++) {
		if (strcmp(obj->externs[i].name, name) == 0)
			return &obj->externs[i];
	}
	return NULL;
}

static int set_kcfg_value_tri(struct extern_desc *ext, void *ext_val,
			      char value)
{
	switch (ext->kcfg.type) {
	case KCFG_BOOL:
		if (value == 'm') {
			pr_warn("extern (kcfg) %s=%c should be tristate or char\n",
				ext->name, value);
			return -EINVAL;
		}
		*(bool *)ext_val = value == 'y' ? true : false;
		break;
	case KCFG_TRISTATE:
		if (value == 'y')
			*(enum libbpf_tristate *)ext_val = TRI_YES;
		else if (value == 'm')
			*(enum libbpf_tristate *)ext_val = TRI_MODULE;
		else /* value == 'n' */
			*(enum libbpf_tristate *)ext_val = TRI_NO;
		break;
	case KCFG_CHAR:
		*(char *)ext_val = value;
		break;
	case KCFG_UNKNOWN:
	case KCFG_INT:
	case KCFG_CHAR_ARR:
	default:
		pr_warn("extern (kcfg) %s=%c should be bool, tristate, or char\n",
			ext->name, value);
		return -EINVAL;
	}
	ext->is_set = true;
	return 0;
}

static int set_kcfg_value_str(struct extern_desc *ext, char *ext_val,
			      const char *value)
{
	size_t len;

	if (ext->kcfg.type != KCFG_CHAR_ARR) {
		pr_warn("extern (kcfg) %s=%s should be char array\n", ext->name, value);
		return -EINVAL;
	}

	len = strlen(value);
	if (value[len - 1] != '"') {
		pr_warn("extern (kcfg) '%s': invalid string config '%s'\n",
			ext->name, value);
		return -EINVAL;
	}

	/* strip quotes */
	len -= 2;
	if (len >= ext->kcfg.sz) {
		pr_warn("extern (kcfg) '%s': long string config %s of (%zu bytes) truncated to %d bytes\n",
			ext->name, value, len, ext->kcfg.sz - 1);
		len = ext->kcfg.sz - 1;
	}
	memcpy(ext_val, value + 1, len);
	ext_val[len] = '\0';
	ext->is_set = true;
	return 0;
}

static int parse_u64(const char *value, __u64 *res)
{
	char *value_end;
	int err;

	errno = 0;
	*res = strtoull(value, &value_end, 0);
	if (errno) {
		err = -errno;
		pr_warn("failed to parse '%s' as integer: %d\n", value, err);
		return err;
	}
	if (*value_end) {
		pr_warn("failed to parse '%s' as integer completely\n", value);
		return -EINVAL;
	}
	return 0;
}

static bool is_kcfg_value_in_range(const struct extern_desc *ext, __u64 v)
{
	int bit_sz = ext->kcfg.sz * 8;

	if (ext->kcfg.sz == 8)
		return true;

	/* Validate that value stored in u64 fits in integer of `ext->sz`
	 * bytes size without any loss of information. If the target integer
	 * is signed, we rely on the following limits of integer type of
	 * Y bits and subsequent transformation:
	 *
	 *     -2^(Y-1) <= X           <= 2^(Y-1) - 1
	 *            0 <= X + 2^(Y-1) <= 2^Y - 1
	 *            0 <= X + 2^(Y-1) <  2^Y
	 *
	 *  For unsigned target integer, check that all the (64 - Y) bits are
	 *  zero.
	 */
	if (ext->kcfg.is_signed)
		return v + (1ULL << (bit_sz - 1)) < (1ULL << bit_sz);
	else
		return (v >> bit_sz) == 0;
}

static int set_kcfg_value_num(struct extern_desc *ext, void *ext_val,
			      __u64 value)
{
	if (ext->kcfg.type != KCFG_INT && ext->kcfg.type != KCFG_CHAR) {
		pr_warn("extern (kcfg) %s=%llu should be integer\n",
			ext->name, (unsigned long long)value);
		return -EINVAL;
	}
	if (!is_kcfg_value_in_range(ext, value)) {
		pr_warn("extern (kcfg) %s=%llu value doesn't fit in %d bytes\n",
			ext->name, (unsigned long long)value, ext->kcfg.sz);
		return -ERANGE;
	}
	switch (ext->kcfg.sz) {
		case 1: *(__u8 *)ext_val = value; break;
		case 2: *(__u16 *)ext_val = value; break;
		case 4: *(__u32 *)ext_val = value; break;
		case 8: *(__u64 *)ext_val = value; break;
		default:
			return -EINVAL;
	}
	ext->is_set = true;
	return 0;
}

static int bpf_object__process_kconfig_line(struct bpf_object *obj,
					    char *buf, void *data)
{
	struct extern_desc *ext;
	char *sep, *value;
	int len, err = 0;
	void *ext_val;
	__u64 num;

	if (!str_has_pfx(buf, "CONFIG_"))
		return 0;

	sep = strchr(buf, '=');
	if (!sep) {
		pr_warn("failed to parse '%s': no separator\n", buf);
		return -EINVAL;
	}

	/* Trim ending '\n' */
	len = strlen(buf);
	if (buf[len - 1] == '\n')
		buf[len - 1] = '\0';
	/* Split on '=' and ensure that a value is present. */
	*sep = '\0';
	if (!sep[1]) {
		*sep = '=';
		pr_warn("failed to parse '%s': no value\n", buf);
		return -EINVAL;
	}

	ext = find_extern_by_name(obj, buf);
	if (!ext || ext->is_set)
		return 0;

	ext_val = data + ext->kcfg.data_off;
	value = sep + 1;

	switch (*value) {
	case 'y': case 'n': case 'm':
		err = set_kcfg_value_tri(ext, ext_val, *value);
		break;
	case '"':
		err = set_kcfg_value_str(ext, ext_val, value);
		break;
	default:
		/* assume integer */
		err = parse_u64(value, &num);
		if (err) {
			pr_warn("extern (kcfg) %s=%s should be integer\n",
				ext->name, value);
			return err;
		}
		err = set_kcfg_value_num(ext, ext_val, num);
		break;
	}
	if (err)
		return err;
	pr_debug("extern (kcfg) %s=%s\n", ext->name, value);
	return 0;
}

static int bpf_object__read_kconfig_file(struct bpf_object *obj, void *data)
{
	char buf[PATH_MAX];
	struct utsname uts;
	int len, err = 0;
	gzFile file;

	uname(&uts);
	len = snprintf(buf, PATH_MAX, "/boot/config-%s", uts.release);
	if (len < 0)
		return -EINVAL;
	else if (len >= PATH_MAX)
		return -ENAMETOOLONG;

	/* gzopen also accepts uncompressed files. */
	file = gzopen(buf, "r");
	if (!file)
		file = gzopen("/proc/config.gz", "r");

	if (!file) {
		pr_warn("failed to open system Kconfig\n");
		return -ENOENT;
	}

	while (gzgets(file, buf, sizeof(buf))) {
		err = bpf_object__process_kconfig_line(obj, buf, data);
		if (err) {
			pr_warn("error parsing system Kconfig line '%s': %d\n",
				buf, err);
			goto out;
		}
	}

out:
	gzclose(file);
	return err;
}

static int bpf_object__read_kconfig_mem(struct bpf_object *obj,
					const char *config, void *data)
{
	char buf[PATH_MAX];
	int err = 0;
	FILE *file;

	file = fmemopen((void *)config, strlen(config), "r");
	if (!file) {
		err = -errno;
		pr_warn("failed to open in-memory Kconfig: %d\n", err);
		return err;
	}

	while (fgets(buf, sizeof(buf), file)) {
		err = bpf_object__process_kconfig_line(obj, buf, data);
		if (err) {
			pr_warn("error parsing in-memory Kconfig line '%s': %d\n",
				buf, err);
			break;
		}
	}

	fclose(file);
	return err;
}

static int bpf_object__init_kconfig_map(struct bpf_object *obj)
{
	struct extern_desc *last_ext = NULL, *ext;
	size_t map_sz;
	int i, err;

	for (i = 0; i < obj->nr_extern; i++) {
		ext = &obj->externs[i];
		if (ext->type == EXT_KCFG)
			last_ext = ext;
	}

	if (!last_ext)
		return 0;

	map_sz = last_ext->kcfg.data_off + last_ext->kcfg.sz;
	err = bpf_object__init_internal_map(obj, LIBBPF_MAP_KCONFIG,
					    ".kconfig", obj->efile.symbols_shndx,
					    NULL, map_sz);
	if (err)
		return err;

	obj->kconfig_map_idx = obj->nr_maps - 1;

	return 0;
}

static int bpf_object__init_user_maps(struct bpf_object *obj, bool strict)
{
	Elf_Data *symbols = obj->efile.symbols;
	int i, map_def_sz = 0, nr_maps = 0, nr_syms;
	Elf_Data *data = NULL;
	Elf_Scn *scn;

	if (obj->efile.maps_shndx < 0)
		return 0;

	if (!symbols)
		return -EINVAL;

	scn = elf_sec_by_idx(obj, obj->efile.maps_shndx);
	data = elf_sec_data(obj, scn);
	if (!scn || !data) {
		pr_warn("elf: failed to get legacy map definitions for %s\n",
			obj->path);
		return -EINVAL;
	}

	/*
	 * Count number of maps. Each map has a name.
	 * Array of maps is not supported: only the first element is
	 * considered.
	 *
	 * TODO: Detect array of map and report error.
	 */
	nr_syms = symbols->d_size / sizeof(Elf64_Sym);
	for (i = 0; i < nr_syms; i++) {
		Elf64_Sym *sym = elf_sym_by_idx(obj, i);

		if (sym->st_shndx != obj->efile.maps_shndx)
			continue;
		if (ELF64_ST_TYPE(sym->st_info) == STT_SECTION)
			continue;
		nr_maps++;
	}
	/* Assume equally sized map definitions */
	pr_debug("elf: found %d legacy map definitions (%zd bytes) in %s\n",
		 nr_maps, data->d_size, obj->path);

	if (!data->d_size || nr_maps == 0 || (data->d_size % nr_maps) != 0) {
		pr_warn("elf: unable to determine legacy map definition size in %s\n",
			obj->path);
		return -EINVAL;
	}
	map_def_sz = data->d_size / nr_maps;

	/* Fill obj->maps using data in "maps" section.  */
	for (i = 0; i < nr_syms; i++) {
		Elf64_Sym *sym = elf_sym_by_idx(obj, i);
		const char *map_name;
		struct bpf_map_def *def;
		struct bpf_map *map;

		if (sym->st_shndx != obj->efile.maps_shndx)
			continue;
		if (ELF64_ST_TYPE(sym->st_info) == STT_SECTION)
			continue;

		map = bpf_object__add_map(obj);
		if (IS_ERR(map))
			return PTR_ERR(map);

		map_name = elf_sym_str(obj, sym->st_name);
		if (!map_name) {
			pr_warn("failed to get map #%d name sym string for obj %s\n",
				i, obj->path);
			return -LIBBPF_ERRNO__FORMAT;
		}

		if (ELF64_ST_BIND(sym->st_info) == STB_LOCAL) {
			pr_warn("map '%s' (legacy): static maps are not supported\n", map_name);
			return -ENOTSUP;
		}

		map->libbpf_type = LIBBPF_MAP_UNSPEC;
		map->sec_idx = sym->st_shndx;
		map->sec_offset = sym->st_value;
		pr_debug("map '%s' (legacy): at sec_idx %d, offset %zu.\n",
			 map_name, map->sec_idx, map->sec_offset);
		if (sym->st_value + map_def_sz > data->d_size) {
			pr_warn("corrupted maps section in %s: last map \"%s\" too small\n",
				obj->path, map_name);
			return -EINVAL;
		}

		map->name = strdup(map_name);
		if (!map->name) {
			pr_warn("map '%s': failed to alloc map name\n", map_name);
			return -ENOMEM;
		}
		pr_debug("map %d is \"%s\"\n", i, map->name);
		def = (struct bpf_map_def *)(data->d_buf + sym->st_value);
		/*
		 * If the definition of the map in the object file fits in
		 * bpf_map_def, copy it.  Any extra fields in our version
		 * of bpf_map_def will default to zero as a result of the
		 * calloc above.
		 */
		if (map_def_sz <= sizeof(struct bpf_map_def)) {
			memcpy(&map->def, def, map_def_sz);
		} else {
			/*
			 * Here the map structure being read is bigger than what
			 * we expect, truncate if the excess bits are all zero.
			 * If they are not zero, reject this map as
			 * incompatible.
			 */
			char *b;

			for (b = ((char *)def) + sizeof(struct bpf_map_def);
			     b < ((char *)def) + map_def_sz; b++) {
				if (*b != 0) {
					pr_warn("maps section in %s: \"%s\" has unrecognized, non-zero options\n",
						obj->path, map_name);
					if (strict)
						return -EINVAL;
				}
			}
			memcpy(&map->def, def, sizeof(struct bpf_map_def));
		}
	}
	return 0;
}

const struct btf_type *
skip_mods_and_typedefs(const struct btf *btf, __u32 id, __u32 *res_id)
{
	const struct btf_type *t = btf__type_by_id(btf, id);

	if (res_id)
		*res_id = id;

	while (btf_is_mod(t) || btf_is_typedef(t)) {
		if (res_id)
			*res_id = t->type;
		t = btf__type_by_id(btf, t->type);
	}

	return t;
}

static const struct btf_type *
resolve_func_ptr(const struct btf *btf, __u32 id, __u32 *res_id)
{
	const struct btf_type *t;

	t = skip_mods_and_typedefs(btf, id, NULL);
	if (!btf_is_ptr(t))
		return NULL;

	t = skip_mods_and_typedefs(btf, t->type, res_id);

	return btf_is_func_proto(t) ? t : NULL;
}

static const char *__btf_kind_str(__u16 kind)
{
	switch (kind) {
	case BTF_KIND_UNKN: return "void";
	case BTF_KIND_INT: return "int";
	case BTF_KIND_PTR: return "ptr";
	case BTF_KIND_ARRAY: return "array";
	case BTF_KIND_STRUCT: return "struct";
	case BTF_KIND_UNION: return "union";
	case BTF_KIND_ENUM: return "enum";
	case BTF_KIND_FWD: return "fwd";
	case BTF_KIND_TYPEDEF: return "typedef";
	case BTF_KIND_VOLATILE: return "volatile";
	case BTF_KIND_CONST: return "const";
	case BTF_KIND_RESTRICT: return "restrict";
	case BTF_KIND_FUNC: return "func";
	case BTF_KIND_FUNC_PROTO: return "func_proto";
	case BTF_KIND_VAR: return "var";
	case BTF_KIND_DATASEC: return "datasec";
	case BTF_KIND_FLOAT: return "float";
	case BTF_KIND_DECL_TAG: return "decl_tag";
	default: return "unknown";
	}
}

const char *btf_kind_str(const struct btf_type *t)
{
	return __btf_kind_str(btf_kind(t));
}

/*
 * Fetch integer attribute of BTF map definition. Such attributes are
 * represented using a pointer to an array, in which dimensionality of array
 * encodes specified integer value. E.g., int (*type)[BPF_MAP_TYPE_ARRAY];
 * encodes `type => BPF_MAP_TYPE_ARRAY` key/value pair completely using BTF
 * type definition, while using only sizeof(void *) space in ELF data section.
 */
static bool get_map_field_int(const char *map_name, const struct btf *btf,
			      const struct btf_member *m, __u32 *res)
{
	const struct btf_type *t = skip_mods_and_typedefs(btf, m->type, NULL);
	const char *name = btf__name_by_offset(btf, m->name_off);
	const struct btf_array *arr_info;
	const struct btf_type *arr_t;

	if (!btf_is_ptr(t)) {
		pr_warn("map '%s': attr '%s': expected PTR, got %s.\n",
			map_name, name, btf_kind_str(t));
		return false;
	}

	arr_t = btf__type_by_id(btf, t->type);
	if (!arr_t) {
		pr_warn("map '%s': attr '%s': type [%u] not found.\n",
			map_name, name, t->type);
		return false;
	}
	if (!btf_is_array(arr_t)) {
		pr_warn("map '%s': attr '%s': expected ARRAY, got %s.\n",
			map_name, name, btf_kind_str(arr_t));
		return false;
	}
	arr_info = btf_array(arr_t);
	*res = arr_info->nelems;
	return true;
}

static int build_map_pin_path(struct bpf_map *map, const char *path)
{
	char buf[PATH_MAX];
	int len;

	if (!path)
		path = "/sys/fs/bpf";

	len = snprintf(buf, PATH_MAX, "%s/%s", path, bpf_map__name(map));
	if (len < 0)
		return -EINVAL;
	else if (len >= PATH_MAX)
		return -ENAMETOOLONG;

	return bpf_map__set_pin_path(map, buf);
}

int parse_btf_map_def(const char *map_name, struct btf *btf,
		      const struct btf_type *def_t, bool strict,
		      struct btf_map_def *map_def, struct btf_map_def *inner_def)
{
	const struct btf_type *t;
	const struct btf_member *m;
	bool is_inner = inner_def == NULL;
	int vlen, i;

	vlen = btf_vlen(def_t);
	m = btf_members(def_t);
	for (i = 0; i < vlen; i++, m++) {
		const char *name = btf__name_by_offset(btf, m->name_off);

		if (!name) {
			pr_warn("map '%s': invalid field #%d.\n", map_name, i);
			return -EINVAL;
		}
		if (strcmp(name, "type") == 0) {
			if (!get_map_field_int(map_name, btf, m, &map_def->map_type))
				return -EINVAL;
			map_def->parts |= MAP_DEF_MAP_TYPE;
		} else if (strcmp(name, "max_entries") == 0) {
			if (!get_map_field_int(map_name, btf, m, &map_def->max_entries))
				return -EINVAL;
			map_def->parts |= MAP_DEF_MAX_ENTRIES;
		} else if (strcmp(name, "map_flags") == 0) {
			if (!get_map_field_int(map_name, btf, m, &map_def->map_flags))
				return -EINVAL;
			map_def->parts |= MAP_DEF_MAP_FLAGS;
		} else if (strcmp(name, "numa_node") == 0) {
			if (!get_map_field_int(map_name, btf, m, &map_def->numa_node))
				return -EINVAL;
			map_def->parts |= MAP_DEF_NUMA_NODE;
		} else if (strcmp(name, "key_size") == 0) {
			__u32 sz;

			if (!get_map_field_int(map_name, btf, m, &sz))
				return -EINVAL;
			if (map_def->key_size && map_def->key_size != sz) {
				pr_warn("map '%s': conflicting key size %u != %u.\n",
					map_name, map_def->key_size, sz);
				return -EINVAL;
			}
			map_def->key_size = sz;
			map_def->parts |= MAP_DEF_KEY_SIZE;
		} else if (strcmp(name, "key") == 0) {
			__s64 sz;

			t = btf__type_by_id(btf, m->type);
			if (!t) {
				pr_warn("map '%s': key type [%d] not found.\n",
					map_name, m->type);
				return -EINVAL;
			}
			if (!btf_is_ptr(t)) {
				pr_warn("map '%s': key spec is not PTR: %s.\n",
					map_name, btf_kind_str(t));
				return -EINVAL;
			}
			sz = btf__resolve_size(btf, t->type);
			if (sz < 0) {
				pr_warn("map '%s': can't determine key size for type [%u]: %zd.\n",
					map_name, t->type, (ssize_t)sz);
				return sz;
			}
			if (map_def->key_size && map_def->key_size != sz) {
				pr_warn("map '%s': conflicting key size %u != %zd.\n",
					map_name, map_def->key_size, (ssize_t)sz);
				return -EINVAL;
			}
			map_def->key_size = sz;
			map_def->key_type_id = t->type;
			map_def->parts |= MAP_DEF_KEY_SIZE | MAP_DEF_KEY_TYPE;
		} else if (strcmp(name, "value_size") == 0) {
			__u32 sz;

			if (!get_map_field_int(map_name, btf, m, &sz))
				return -EINVAL;
			if (map_def->value_size && map_def->value_size != sz) {
				pr_warn("map '%s': conflicting value size %u != %u.\n",
					map_name, map_def->value_size, sz);
				return -EINVAL;
			}
			map_def->value_size = sz;
			map_def->parts |= MAP_DEF_VALUE_SIZE;
		} else if (strcmp(name, "value") == 0) {
			__s64 sz;

			t = btf__type_by_id(btf, m->type);
			if (!t) {
				pr_warn("map '%s': value type [%d] not found.\n",
					map_name, m->type);
				return -EINVAL;
			}
			if (!btf_is_ptr(t)) {
				pr_warn("map '%s': value spec is not PTR: %s.\n",
					map_name, btf_kind_str(t));
				return -EINVAL;
			}
			sz = btf__resolve_size(btf, t->type);
			if (sz < 0) {
				pr_warn("map '%s': can't determine value size for type [%u]: %zd.\n",
					map_name, t->type, (ssize_t)sz);
				return sz;
			}
			if (map_def->value_size && map_def->value_size != sz) {
				pr_warn("map '%s': conflicting value size %u != %zd.\n",
					map_name, map_def->value_size, (ssize_t)sz);
				return -EINVAL;
			}
			map_def->value_size = sz;
			map_def->value_type_id = t->type;
			map_def->parts |= MAP_DEF_VALUE_SIZE | MAP_DEF_VALUE_TYPE;
		}
		else if (strcmp(name, "values") == 0) {
			char inner_map_name[128];
			int err;

			if (is_inner) {
				pr_warn("map '%s': multi-level inner maps not supported.\n",
					map_name);
				return -ENOTSUP;
			}
			if (i != vlen - 1) {
				pr_warn("map '%s': '%s' member should be last.\n",
					map_name, name);
				return -EINVAL;
			}
			if (!bpf_map_type__is_map_in_map(map_def->map_type)) {
				pr_warn("map '%s': should be map-in-map.\n",
					map_name);
				return -ENOTSUP;
			}
			if (map_def->value_size && map_def->value_size != 4) {
				pr_warn("map '%s': conflicting value size %u != 4.\n",
					map_name, map_def->value_size);
				return -EINVAL;
			}
			map_def->value_size = 4;
			t = btf__type_by_id(btf, m->type);
			if (!t) {
				pr_warn("map '%s': map-in-map inner type [%d] not found.\n",
					map_name, m->type);
				return -EINVAL;
			}
			if (!btf_is_array(t) || btf_array(t)->nelems) {
				pr_warn("map '%s': map-in-map inner spec is not a zero-sized array.\n",
					map_name);
				return -EINVAL;
			}
			t = skip_mods_and_typedefs(btf, btf_array(t)->type, NULL);
			if (!btf_is_ptr(t)) {
				pr_warn("map '%s': map-in-map inner def is of unexpected kind %s.\n",
					map_name, btf_kind_str(t));
				return -EINVAL;
			}
			t = skip_mods_and_typedefs(btf, t->type, NULL);
			if (!btf_is_struct(t)) {
				pr_warn("map '%s': map-in-map inner def is of unexpected kind %s.\n",
					map_name, btf_kind_str(t));
				return -EINVAL;
			}

			snprintf(inner_map_name, sizeof(inner_map_name), "%s.inner", map_name);
			err = parse_btf_map_def(inner_map_name, btf, t, strict, inner_def, NULL);
			if (err)
				return err;

			map_def->parts |= MAP_DEF_INNER_MAP;
		} else if (strcmp(name, "pinning") == 0) {
			__u32 val;

			if (is_inner) {
				pr_warn("map '%s': inner def can't be pinned.\n", map_name);
				return -EINVAL;
			}
			if (!get_map_field_int(map_name, btf, m, &val))
				return -EINVAL;
			if (val != LIBBPF_PIN_NONE && val != LIBBPF_PIN_BY_NAME) {
				pr_warn("map '%s': invalid pinning value %u.\n",
					map_name, val);
				return -EINVAL;
			}
			map_def->pinning = val;
			map_def->parts |= MAP_DEF_PINNING;
		} else if (strcmp(name, "map_extra") == 0) {
			__u32 map_extra;

			if (!get_map_field_int(map_name, btf, m, &map_extra))
				return -EINVAL;
			map_def->map_extra = map_extra;
			map_def->parts |= MAP_DEF_MAP_EXTRA;
		} else {
			if (strict) {
				pr_warn("map '%s': unknown field '%s'.\n", map_name, name);
				return -ENOTSUP;
			}
			pr_debug("map '%s': ignoring unknown field '%s'.\n", map_name, name);
		}
	}

	if (map_def->map_type == BPF_MAP_TYPE_UNSPEC) {
		pr_warn("map '%s': map type isn't specified.\n", map_name);
		return -EINVAL;
	}

	return 0;
}

static void fill_map_from_def(struct bpf_map *map, const struct btf_map_def *def)
{
	map->def.type = def->map_type;
	map->def.key_size = def->key_size;
	map->def.value_size = def->value_size;
	map->def.max_entries = def->max_entries;
	map->def.map_flags = def->map_flags;
	map->map_extra = def->map_extra;

	map->numa_node = def->numa_node;
	map->btf_key_type_id = def->key_type_id;
	map->btf_value_type_id = def->value_type_id;

	if (def->parts & MAP_DEF_MAP_TYPE)
		pr_debug("map '%s': found type = %u.\n", map->name, def->map_type);

	if (def->parts & MAP_DEF_KEY_TYPE)
		pr_debug("map '%s': found key [%u], sz = %u.\n",
			 map->name, def->key_type_id, def->key_size);
	else if (def->parts & MAP_DEF_KEY_SIZE)
		pr_debug("map '%s': found key_size = %u.\n", map->name, def->key_size);

	if (def->parts & MAP_DEF_VALUE_TYPE)
		pr_debug("map '%s': found value [%u], sz = %u.\n",
			 map->name, def->value_type_id, def->value_size);
	else if (def->parts & MAP_DEF_VALUE_SIZE)
		pr_debug("map '%s': found value_size = %u.\n", map->name, def->value_size);

	if (def->parts & MAP_DEF_MAX_ENTRIES)
		pr_debug("map '%s': found max_entries = %u.\n", map->name, def->max_entries);
	if (def->parts & MAP_DEF_MAP_FLAGS)
		pr_debug("map '%s': found map_flags = 0x%x.\n", map->name, def->map_flags);
	if (def->parts & MAP_DEF_MAP_EXTRA)
		pr_debug("map '%s': found map_extra = 0x%llx.\n", map->name,
			 (unsigned long long)def->map_extra);
	if (def->parts & MAP_DEF_PINNING)
		pr_debug("map '%s': found pinning = %u.\n", map->name, def->pinning);
	if (def->parts & MAP_DEF_NUMA_NODE)
		pr_debug("map '%s': found numa_node = %u.\n", map->name, def->numa_node);

	if (def->parts & MAP_DEF_INNER_MAP)
		pr_debug("map '%s': found inner map definition.\n", map->name);
}

static const char *btf_var_linkage_str(__u32 linkage)
{
	switch (linkage) {
	case BTF_VAR_STATIC: return "static";
	case BTF_VAR_GLOBAL_ALLOCATED: return "global";
	case BTF_VAR_GLOBAL_EXTERN: return "extern";
	default: return "unknown";
	}
}

static int bpf_object__init_user_btf_map(struct bpf_object *obj,
					 const struct btf_type *sec,
					 int var_idx, int sec_idx,
					 const Elf_Data *data, bool strict,
					 const char *pin_root_path)
{
	struct btf_map_def map_def = {}, inner_def = {};
	const struct btf_type *var, *def;
	const struct btf_var_secinfo *vi;
	const struct btf_var *var_extra;
	const char *map_name;
	struct bpf_map *map;
	int err;

	vi = btf_var_secinfos(sec) + var_idx;
	var = btf__type_by_id(obj->btf, vi->type);
	var_extra = btf_var(var);
	map_name = btf__name_by_offset(obj->btf, var->name_off);

	if (map_name == NULL || map_name[0] == '\0') {
		pr_warn("map #%d: empty name.\n", var_idx);
		return -EINVAL;
	}
	if ((__u64)vi->offset + vi->size > data->d_size) {
		pr_warn("map '%s' BTF data is corrupted.\n", map_name);
		return -EINVAL;
	}
	if (!btf_is_var(var)) {
		pr_warn("map '%s': unexpected var kind %s.\n",
			map_name, btf_kind_str(var));
		return -EINVAL;
	}
	if (var_extra->linkage != BTF_VAR_GLOBAL_ALLOCATED) {
		pr_warn("map '%s': unsupported map linkage %s.\n",
			map_name, btf_var_linkage_str(var_extra->linkage));
		return -EOPNOTSUPP;
	}

	def = skip_mods_and_typedefs(obj->btf, var->type, NULL);
	if (!btf_is_struct(def)) {
		pr_warn("map '%s': unexpected def kind %s.\n",
			map_name, btf_kind_str(var));
		return -EINVAL;
	}
	if (def->size > vi->size) {
		pr_warn("map '%s': invalid def size.\n", map_name);
		return -EINVAL;
	}

	map = bpf_object__add_map(obj);
	if (IS_ERR(map))
		return PTR_ERR(map);
	map->name = strdup(map_name);
	if (!map->name) {
		pr_warn("map '%s': failed to alloc map name.\n", map_name);
		return -ENOMEM;
	}
	map->libbpf_type = LIBBPF_MAP_UNSPEC;
	map->def.type = BPF_MAP_TYPE_UNSPEC;
	map->sec_idx = sec_idx;
	map->sec_offset = vi->offset;
	map->btf_var_idx = var_idx;
	pr_debug("map '%s': at sec_idx %d, offset %zu.\n",
		 map_name, map->sec_idx, map->sec_offset);

	err = parse_btf_map_def(map->name, obj->btf, def, strict, &map_def, &inner_def);
	if (err)
		return err;

	fill_map_from_def(map, &map_def);

	if (map_def.pinning == LIBBPF_PIN_BY_NAME) {
		err = build_map_pin_path(map, pin_root_path);
		if (err) {
			pr_warn("map '%s': couldn't build pin path.\n", map->name);
			return err;
		}
	}

	if (map_def.parts & MAP_DEF_INNER_MAP) {
		map->inner_map = calloc(1, sizeof(*map->inner_map));
		if (!map->inner_map)
			return -ENOMEM;
		map->inner_map->fd = -1;
		map->inner_map->sec_idx = sec_idx;
		map->inner_map->name = malloc(strlen(map_name) + sizeof(".inner") + 1);
		if (!map->inner_map->name)
			return -ENOMEM;
		sprintf(map->inner_map->name, "%s.inner", map_name);

		fill_map_from_def(map->inner_map, &inner_def);
	}

	return 0;
}

static int bpf_object__init_user_btf_maps(struct bpf_object *obj, bool strict,
					  const char *pin_root_path)
{
	const struct btf_type *sec = NULL;
	int nr_types, i, vlen, err;
	const struct btf_type *t;
	const char *name;
	Elf_Data *data;
	Elf_Scn *scn;

	if (obj->efile.btf_maps_shndx < 0)
		return 0;

	scn = elf_sec_by_idx(obj, obj->efile.btf_maps_shndx);
	data = elf_sec_data(obj, scn);
	if (!scn || !data) {
		pr_warn("elf: failed to get %s map definitions for %s\n",
			MAPS_ELF_SEC, obj->path);
		return -EINVAL;
	}

	nr_types = btf__type_cnt(obj->btf);
	for (i = 1; i < nr_types; i++) {
		t = btf__type_by_id(obj->btf, i);
		if (!btf_is_datasec(t))
			continue;
		name = btf__name_by_offset(obj->btf, t->name_off);
		if (strcmp(name, MAPS_ELF_SEC) == 0) {
			sec = t;
			obj->efile.btf_maps_sec_btf_id = i;
			break;
		}
	}

	if (!sec) {
		pr_warn("DATASEC '%s' not found.\n", MAPS_ELF_SEC);
		return -ENOENT;
	}

	vlen = btf_vlen(sec);
	for (i = 0; i < vlen; i++) {
		err = bpf_object__init_user_btf_map(obj, sec, i,
						    obj->efile.btf_maps_shndx,
						    data, strict,
						    pin_root_path);
		if (err)
			return err;
	}

	return 0;
}

static int bpf_object__init_maps(struct bpf_object *obj,
				 const struct bpf_object_open_opts *opts)
{
	const char *pin_root_path;
	bool strict;
	int err;

	strict = !OPTS_GET(opts, relaxed_maps, false);
	pin_root_path = OPTS_GET(opts, pin_root_path, NULL);

	err = bpf_object__init_user_maps(obj, strict);
	err = err ?: bpf_object__init_user_btf_maps(obj, strict, pin_root_path);
	err = err ?: bpf_object__init_global_data_maps(obj);
	err = err ?: bpf_object__init_kconfig_map(obj);
	err = err ?: bpf_object__init_struct_ops_maps(obj);

	return err;
}

static bool section_have_execinstr(struct bpf_object *obj, int idx)
{
	Elf64_Shdr *sh;

	sh = elf_sec_hdr(obj, elf_sec_by_idx(obj, idx));
	if (!sh)
		return false;

	return sh->sh_flags & SHF_EXECINSTR;
}

static bool btf_needs_sanitization(struct bpf_object *obj)
{
	bool has_func_global = kernel_supports(obj, FEAT_BTF_GLOBAL_FUNC);
	bool has_datasec = kernel_supports(obj, FEAT_BTF_DATASEC);
	bool has_float = kernel_supports(obj, FEAT_BTF_FLOAT);
	bool has_func = kernel_supports(obj, FEAT_BTF_FUNC);
	bool has_decl_tag = kernel_supports(obj, FEAT_BTF_DECL_TAG);

	return !has_func || !has_datasec || !has_func_global || !has_float || !has_decl_tag;
}

static void bpf_object__sanitize_btf(struct bpf_object *obj, struct btf *btf)
{
	bool has_func_global = kernel_supports(obj, FEAT_BTF_GLOBAL_FUNC);
	bool has_datasec = kernel_supports(obj, FEAT_BTF_DATASEC);
	bool has_float = kernel_supports(obj, FEAT_BTF_FLOAT);
	bool has_func = kernel_supports(obj, FEAT_BTF_FUNC);
	bool has_decl_tag = kernel_supports(obj, FEAT_BTF_DECL_TAG);
	struct btf_type *t;
	int i, j, vlen;

	for (i = 1; i < btf__type_cnt(btf); i++) {
		t = (struct btf_type *)btf__type_by_id(btf, i);

		if ((!has_datasec && btf_is_var(t)) || (!has_decl_tag && btf_is_decl_tag(t))) {
			/* replace VAR/DECL_TAG with INT */
			t->info = BTF_INFO_ENC(BTF_KIND_INT, 0, 0);
			/*
			 * using size = 1 is the safest choice, 4 will be too
			 * big and cause kernel BTF validation failure if
			 * original variable took less than 4 bytes
			 */
			t->size = 1;
			*(int *)(t + 1) = BTF_INT_ENC(0, 0, 8);
		} else if (!has_datasec && btf_is_datasec(t)) {
			/* replace DATASEC with STRUCT */
			const struct btf_var_secinfo *v = btf_var_secinfos(t);
			struct btf_member *m = btf_members(t);
			struct btf_type *vt;
			char *name;

			name = (char *)btf__name_by_offset(btf, t->name_off);
			while (*name) {
				if (*name == '.')
					*name = '_';
				name++;
			}

			vlen = btf_vlen(t);
			t->info = BTF_INFO_ENC(BTF_KIND_STRUCT, 0, vlen);
			for (j = 0; j < vlen; j++, v++, m++) {
				/* order of field assignments is important */
				m->offset = v->offset * 8;
				m->type = v->type;
				/* preserve variable name as member name */
				vt = (void *)btf__type_by_id(btf, v->type);
				m->name_off = vt->name_off;
			}
		} else if (!has_func && btf_is_func_proto(t)) {
			/* replace FUNC_PROTO with ENUM */
			vlen = btf_vlen(t);
			t->info = BTF_INFO_ENC(BTF_KIND_ENUM, 0, vlen);
			t->size = sizeof(__u32); /* kernel enforced */
		} else if (!has_func && btf_is_func(t)) {
			/* replace FUNC with TYPEDEF */
			t->info = BTF_INFO_ENC(BTF_KIND_TYPEDEF, 0, 0);
		} else if (!has_func_global && btf_is_func(t)) {
			/* replace BTF_FUNC_GLOBAL with BTF_FUNC_STATIC */
			t->info = BTF_INFO_ENC(BTF_KIND_FUNC, 0, 0);
		} else if (!has_float && btf_is_float(t)) {
			/* replace FLOAT with an equally-sized empty STRUCT;
			 * since C compilers do not accept e.g. "float" as a
			 * valid struct name, make it anonymous
			 */
			t->name_off = 0;
			t->info = BTF_INFO_ENC(BTF_KIND_STRUCT, 0, 0);
		}
	}
}

static bool libbpf_needs_btf(const struct bpf_object *obj)
{
	return obj->efile.btf_maps_shndx >= 0 ||
	       obj->efile.st_ops_shndx >= 0 ||
	       obj->nr_extern > 0;
}

static bool kernel_needs_btf(const struct bpf_object *obj)
{
	return obj->efile.st_ops_shndx >= 0;
}

static int bpf_object__init_btf(struct bpf_object *obj,
				Elf_Data *btf_data,
				Elf_Data *btf_ext_data)
{
	int err = -ENOENT;

	if (btf_data) {
		obj->btf = btf__new(btf_data->d_buf, btf_data->d_size);
		err = libbpf_get_error(obj->btf);
		if (err) {
			obj->btf = NULL;
			pr_warn("Error loading ELF section %s: %d.\n", BTF_ELF_SEC, err);
			goto out;
		}
		/* enforce 8-byte pointers for BPF-targeted BTFs */
		btf__set_pointer_size(obj->btf, 8);
	}
	if (btf_ext_data) {
		if (!obj->btf) {
			pr_debug("Ignore ELF section %s because its depending ELF section %s is not found.\n",
				 BTF_EXT_ELF_SEC, BTF_ELF_SEC);
			goto out;
		}
		obj->btf_ext = btf_ext__new(btf_ext_data->d_buf, btf_ext_data->d_size);
		err = libbpf_get_error(obj->btf_ext);
		if (err) {
			pr_warn("Error loading ELF section %s: %d. Ignored and continue.\n",
				BTF_EXT_ELF_SEC, err);
			obj->btf_ext = NULL;
			goto out;
		}
	}
out:
	if (err && libbpf_needs_btf(obj)) {
		pr_warn("BTF is required, but is missing or corrupted.\n");
		return err;
	}
	return 0;
}

static int compare_vsi_off(const void *_a, const void *_b)
{
	const struct btf_var_secinfo *a = _a;
	const struct btf_var_secinfo *b = _b;

	return a->offset - b->offset;
}

static int btf_fixup_datasec(struct bpf_object *obj, struct btf *btf,
			     struct btf_type *t)
{
	__u32 size = 0, off = 0, i, vars = btf_vlen(t);
	const char *name = btf__name_by_offset(btf, t->name_off);
	const struct btf_type *t_var;
	struct btf_var_secinfo *vsi;
	const struct btf_var *var;
	int ret;

	if (!name) {
		pr_debug("No name found in string section for DATASEC kind.\n");
		return -ENOENT;
	}

	/* .extern datasec size and var offsets were set correctly during
	 * extern collection step, so just skip straight to sorting variables
	 */
	if (t->size)
		goto sort_vars;

	ret = find_elf_sec_sz(obj, name, &size);
	if (ret || !size || (t->size && t->size != size)) {
		pr_debug("Invalid size for section %s: %u bytes\n", name, size);
		return -ENOENT;
	}

	t->size = size;

	for (i = 0, vsi = btf_var_secinfos(t); i < vars; i++, vsi++) {
		t_var = btf__type_by_id(btf, vsi->type);
		var = btf_var(t_var);

		if (!btf_is_var(t_var)) {
			pr_debug("Non-VAR type seen in section %s\n", name);
			return -EINVAL;
		}

		if (var->linkage == BTF_VAR_STATIC)
			continue;

		name = btf__name_by_offset(btf, t_var->name_off);
		if (!name) {
			pr_debug("No name found in string section for VAR kind\n");
			return -ENOENT;
		}

		ret = find_elf_var_offset(obj, name, &off);
		if (ret) {
			pr_debug("No offset found in symbol table for VAR %s\n",
				 name);
			return -ENOENT;
		}

		vsi->offset = off;
	}

sort_vars:
	qsort(btf_var_secinfos(t), vars, sizeof(*vsi), compare_vsi_off);
	return 0;
}

static int btf_finalize_data(struct bpf_object *obj, struct btf *btf)
{
	int err = 0;
	__u32 i, n = btf__type_cnt(btf);

	for (i = 1; i < n; i++) {
		struct btf_type *t = btf_type_by_id(btf, i);

		/* Loader needs to fix up some of the things compiler
		 * couldn't get its hands on while emitting BTF. This
		 * is section size and global variable offset. We use
		 * the info from the ELF itself for this purpose.
		 */
		if (btf_is_datasec(t)) {
			err = btf_fixup_datasec(obj, btf, t);
			if (err)
				break;
		}
	}

	return libbpf_err(err);
}

int btf__finalize_data(struct bpf_object *obj, struct btf *btf)
{
	return btf_finalize_data(obj, btf);
}

static int bpf_object__finalize_btf(struct bpf_object *obj)
{
	int err;

	if (!obj->btf)
		return 0;

	err = btf_finalize_data(obj, obj->btf);
	if (err) {
		pr_warn("Error finalizing %s: %d.\n", BTF_ELF_SEC, err);
		return err;
	}

	return 0;
}

static bool prog_needs_vmlinux_btf(struct bpf_program *prog)
{
	if (prog->type == BPF_PROG_TYPE_STRUCT_OPS ||
	    prog->type == BPF_PROG_TYPE_LSM)
		return true;

	/* BPF_PROG_TYPE_TRACING programs which do not attach to other programs
	 * also need vmlinux BTF
	 */
	if (prog->type == BPF_PROG_TYPE_TRACING && !prog->attach_prog_fd)
		return true;

	return false;
}

static bool obj_needs_vmlinux_btf(const struct bpf_object *obj)
{
	struct bpf_program *prog;
	int i;

	/* CO-RE relocations need kernel BTF, only when btf_custom_path
	 * is not specified
	 */
	if (obj->btf_ext && obj->btf_ext->core_relo_info.len && !obj->btf_custom_path)
		return true;

	/* Support for typed ksyms needs kernel BTF */
	for (i = 0; i < obj->nr_extern; i++) {
		const struct extern_desc *ext;

		ext = &obj->externs[i];
		if (ext->type == EXT_KSYM && ext->ksym.type_id)
			return true;
	}

	bpf_object__for_each_program(prog, obj) {
		if (!prog->load)
			continue;
		if (prog_needs_vmlinux_btf(prog))
			return true;
	}

	return false;
}

static int bpf_object__load_vmlinux_btf(struct bpf_object *obj, bool force)
{
	int err;

	/* btf_vmlinux could be loaded earlier */
	if (obj->btf_vmlinux || obj->gen_loader)
		return 0;

	if (!force && !obj_needs_vmlinux_btf(obj))
		return 0;

	obj->btf_vmlinux = btf__load_vmlinux_btf();
	err = libbpf_get_error(obj->btf_vmlinux);
	if (err) {
		pr_warn("Error loading vmlinux BTF: %d\n", err);
		obj->btf_vmlinux = NULL;
		return err;
	}
	return 0;
}

static int bpf_object__sanitize_and_load_btf(struct bpf_object *obj)
{
	struct btf *kern_btf = obj->btf;
	bool btf_mandatory, sanitize;
	int i, err = 0;

	if (!obj->btf)
		return 0;

	if (!kernel_supports(obj, FEAT_BTF)) {
		if (kernel_needs_btf(obj)) {
			err = -EOPNOTSUPP;
			goto report;
		}
		pr_debug("Kernel doesn't support BTF, skipping uploading it.\n");
		return 0;
	}

	/* Even though some subprogs are global/weak, user might prefer more
	 * permissive BPF verification process that BPF verifier performs for
	 * static functions, taking into account more context from the caller
	 * functions. In such case, they need to mark such subprogs with
	 * __attribute__((visibility("hidden"))) and libbpf will adjust
	 * corresponding FUNC BTF type to be marked as static and trigger more
	 * involved BPF verification process.
	 */
	for (i = 0; i < obj->nr_programs; i++) {
		struct bpf_program *prog = &obj->programs[i];
		struct btf_type *t;
		const char *name;
		int j, n;

		if (!prog->mark_btf_static || !prog_is_subprog(obj, prog))
			continue;

		n = btf__type_cnt(obj->btf);
		for (j = 1; j < n; j++) {
			t = btf_type_by_id(obj->btf, j);
			if (!btf_is_func(t) || btf_func_linkage(t) != BTF_FUNC_GLOBAL)
				continue;

			name = btf__str_by_offset(obj->btf, t->name_off);
			if (strcmp(name, prog->name) != 0)
				continue;

			t->info = btf_type_info(BTF_KIND_FUNC, BTF_FUNC_STATIC, 0);
			break;
		}
	}

	sanitize = btf_needs_sanitization(obj);
	if (sanitize) {
		const void *raw_data;
		__u32 sz;

		/* clone BTF to sanitize a copy and leave the original intact */
		raw_data = btf__raw_data(obj->btf, &sz);
		kern_btf = btf__new(raw_data, sz);
		err = libbpf_get_error(kern_btf);
		if (err)
			return err;

		/* enforce 8-byte pointers for BPF-targeted BTFs */
		btf__set_pointer_size(obj->btf, 8);
		bpf_object__sanitize_btf(obj, kern_btf);
	}

	if (obj->gen_loader) {
		__u32 raw_size = 0;
		const void *raw_data = btf__raw_data(kern_btf, &raw_size);

		if (!raw_data)
			return -ENOMEM;
		bpf_gen__load_btf(obj->gen_loader, raw_data, raw_size);
		/* Pretend to have valid FD to pass various fd >= 0 checks.
		 * This fd == 0 will not be used with any syscall and will be reset to -1 eventually.
		 */
		btf__set_fd(kern_btf, 0);
	} else {
		err = btf__load_into_kernel(kern_btf);
	}
	if (sanitize) {
		if (!err) {
			/* move fd to libbpf's BTF */
			btf__set_fd(obj->btf, btf__fd(kern_btf));
			btf__set_fd(kern_btf, -1);
		}
		btf__free(kern_btf);
	}
report:
	if (err) {
		btf_mandatory = kernel_needs_btf(obj);
		pr_warn("Error loading .BTF into kernel: %d. %s\n", err,
			btf_mandatory ? "BTF is mandatory, can't proceed."
				      : "BTF is optional, ignoring.");
		if (!btf_mandatory)
			err = 0;
	}
	return err;
}

static const char *elf_sym_str(const struct bpf_object *obj, size_t off)
{
	const char *name;

	name = elf_strptr(obj->efile.elf, obj->efile.strtabidx, off);
	if (!name) {
		pr_warn("elf: failed to get section name string at offset %zu from %s: %s\n",
			off, obj->path, elf_errmsg(-1));
		return NULL;
	}

	return name;
}

static const char *elf_sec_str(const struct bpf_object *obj, size_t off)
{
	const char *name;

	name = elf_strptr(obj->efile.elf, obj->efile.shstrndx, off);
	if (!name) {
		pr_warn("elf: failed to get section name string at offset %zu from %s: %s\n",
			off, obj->path, elf_errmsg(-1));
		return NULL;
	}

	return name;
}

static Elf_Scn *elf_sec_by_idx(const struct bpf_object *obj, size_t idx)
{
	Elf_Scn *scn;

	scn = elf_getscn(obj->efile.elf, idx);
	if (!scn) {
		pr_warn("elf: failed to get section(%zu) from %s: %s\n",
			idx, obj->path, elf_errmsg(-1));
		return NULL;
	}
	return scn;
}

static Elf_Scn *elf_sec_by_name(const struct bpf_object *obj, const char *name)
{
	Elf_Scn *scn = NULL;
	Elf *elf = obj->efile.elf;
	const char *sec_name;

	while ((scn = elf_nextscn(elf, scn)) != NULL) {
		sec_name = elf_sec_name(obj, scn);
		if (!sec_name)
			return NULL;

		if (strcmp(sec_name, name) != 0)
			continue;

		return scn;
	}
	return NULL;
}

static Elf64_Shdr *elf_sec_hdr(const struct bpf_object *obj, Elf_Scn *scn)
{
	Elf64_Shdr *shdr;

	if (!scn)
		return NULL;

	shdr = elf64_getshdr(scn);
	if (!shdr) {
		pr_warn("elf: failed to get section(%zu) header from %s: %s\n",
			elf_ndxscn(scn), obj->path, elf_errmsg(-1));
		return NULL;
	}

	return shdr;
}

static const char *elf_sec_name(const struct bpf_object *obj, Elf_Scn *scn)
{
	const char *name;
	Elf64_Shdr *sh;

	if (!scn)
		return NULL;

	sh = elf_sec_hdr(obj, scn);
	if (!sh)
		return NULL;

	name = elf_sec_str(obj, sh->sh_name);
	if (!name) {
		pr_warn("elf: failed to get section(%zu) name from %s: %s\n",
			elf_ndxscn(scn), obj->path, elf_errmsg(-1));
		return NULL;
	}

	return name;
}

static Elf_Data *elf_sec_data(const struct bpf_object *obj, Elf_Scn *scn)
{
	Elf_Data *data;

	if (!scn)
		return NULL;

	data = elf_getdata(scn, 0);
	if (!data) {
		pr_warn("elf: failed to get section(%zu) %s data from %s: %s\n",
			elf_ndxscn(scn), elf_sec_name(obj, scn) ?: "<?>",
			obj->path, elf_errmsg(-1));
		return NULL;
	}

	return data;
}

static Elf64_Sym *elf_sym_by_idx(const struct bpf_object *obj, size_t idx)
{
	if (idx >= obj->efile.symbols->d_size / sizeof(Elf64_Sym))
		return NULL;

	return (Elf64_Sym *)obj->efile.symbols->d_buf + idx;
}

static Elf64_Rel *elf_rel_by_idx(Elf_Data *data, size_t idx)
{
	if (idx >= data->d_size / sizeof(Elf64_Rel))
		return NULL;

	return (Elf64_Rel *)data->d_buf + idx;
}

static bool is_sec_name_dwarf(const char *name)
{
	/* approximation, but the actual list is too long */
	return str_has_pfx(name, ".debug_");
}

static bool ignore_elf_section(Elf64_Shdr *hdr, const char *name)
{
	/* no special handling of .strtab */
	if (hdr->sh_type == SHT_STRTAB)
		return true;

	/* ignore .llvm_addrsig section as well */
	if (hdr->sh_type == SHT_LLVM_ADDRSIG)
		return true;

	/* no subprograms will lead to an empty .text section, ignore it */
	if (hdr->sh_type == SHT_PROGBITS && hdr->sh_size == 0 &&
	    strcmp(name, ".text") == 0)
		return true;

	/* DWARF sections */
	if (is_sec_name_dwarf(name))
		return true;

	if (str_has_pfx(name, ".rel")) {
		name += sizeof(".rel") - 1;
		/* DWARF section relocations */
		if (is_sec_name_dwarf(name))
			return true;

		/* .BTF and .BTF.ext don't need relocations */
		if (strcmp(name, BTF_ELF_SEC) == 0 ||
		    strcmp(name, BTF_EXT_ELF_SEC) == 0)
			return true;
	}

	return false;
}

static int cmp_progs(const void *_a, const void *_b)
{
	const struct bpf_program *a = _a;
	const struct bpf_program *b = _b;

	if (a->sec_idx != b->sec_idx)
		return a->sec_idx < b->sec_idx ? -1 : 1;

	/* sec_insn_off can't be the same within the section */
	return a->sec_insn_off < b->sec_insn_off ? -1 : 1;
}

static int bpf_object__elf_collect(struct bpf_object *obj)
{
	struct elf_sec_desc *sec_desc;
	Elf *elf = obj->efile.elf;
	Elf_Data *btf_ext_data = NULL;
	Elf_Data *btf_data = NULL;
	int idx = 0, err = 0;
	const char *name;
	Elf_Data *data;
	Elf_Scn *scn;
	Elf64_Shdr *sh;

	/* ELF section indices are 1-based, so allocate +1 element to keep
	 * indexing simple. Also include 0th invalid section into sec_cnt for
	 * simpler and more traditional iteration logic.
	 */
	obj->efile.sec_cnt = 1 + obj->efile.ehdr->e_shnum;
	obj->efile.secs = calloc(obj->efile.sec_cnt, sizeof(*obj->efile.secs));
	if (!obj->efile.secs)
		return -ENOMEM;

	/* a bunch of ELF parsing functionality depends on processing symbols,
	 * so do the first pass and find the symbol table
	 */
	scn = NULL;
	while ((scn = elf_nextscn(elf, scn)) != NULL) {
		sh = elf_sec_hdr(obj, scn);
		if (!sh)
			return -LIBBPF_ERRNO__FORMAT;

		if (sh->sh_type == SHT_SYMTAB) {
			if (obj->efile.symbols) {
				pr_warn("elf: multiple symbol tables in %s\n", obj->path);
				return -LIBBPF_ERRNO__FORMAT;
			}

			data = elf_sec_data(obj, scn);
			if (!data)
				return -LIBBPF_ERRNO__FORMAT;

			idx = elf_ndxscn(scn);

			obj->efile.symbols = data;
			obj->efile.symbols_shndx = idx;
			obj->efile.strtabidx = sh->sh_link;
		}
	}

	if (!obj->efile.symbols) {
		pr_warn("elf: couldn't find symbol table in %s, stripped object file?\n",
			obj->path);
		return -ENOENT;
	}

	scn = NULL;
	while ((scn = elf_nextscn(elf, scn)) != NULL) {
		idx = elf_ndxscn(scn);
		sec_desc = &obj->efile.secs[idx];

		sh = elf_sec_hdr(obj, scn);
		if (!sh)
			return -LIBBPF_ERRNO__FORMAT;

		name = elf_sec_str(obj, sh->sh_name);
		if (!name)
			return -LIBBPF_ERRNO__FORMAT;

		if (ignore_elf_section(sh, name))
			continue;

		data = elf_sec_data(obj, scn);
		if (!data)
			return -LIBBPF_ERRNO__FORMAT;

		pr_debug("elf: section(%d) %s, size %ld, link %d, flags %lx, type=%d\n",
			 idx, name, (unsigned long)data->d_size,
			 (int)sh->sh_link, (unsigned long)sh->sh_flags,
			 (int)sh->sh_type);

		if (strcmp(name, "license") == 0) {
			err = bpf_object__init_license(obj, data->d_buf, data->d_size);
			if (err)
				return err;
		} else if (strcmp(name, "version") == 0) {
			err = bpf_object__init_kversion(obj, data->d_buf, data->d_size);
			if (err)
				return err;
		} else if (strcmp(name, "maps") == 0) {
			obj->efile.maps_shndx = idx;
		} else if (strcmp(name, MAPS_ELF_SEC) == 0) {
			obj->efile.btf_maps_shndx = idx;
		} else if (strcmp(name, BTF_ELF_SEC) == 0) {
			btf_data = data;
		} else if (strcmp(name, BTF_EXT_ELF_SEC) == 0) {
			btf_ext_data = data;
		} else if (sh->sh_type == SHT_SYMTAB) {
			/* already processed during the first pass above */
		} else if (sh->sh_type == SHT_PROGBITS && data->d_size > 0) {
			if (sh->sh_flags & SHF_EXECINSTR) {
				if (strcmp(name, ".text") == 0)
					obj->efile.text_shndx = idx;
				err = bpf_object__add_programs(obj, data, name, idx);
				if (err)
					return err;
			} else if (strcmp(name, DATA_SEC) == 0 ||
				   str_has_pfx(name, DATA_SEC ".")) {
				sec_desc->sec_type = SEC_DATA;
				sec_desc->shdr = sh;
				sec_desc->data = data;
			} else if (strcmp(name, RODATA_SEC) == 0 ||
				   str_has_pfx(name, RODATA_SEC ".")) {
				sec_desc->sec_type = SEC_RODATA;
				sec_desc->shdr = sh;
				sec_desc->data = data;
			} else if (strcmp(name, STRUCT_OPS_SEC) == 0) {
				obj->efile.st_ops_data = data;
				obj->efile.st_ops_shndx = idx;
			} else {
				pr_info("elf: skipping unrecognized data section(%d) %s\n",
					idx, name);
			}
		} else if (sh->sh_type == SHT_REL) {
			int targ_sec_idx = sh->sh_info; /* points to other section */

			/* Only do relo for section with exec instructions */
			if (!section_have_execinstr(obj, targ_sec_idx) &&
			    strcmp(name, ".rel" STRUCT_OPS_SEC) &&
			    strcmp(name, ".rel" MAPS_ELF_SEC)) {
				pr_info("elf: skipping relo section(%d) %s for section(%d) %s\n",
					idx, name, targ_sec_idx,
					elf_sec_name(obj, elf_sec_by_idx(obj, targ_sec_idx)) ?: "<?>");
				continue;
			}

			sec_desc->sec_type = SEC_RELO;
			sec_desc->shdr = sh;
			sec_desc->data = data;
		} else if (sh->sh_type == SHT_NOBITS && strcmp(name, BSS_SEC) == 0) {
			sec_desc->sec_type = SEC_BSS;
			sec_desc->shdr = sh;
			sec_desc->data = data;
		} else {
			pr_info("elf: skipping section(%d) %s (size %zu)\n", idx, name,
				(size_t)sh->sh_size);
		}
	}

	if (!obj->efile.strtabidx || obj->efile.strtabidx > idx) {
		pr_warn("elf: symbol strings section missing or invalid in %s\n", obj->path);
		return -LIBBPF_ERRNO__FORMAT;
	}

	/* sort BPF programs by section name and in-section instruction offset
	 * for faster search */
	qsort(obj->programs, obj->nr_programs, sizeof(*obj->programs), cmp_progs);

	return bpf_object__init_btf(obj, btf_data, btf_ext_data);
}

static bool sym_is_extern(const Elf64_Sym *sym)
{
	int bind = ELF64_ST_BIND(sym->st_info);
	/* externs are symbols w/ type=NOTYPE, bind=GLOBAL|WEAK, section=UND */
	return sym->st_shndx == SHN_UNDEF &&
	       (bind == STB_GLOBAL || bind == STB_WEAK) &&
	       ELF64_ST_TYPE(sym->st_info) == STT_NOTYPE;
}

static bool sym_is_subprog(const Elf64_Sym *sym, int text_shndx)
{
	int bind = ELF64_ST_BIND(sym->st_info);
	int type = ELF64_ST_TYPE(sym->st_info);

	/* in .text section */
	if (sym->st_shndx != text_shndx)
		return false;

	/* local function */
	if (bind == STB_LOCAL && type == STT_SECTION)
		return true;

	/* global function */
	return bind == STB_GLOBAL && type == STT_FUNC;
}

static int find_extern_btf_id(const struct btf *btf, const char *ext_name)
{
	const struct btf_type *t;
	const char *tname;
	int i, n;

	if (!btf)
		return -ESRCH;

	n = btf__type_cnt(btf);
	for (i = 1; i < n; i++) {
		t = btf__type_by_id(btf, i);

		if (!btf_is_var(t) && !btf_is_func(t))
			continue;

		tname = btf__name_by_offset(btf, t->name_off);
		if (strcmp(tname, ext_name))
			continue;

		if (btf_is_var(t) &&
		    btf_var(t)->linkage != BTF_VAR_GLOBAL_EXTERN)
			return -EINVAL;

		if (btf_is_func(t) && btf_func_linkage(t) != BTF_FUNC_EXTERN)
			return -EINVAL;

		return i;
	}

	return -ENOENT;
}

static int find_extern_sec_btf_id(struct btf *btf, int ext_btf_id) {
	const struct btf_var_secinfo *vs;
	const struct btf_type *t;
	int i, j, n;

	if (!btf)
		return -ESRCH;

	n = btf__type_cnt(btf);
	for (i = 1; i < n; i++) {
		t = btf__type_by_id(btf, i);

		if (!btf_is_datasec(t))
			continue;

		vs = btf_var_secinfos(t);
		for (j = 0; j < btf_vlen(t); j++, vs++) {
			if (vs->type == ext_btf_id)
				return i;
		}
	}

	return -ENOENT;
}

static enum kcfg_type find_kcfg_type(const struct btf *btf, int id,
				     bool *is_signed)
{
	const struct btf_type *t;
	const char *name;

	t = skip_mods_and_typedefs(btf, id, NULL);
	name = btf__name_by_offset(btf, t->name_off);

	if (is_signed)
		*is_signed = false;
	switch (btf_kind(t)) {
	case BTF_KIND_INT: {
		int enc = btf_int_encoding(t);

		if (enc & BTF_INT_BOOL)
			return t->size == 1 ? KCFG_BOOL : KCFG_UNKNOWN;
		if (is_signed)
			*is_signed = enc & BTF_INT_SIGNED;
		if (t->size == 1)
			return KCFG_CHAR;
		if (t->size < 1 || t->size > 8 || (t->size & (t->size - 1)))
			return KCFG_UNKNOWN;
		return KCFG_INT;
	}
	case BTF_KIND_ENUM:
		if (t->size != 4)
			return KCFG_UNKNOWN;
		if (strcmp(name, "libbpf_tristate"))
			return KCFG_UNKNOWN;
		return KCFG_TRISTATE;
	case BTF_KIND_ARRAY:
		if (btf_array(t)->nelems == 0)
			return KCFG_UNKNOWN;
		if (find_kcfg_type(btf, btf_array(t)->type, NULL) != KCFG_CHAR)
			return KCFG_UNKNOWN;
		return KCFG_CHAR_ARR;
	default:
		return KCFG_UNKNOWN;
	}
}

static int cmp_externs(const void *_a, const void *_b)
{
	const struct extern_desc *a = _a;
	const struct extern_desc *b = _b;

	if (a->type != b->type)
		return a->type < b->type ? -1 : 1;

	if (a->type == EXT_KCFG) {
		/* descending order by alignment requirements */
		if (a->kcfg.align != b->kcfg.align)
			return a->kcfg.align > b->kcfg.align ? -1 : 1;
		/* ascending order by size, within same alignment class */
		if (a->kcfg.sz != b->kcfg.sz)
			return a->kcfg.sz < b->kcfg.sz ? -1 : 1;
	}

	/* resolve ties by name */
	return strcmp(a->name, b->name);
}

static int find_int_btf_id(const struct btf *btf)
{
	const struct btf_type *t;
	int i, n;

	n = btf__type_cnt(btf);
	for (i = 1; i < n; i++) {
		t = btf__type_by_id(btf, i);

		if (btf_is_int(t) && btf_int_bits(t) == 32)
			return i;
	}

	return 0;
}

static int add_dummy_ksym_var(struct btf *btf)
{
	int i, int_btf_id, sec_btf_id, dummy_var_btf_id;
	const struct btf_var_secinfo *vs;
	const struct btf_type *sec;

	if (!btf)
		return 0;

	sec_btf_id = btf__find_by_name_kind(btf, KSYMS_SEC,
					    BTF_KIND_DATASEC);
	if (sec_btf_id < 0)
		return 0;

	sec = btf__type_by_id(btf, sec_btf_id);
	vs = btf_var_secinfos(sec);
	for (i = 0; i < btf_vlen(sec); i++, vs++) {
		const struct btf_type *vt;

		vt = btf__type_by_id(btf, vs->type);
		if (btf_is_func(vt))
			break;
	}

	/* No func in ksyms sec.  No need to add dummy var. */
	if (i == btf_vlen(sec))
		return 0;

	int_btf_id = find_int_btf_id(btf);
	dummy_var_btf_id = btf__add_var(btf,
					"dummy_ksym",
					BTF_VAR_GLOBAL_ALLOCATED,
					int_btf_id);
	if (dummy_var_btf_id < 0)
		pr_warn("cannot create a dummy_ksym var\n");

	return dummy_var_btf_id;
}

static int bpf_object__collect_externs(struct bpf_object *obj)
{
	struct btf_type *sec, *kcfg_sec = NULL, *ksym_sec = NULL;
	const struct btf_type *t;
	struct extern_desc *ext;
	int i, n, off, dummy_var_btf_id;
	const char *ext_name, *sec_name;
	Elf_Scn *scn;
	Elf64_Shdr *sh;

	if (!obj->efile.symbols)
		return 0;

	scn = elf_sec_by_idx(obj, obj->efile.symbols_shndx);
	sh = elf_sec_hdr(obj, scn);
	if (!sh)
		return -LIBBPF_ERRNO__FORMAT;

	dummy_var_btf_id = add_dummy_ksym_var(obj->btf);
	if (dummy_var_btf_id < 0)
		return dummy_var_btf_id;

	n = sh->sh_size / sh->sh_entsize;
	pr_debug("looking for externs among %d symbols...\n", n);

	for (i = 0; i < n; i++) {
		Elf64_Sym *sym = elf_sym_by_idx(obj, i);

		if (!sym)
			return -LIBBPF_ERRNO__FORMAT;
		if (!sym_is_extern(sym))
			continue;
		ext_name = elf_sym_str(obj, sym->st_name);
		if (!ext_name || !ext_name[0])
			continue;

		ext = obj->externs;
		ext = libbpf_reallocarray(ext, obj->nr_extern + 1, sizeof(*ext));
		if (!ext)
			return -ENOMEM;
		obj->externs = ext;
		ext = &ext[obj->nr_extern];
		memset(ext, 0, sizeof(*ext));
		obj->nr_extern++;

		ext->btf_id = find_extern_btf_id(obj->btf, ext_name);
		if (ext->btf_id <= 0) {
			pr_warn("failed to find BTF for extern '%s': %d\n",
				ext_name, ext->btf_id);
			return ext->btf_id;
		}
		t = btf__type_by_id(obj->btf, ext->btf_id);
		ext->name = btf__name_by_offset(obj->btf, t->name_off);
		ext->sym_idx = i;
		ext->is_weak = ELF64_ST_BIND(sym->st_info) == STB_WEAK;

		ext->sec_btf_id = find_extern_sec_btf_id(obj->btf, ext->btf_id);
		if (ext->sec_btf_id <= 0) {
			pr_warn("failed to find BTF for extern '%s' [%d] section: %d\n",
				ext_name, ext->btf_id, ext->sec_btf_id);
			return ext->sec_btf_id;
		}
		sec = (void *)btf__type_by_id(obj->btf, ext->sec_btf_id);
		sec_name = btf__name_by_offset(obj->btf, sec->name_off);

		if (strcmp(sec_name, KCONFIG_SEC) == 0) {
			if (btf_is_func(t)) {
				pr_warn("extern function %s is unsupported under %s section\n",
					ext->name, KCONFIG_SEC);
				return -ENOTSUP;
			}
			kcfg_sec = sec;
			ext->type = EXT_KCFG;
			ext->kcfg.sz = btf__resolve_size(obj->btf, t->type);
			if (ext->kcfg.sz <= 0) {
				pr_warn("failed to resolve size of extern (kcfg) '%s': %d\n",
					ext_name, ext->kcfg.sz);
				return ext->kcfg.sz;
			}
			ext->kcfg.align = btf__align_of(obj->btf, t->type);
			if (ext->kcfg.align <= 0) {
				pr_warn("failed to determine alignment of extern (kcfg) '%s': %d\n",
					ext_name, ext->kcfg.align);
				return -EINVAL;
			}
			ext->kcfg.type = find_kcfg_type(obj->btf, t->type,
						        &ext->kcfg.is_signed);
			if (ext->kcfg.type == KCFG_UNKNOWN) {
				pr_warn("extern (kcfg) '%s' type is unsupported\n", ext_name);
				return -ENOTSUP;
			}
		} else if (strcmp(sec_name, KSYMS_SEC) == 0) {
			ksym_sec = sec;
			ext->type = EXT_KSYM;
			skip_mods_and_typedefs(obj->btf, t->type,
					       &ext->ksym.type_id);
		} else {
			pr_warn("unrecognized extern section '%s'\n", sec_name);
			return -ENOTSUP;
		}
	}
	pr_debug("collected %d externs total\n", obj->nr_extern);

	if (!obj->nr_extern)
		return 0;

	/* sort externs by type, for kcfg ones also by (align, size, name) */
	qsort(obj->externs, obj->nr_extern, sizeof(*ext), cmp_externs);

	/* for .ksyms section, we need to turn all externs into allocated
	 * variables in BTF to pass kernel verification; we do this by
	 * pretending that each extern is a 8-byte variable
	 */
	if (ksym_sec) {
		/* find existing 4-byte integer type in BTF to use for fake
		 * extern variables in DATASEC
		 */
		int int_btf_id = find_int_btf_id(obj->btf);
		/* For extern function, a dummy_var added earlier
		 * will be used to replace the vs->type and
		 * its name string will be used to refill
		 * the missing param's name.
		 */
		const struct btf_type *dummy_var;

		dummy_var = btf__type_by_id(obj->btf, dummy_var_btf_id);
		for (i = 0; i < obj->nr_extern; i++) {
			ext = &obj->externs[i];
			if (ext->type != EXT_KSYM)
				continue;
			pr_debug("extern (ksym) #%d: symbol %d, name %s\n",
				 i, ext->sym_idx, ext->name);
		}

		sec = ksym_sec;
		n = btf_vlen(sec);
		for (i = 0, off = 0; i < n; i++, off += sizeof(int)) {
			struct btf_var_secinfo *vs = btf_var_secinfos(sec) + i;
			struct btf_type *vt;

			vt = (void *)btf__type_by_id(obj->btf, vs->type);
			ext_name = btf__name_by_offset(obj->btf, vt->name_off);
			ext = find_extern_by_name(obj, ext_name);
			if (!ext) {
				pr_warn("failed to find extern definition for BTF %s '%s'\n",
					btf_kind_str(vt), ext_name);
				return -ESRCH;
			}
			if (btf_is_func(vt)) {
				const struct btf_type *func_proto;
				struct btf_param *param;
				int j;

				func_proto = btf__type_by_id(obj->btf,
							     vt->type);
				param = btf_params(func_proto);
				/* Reuse the dummy_var string if the
				 * func proto does not have param name.
				 */
				for (j = 0; j < btf_vlen(func_proto); j++)
					if (param[j].type && !param[j].name_off)
						param[j].name_off =
							dummy_var->name_off;
				vs->type = dummy_var_btf_id;
				vt->info &= ~0xffff;
				vt->info |= BTF_FUNC_GLOBAL;
			} else {
				btf_var(vt)->linkage = BTF_VAR_GLOBAL_ALLOCATED;
				vt->type = int_btf_id;
			}
			vs->offset = off;
			vs->size = sizeof(int);
		}
		sec->size = off;
	}

	if (kcfg_sec) {
		sec = kcfg_sec;
		/* for kcfg externs calculate their offsets within a .kconfig map */
		off = 0;
		for (i = 0; i < obj->nr_extern; i++) {
			ext = &obj->externs[i];
			if (ext->type != EXT_KCFG)
				continue;

			ext->kcfg.data_off = roundup(off, ext->kcfg.align);
			off = ext->kcfg.data_off + ext->kcfg.sz;
			pr_debug("extern (kcfg) #%d: symbol %d, off %u, name %s\n",
				 i, ext->sym_idx, ext->kcfg.data_off, ext->name);
		}
		sec->size = off;
		n = btf_vlen(sec);
		for (i = 0; i < n; i++) {
			struct btf_var_secinfo *vs = btf_var_secinfos(sec) + i;

			t = btf__type_by_id(obj->btf, vs->type);
			ext_name = btf__name_by_offset(obj->btf, t->name_off);
			ext = find_extern_by_name(obj, ext_name);
			if (!ext) {
				pr_warn("failed to find extern definition for BTF var '%s'\n",
					ext_name);
				return -ESRCH;
			}
			btf_var(t)->linkage = BTF_VAR_GLOBAL_ALLOCATED;
			vs->offset = ext->kcfg.data_off;
		}
	}
	return 0;
}

struct bpf_program *
bpf_object__find_program_by_title(const struct bpf_object *obj,
				  const char *title)
{
	struct bpf_program *pos;

	bpf_object__for_each_program(pos, obj) {
		if (pos->sec_name && !strcmp(pos->sec_name, title))
			return pos;
	}
	return errno = ENOENT, NULL;
}

static bool prog_is_subprog(const struct bpf_object *obj,
			    const struct bpf_program *prog)
{
	/* For legacy reasons, libbpf supports an entry-point BPF programs
	 * without SEC() attribute, i.e., those in the .text section. But if
	 * there are 2 or more such programs in the .text section, they all
	 * must be subprograms called from entry-point BPF programs in
	 * designated SEC()'tions, otherwise there is no way to distinguish
	 * which of those programs should be loaded vs which are a subprogram.
	 * Similarly, if there is a function/program in .text and at least one
	 * other BPF program with custom SEC() attribute, then we just assume
	 * .text programs are subprograms (even if they are not called from
	 * other programs), because libbpf never explicitly supported mixing
	 * SEC()-designated BPF programs and .text entry-point BPF programs.
	 */
	return prog->sec_idx == obj->efile.text_shndx && obj->nr_programs > 1;
}

struct bpf_program *
bpf_object__find_program_by_name(const struct bpf_object *obj,
				 const char *name)
{
	struct bpf_program *prog;

	bpf_object__for_each_program(prog, obj) {
		if (prog_is_subprog(obj, prog))
			continue;
		if (!strcmp(prog->name, name))
			return prog;
	}
	return errno = ENOENT, NULL;
}

static bool bpf_object__shndx_is_data(const struct bpf_object *obj,
				      int shndx)
{
	switch (obj->efile.secs[shndx].sec_type) {
	case SEC_BSS:
	case SEC_DATA:
	case SEC_RODATA:
		return true;
	default:
		return false;
	}
}

static bool bpf_object__shndx_is_maps(const struct bpf_object *obj,
				      int shndx)
{
	return shndx == obj->efile.maps_shndx ||
	       shndx == obj->efile.btf_maps_shndx;
}

static enum libbpf_map_type
bpf_object__section_to_libbpf_map_type(const struct bpf_object *obj, int shndx)
{
	if (shndx == obj->efile.symbols_shndx)
		return LIBBPF_MAP_KCONFIG;

	switch (obj->efile.secs[shndx].sec_type) {
	case SEC_BSS:
		return LIBBPF_MAP_BSS;
	case SEC_DATA:
		return LIBBPF_MAP_DATA;
	case SEC_RODATA:
		return LIBBPF_MAP_RODATA;
	default:
		return LIBBPF_MAP_UNSPEC;
	}
}

static int bpf_program__record_reloc(struct bpf_program *prog,
				     struct reloc_desc *reloc_desc,
				     __u32 insn_idx, const char *sym_name,
				     const Elf64_Sym *sym, const Elf64_Rel *rel)
{
	struct bpf_insn *insn = &prog->insns[insn_idx];
	size_t map_idx, nr_maps = prog->obj->nr_maps;
	struct bpf_object *obj = prog->obj;
	__u32 shdr_idx = sym->st_shndx;
	enum libbpf_map_type type;
	const char *sym_sec_name;
	struct bpf_map *map;

	if (!is_call_insn(insn) && !is_ldimm64_insn(insn)) {
		pr_warn("prog '%s': invalid relo against '%s' for insns[%d].code 0x%x\n",
			prog->name, sym_name, insn_idx, insn->code);
		return -LIBBPF_ERRNO__RELOC;
	}

	if (sym_is_extern(sym)) {
		int sym_idx = ELF64_R_SYM(rel->r_info);
		int i, n = obj->nr_extern;
		struct extern_desc *ext;

		for (i = 0; i < n; i++) {
			ext = &obj->externs[i];
			if (ext->sym_idx == sym_idx)
				break;
		}
		if (i >= n) {
			pr_warn("prog '%s': extern relo failed to find extern for '%s' (%d)\n",
				prog->name, sym_name, sym_idx);
			return -LIBBPF_ERRNO__RELOC;
		}
		pr_debug("prog '%s': found extern #%d '%s' (sym %d) for insn #%u\n",
			 prog->name, i, ext->name, ext->sym_idx, insn_idx);
		if (insn->code == (BPF_JMP | BPF_CALL))
			reloc_desc->type = RELO_EXTERN_FUNC;
		else
			reloc_desc->type = RELO_EXTERN_VAR;
		reloc_desc->insn_idx = insn_idx;
		reloc_desc->sym_off = i; /* sym_off stores extern index */
		return 0;
	}

	/* sub-program call relocation */
	if (is_call_insn(insn)) {
		if (insn->src_reg != BPF_PSEUDO_CALL) {
			pr_warn("prog '%s': incorrect bpf_call opcode\n", prog->name);
			return -LIBBPF_ERRNO__RELOC;
		}
		/* text_shndx can be 0, if no default "main" program exists */
		if (!shdr_idx || shdr_idx != obj->efile.text_shndx) {
			sym_sec_name = elf_sec_name(obj, elf_sec_by_idx(obj, shdr_idx));
			pr_warn("prog '%s': bad call relo against '%s' in section '%s'\n",
				prog->name, sym_name, sym_sec_name);
			return -LIBBPF_ERRNO__RELOC;
		}
		if (sym->st_value % BPF_INSN_SZ) {
			pr_warn("prog '%s': bad call relo against '%s' at offset %zu\n",
				prog->name, sym_name, (size_t)sym->st_value);
			return -LIBBPF_ERRNO__RELOC;
		}
		reloc_desc->type = RELO_CALL;
		reloc_desc->insn_idx = insn_idx;
		reloc_desc->sym_off = sym->st_value;
		return 0;
	}

	if (!shdr_idx || shdr_idx >= SHN_LORESERVE) {
		pr_warn("prog '%s': invalid relo against '%s' in special section 0x%x; forgot to initialize global var?..\n",
			prog->name, sym_name, shdr_idx);
		return -LIBBPF_ERRNO__RELOC;
	}

	/* loading subprog addresses */
	if (sym_is_subprog(sym, obj->efile.text_shndx)) {
		/* global_func: sym->st_value = offset in the section, insn->imm = 0.
		 * local_func: sym->st_value = 0, insn->imm = offset in the section.
		 */
		if ((sym->st_value % BPF_INSN_SZ) || (insn->imm % BPF_INSN_SZ)) {
			pr_warn("prog '%s': bad subprog addr relo against '%s' at offset %zu+%d\n",
				prog->name, sym_name, (size_t)sym->st_value, insn->imm);
			return -LIBBPF_ERRNO__RELOC;
		}

		reloc_desc->type = RELO_SUBPROG_ADDR;
		reloc_desc->insn_idx = insn_idx;
		reloc_desc->sym_off = sym->st_value;
		return 0;
	}

	type = bpf_object__section_to_libbpf_map_type(obj, shdr_idx);
	sym_sec_name = elf_sec_name(obj, elf_sec_by_idx(obj, shdr_idx));

	/* generic map reference relocation */
	if (type == LIBBPF_MAP_UNSPEC) {
		if (!bpf_object__shndx_is_maps(obj, shdr_idx)) {
			pr_warn("prog '%s': bad map relo against '%s' in section '%s'\n",
				prog->name, sym_name, sym_sec_name);
			return -LIBBPF_ERRNO__RELOC;
		}
		for (map_idx = 0; map_idx < nr_maps; map_idx++) {
			map = &obj->maps[map_idx];
			if (map->libbpf_type != type ||
			    map->sec_idx != sym->st_shndx ||
			    map->sec_offset != sym->st_value)
				continue;
			pr_debug("prog '%s': found map %zd (%s, sec %d, off %zu) for insn #%u\n",
				 prog->name, map_idx, map->name, map->sec_idx,
				 map->sec_offset, insn_idx);
			break;
		}
		if (map_idx >= nr_maps) {
			pr_warn("prog '%s': map relo failed to find map for section '%s', off %zu\n",
				prog->name, sym_sec_name, (size_t)sym->st_value);
			return -LIBBPF_ERRNO__RELOC;
		}
		reloc_desc->type = RELO_LD64;
		reloc_desc->insn_idx = insn_idx;
		reloc_desc->map_idx = map_idx;
		reloc_desc->sym_off = 0; /* sym->st_value determines map_idx */
		return 0;
	}

	/* global data map relocation */
	if (!bpf_object__shndx_is_data(obj, shdr_idx)) {
		pr_warn("prog '%s': bad data relo against section '%s'\n",
			prog->name, sym_sec_name);
		return -LIBBPF_ERRNO__RELOC;
	}
	for (map_idx = 0; map_idx < nr_maps; map_idx++) {
		map = &obj->maps[map_idx];
		if (map->libbpf_type != type || map->sec_idx != sym->st_shndx)
			continue;
		pr_debug("prog '%s': found data map %zd (%s, sec %d, off %zu) for insn %u\n",
			 prog->name, map_idx, map->name, map->sec_idx,
			 map->sec_offset, insn_idx);
		break;
	}
	if (map_idx >= nr_maps) {
		pr_warn("prog '%s': data relo failed to find map for section '%s'\n",
			prog->name, sym_sec_name);
		return -LIBBPF_ERRNO__RELOC;
	}

	reloc_desc->type = RELO_DATA;
	reloc_desc->insn_idx = insn_idx;
	reloc_desc->map_idx = map_idx;
	reloc_desc->sym_off = sym->st_value;
	return 0;
}

static bool prog_contains_insn(const struct bpf_program *prog, size_t insn_idx)
{
	return insn_idx >= prog->sec_insn_off &&
	       insn_idx < prog->sec_insn_off + prog->sec_insn_cnt;
}

static struct bpf_program *find_prog_by_sec_insn(const struct bpf_object *obj,
						 size_t sec_idx, size_t insn_idx)
{
	int l = 0, r = obj->nr_programs - 1, m;
	struct bpf_program *prog;

	while (l < r) {
		m = l + (r - l + 1) / 2;
		prog = &obj->programs[m];

		if (prog->sec_idx < sec_idx ||
		    (prog->sec_idx == sec_idx && prog->sec_insn_off <= insn_idx))
			l = m;
		else
			r = m - 1;
	}
	/* matching program could be at index l, but it still might be the
	 * wrong one, so we need to double check conditions for the last time
	 */
	prog = &obj->programs[l];
	if (prog->sec_idx == sec_idx && prog_contains_insn(prog, insn_idx))
		return prog;
	return NULL;
}

static int
bpf_object__collect_prog_relos(struct bpf_object *obj, Elf64_Shdr *shdr, Elf_Data *data)
{
	const char *relo_sec_name, *sec_name;
	size_t sec_idx = shdr->sh_info;
	struct bpf_program *prog;
	struct reloc_desc *relos;
	int err, i, nrels;
	const char *sym_name;
	__u32 insn_idx;
	Elf_Scn *scn;
	Elf_Data *scn_data;
	Elf64_Sym *sym;
	Elf64_Rel *rel;

	scn = elf_sec_by_idx(obj, sec_idx);
	scn_data = elf_sec_data(obj, scn);

	relo_sec_name = elf_sec_str(obj, shdr->sh_name);
	sec_name = elf_sec_name(obj, scn);
	if (!relo_sec_name || !sec_name)
		return -EINVAL;

	pr_debug("sec '%s': collecting relocation for section(%zu) '%s'\n",
		 relo_sec_name, sec_idx, sec_name);
	nrels = shdr->sh_size / shdr->sh_entsize;

	for (i = 0; i < nrels; i++) {
		rel = elf_rel_by_idx(data, i);
		if (!rel) {
			pr_warn("sec '%s': failed to get relo #%d\n", relo_sec_name, i);
			return -LIBBPF_ERRNO__FORMAT;
		}

		sym = elf_sym_by_idx(obj, ELF64_R_SYM(rel->r_info));
		if (!sym) {
			pr_warn("sec '%s': symbol 0x%zx not found for relo #%d\n",
				relo_sec_name, (size_t)ELF64_R_SYM(rel->r_info), i);
			return -LIBBPF_ERRNO__FORMAT;
		}

		if (rel->r_offset % BPF_INSN_SZ || rel->r_offset >= scn_data->d_size) {
			pr_warn("sec '%s': invalid offset 0x%zx for relo #%d\n",
				relo_sec_name, (size_t)ELF64_R_SYM(rel->r_info), i);
			return -LIBBPF_ERRNO__FORMAT;
		}

		insn_idx = rel->r_offset / BPF_INSN_SZ;
		/* relocations against static functions are recorded as
		 * relocations against the section that contains a function;
		 * in such case, symbol will be STT_SECTION and sym.st_name
		 * will point to empty string (0), so fetch section name
		 * instead
		 */
		if (ELF64_ST_TYPE(sym->st_info) == STT_SECTION && sym->st_name == 0)
			sym_name = elf_sec_name(obj, elf_sec_by_idx(obj, sym->st_shndx));
		else
			sym_name = elf_sym_str(obj, sym->st_name);
		sym_name = sym_name ?: "<?";

		pr_debug("sec '%s': relo #%d: insn #%u against '%s'\n",
			 relo_sec_name, i, insn_idx, sym_name);

		prog = find_prog_by_sec_insn(obj, sec_idx, insn_idx);
		if (!prog) {
			pr_debug("sec '%s': relo #%d: couldn't find program in section '%s' for insn #%u, probably overridden weak function, skipping...\n",
				relo_sec_name, i, sec_name, insn_idx);
			continue;
		}

		relos = libbpf_reallocarray(prog->reloc_desc,
					    prog->nr_reloc + 1, sizeof(*relos));
		if (!relos)
			return -ENOMEM;
		prog->reloc_desc = relos;

		/* adjust insn_idx to local BPF program frame of reference */
		insn_idx -= prog->sec_insn_off;
		err = bpf_program__record_reloc(prog, &relos[prog->nr_reloc],
						insn_idx, sym_name, sym, rel);
		if (err)
			return err;

		prog->nr_reloc++;
	}
	return 0;
}

static int bpf_map_find_btf_info(struct bpf_object *obj, struct bpf_map *map)
{
	struct bpf_map_def *def = &map->def;
	__u32 key_type_id = 0, value_type_id = 0;
	int ret;

	/* if it's BTF-defined map, we don't need to search for type IDs.
	 * For struct_ops map, it does not need btf_key_type_id and
	 * btf_value_type_id.
	 */
	if (map->sec_idx == obj->efile.btf_maps_shndx ||
	    bpf_map__is_struct_ops(map))
		return 0;

	if (!bpf_map__is_internal(map)) {
		ret = btf__get_map_kv_tids(obj->btf, map->name, def->key_size,
					   def->value_size, &key_type_id,
					   &value_type_id);
	} else {
		/*
		 * LLVM annotates global data differently in BTF, that is,
		 * only as '.data', '.bss' or '.rodata'.
		 */
		ret = btf__find_by_name(obj->btf, map->real_name);
	}
	if (ret < 0)
		return ret;

	map->btf_key_type_id = key_type_id;
	map->btf_value_type_id = bpf_map__is_internal(map) ?
				 ret : value_type_id;
	return 0;
}

static int bpf_get_map_info_from_fdinfo(int fd, struct bpf_map_info *info)
{
	char file[PATH_MAX], buff[4096];
	FILE *fp;
	__u32 val;
	int err;

	snprintf(file, sizeof(file), "/proc/%d/fdinfo/%d", getpid(), fd);
	memset(info, 0, sizeof(*info));

	fp = fopen(file, "r");
	if (!fp) {
		err = -errno;
		pr_warn("failed to open %s: %d. No procfs support?\n", file,
			err);
		return err;
	}

	while (fgets(buff, sizeof(buff), fp)) {
		if (sscanf(buff, "map_type:\t%u", &val) == 1)
			info->type = val;
		else if (sscanf(buff, "key_size:\t%u", &val) == 1)
			info->key_size = val;
		else if (sscanf(buff, "value_size:\t%u", &val) == 1)
			info->value_size = val;
		else if (sscanf(buff, "max_entries:\t%u", &val) == 1)
			info->max_entries = val;
		else if (sscanf(buff, "map_flags:\t%i", &val) == 1)
			info->map_flags = val;
	}

	fclose(fp);

	return 0;
}

int bpf_map__reuse_fd(struct bpf_map *map, int fd)
{
	struct bpf_map_info info = {};
	__u32 len = sizeof(info);
	int new_fd, err;
	char *new_name;

	err = bpf_obj_get_info_by_fd(fd, &info, &len);
	if (err && errno == EINVAL)
		err = bpf_get_map_info_from_fdinfo(fd, &info);
	if (err)
		return libbpf_err(err);

	new_name = strdup(info.name);
	if (!new_name)
		return libbpf_err(-errno);

	new_fd = open("/", O_RDONLY | O_CLOEXEC);
	if (new_fd < 0) {
		err = -errno;
		goto err_free_new_name;
	}

	new_fd = dup3(fd, new_fd, O_CLOEXEC);
	if (new_fd < 0) {
		err = -errno;
		goto err_close_new_fd;
	}

	err = zclose(map->fd);
	if (err) {
		err = -errno;
		goto err_close_new_fd;
	}
	free(map->name);

	map->fd = new_fd;
	map->name = new_name;
	map->def.type = info.type;
	map->def.key_size = info.key_size;
	map->def.value_size = info.value_size;
	map->def.max_entries = info.max_entries;
	map->def.map_flags = info.map_flags;
	map->btf_key_type_id = info.btf_key_type_id;
	map->btf_value_type_id = info.btf_value_type_id;
	map->reused = true;
	map->map_extra = info.map_extra;

	return 0;

err_close_new_fd:
	close(new_fd);
err_free_new_name:
	free(new_name);
	return libbpf_err(err);
}

__u32 bpf_map__max_entries(const struct bpf_map *map)
{
	return map->def.max_entries;
}

struct bpf_map *bpf_map__inner_map(struct bpf_map *map)
{
	if (!bpf_map_type__is_map_in_map(map->def.type))
		return errno = EINVAL, NULL;

	return map->inner_map;
}

int bpf_map__set_max_entries(struct bpf_map *map, __u32 max_entries)
{
	if (map->fd >= 0)
		return libbpf_err(-EBUSY);
	map->def.max_entries = max_entries;
	return 0;
}

int bpf_map__resize(struct bpf_map *map, __u32 max_entries)
{
	if (!map || !max_entries)
		return libbpf_err(-EINVAL);

	return bpf_map__set_max_entries(map, max_entries);
}

static int
bpf_object__probe_loading(struct bpf_object *obj)
{
	struct bpf_load_program_attr attr;
	char *cp, errmsg[STRERR_BUFSIZE];
	struct bpf_insn insns[] = {
		BPF_MOV64_IMM(BPF_REG_0, 0),
		BPF_EXIT_INSN(),
	};
	int ret;

	if (obj->gen_loader)
		return 0;

	/* make sure basic loading works */

	memset(&attr, 0, sizeof(attr));
	attr.prog_type = BPF_PROG_TYPE_SOCKET_FILTER;
	attr.insns = insns;
	attr.insns_cnt = ARRAY_SIZE(insns);
	attr.license = "GPL";

	ret = bpf_load_program_xattr(&attr, NULL, 0);
	if (ret < 0) {
		attr.prog_type = BPF_PROG_TYPE_TRACEPOINT;
		ret = bpf_load_program_xattr(&attr, NULL, 0);
	}
	if (ret < 0) {
		ret = errno;
		cp = libbpf_strerror_r(ret, errmsg, sizeof(errmsg));
		pr_warn("Error in %s():%s(%d). Couldn't load trivial BPF "
			"program. Make sure your kernel supports BPF "
			"(CONFIG_BPF_SYSCALL=y) and/or that RLIMIT_MEMLOCK is "
			"set to big enough value.\n", __func__, cp, ret);
		return -ret;
	}
	close(ret);

	return 0;
}

static int probe_fd(int fd)
{
	if (fd >= 0)
		close(fd);
	return fd >= 0;
}

static int probe_kern_prog_name(void)
{
	struct bpf_load_program_attr attr;
	struct bpf_insn insns[] = {
		BPF_MOV64_IMM(BPF_REG_0, 0),
		BPF_EXIT_INSN(),
	};
	int ret;

	/* make sure loading with name works */

	memset(&attr, 0, sizeof(attr));
	attr.prog_type = BPF_PROG_TYPE_SOCKET_FILTER;
	attr.insns = insns;
	attr.insns_cnt = ARRAY_SIZE(insns);
	attr.license = "GPL";
	attr.name = "test";
	ret = bpf_load_program_xattr(&attr, NULL, 0);
	return probe_fd(ret);
}

static int probe_kern_global_data(void)
{
	struct bpf_load_program_attr prg_attr;
	struct bpf_create_map_attr map_attr;
	char *cp, errmsg[STRERR_BUFSIZE];
	struct bpf_insn insns[] = {
		BPF_LD_MAP_VALUE(BPF_REG_1, 0, 16),
		BPF_ST_MEM(BPF_DW, BPF_REG_1, 0, 42),
		BPF_MOV64_IMM(BPF_REG_0, 0),
		BPF_EXIT_INSN(),
	};
	int ret, map;

	memset(&map_attr, 0, sizeof(map_attr));
	map_attr.map_type = BPF_MAP_TYPE_ARRAY;
	map_attr.key_size = sizeof(int);
	map_attr.value_size = 32;
	map_attr.max_entries = 1;

	map = bpf_create_map_xattr(&map_attr);
	if (map < 0) {
		ret = -errno;
		cp = libbpf_strerror_r(ret, errmsg, sizeof(errmsg));
		pr_warn("Error in %s():%s(%d). Couldn't create simple array map.\n",
			__func__, cp, -ret);
		return ret;
	}

	insns[0].imm = map;

	memset(&prg_attr, 0, sizeof(prg_attr));
	prg_attr.prog_type = BPF_PROG_TYPE_SOCKET_FILTER;
	prg_attr.insns = insns;
	prg_attr.insns_cnt = ARRAY_SIZE(insns);
	prg_attr.license = "GPL";

	ret = bpf_load_program_xattr(&prg_attr, NULL, 0);
	close(map);
	return probe_fd(ret);
}

static int probe_kern_btf(void)
{
	static const char strs[] = "\0int";
	__u32 types[] = {
		/* int */
		BTF_TYPE_INT_ENC(1, BTF_INT_SIGNED, 0, 32, 4),
	};

	return probe_fd(libbpf__load_raw_btf((char *)types, sizeof(types),
					     strs, sizeof(strs)));
}

static int probe_kern_btf_func(void)
{
	static const char strs[] = "\0int\0x\0a";
	/* void x(int a) {} */
	__u32 types[] = {
		/* int */
		BTF_TYPE_INT_ENC(1, BTF_INT_SIGNED, 0, 32, 4),  /* [1] */
		/* FUNC_PROTO */                                /* [2] */
		BTF_TYPE_ENC(0, BTF_INFO_ENC(BTF_KIND_FUNC_PROTO, 0, 1), 0),
		BTF_PARAM_ENC(7, 1),
		/* FUNC x */                                    /* [3] */
		BTF_TYPE_ENC(5, BTF_INFO_ENC(BTF_KIND_FUNC, 0, 0), 2),
	};

	return probe_fd(libbpf__load_raw_btf((char *)types, sizeof(types),
					     strs, sizeof(strs)));
}

static int probe_kern_btf_func_global(void)
{
	static const char strs[] = "\0int\0x\0a";
	/* static void x(int a) {} */
	__u32 types[] = {
		/* int */
		BTF_TYPE_INT_ENC(1, BTF_INT_SIGNED, 0, 32, 4),  /* [1] */
		/* FUNC_PROTO */                                /* [2] */
		BTF_TYPE_ENC(0, BTF_INFO_ENC(BTF_KIND_FUNC_PROTO, 0, 1), 0),
		BTF_PARAM_ENC(7, 1),
		/* FUNC x BTF_FUNC_GLOBAL */                    /* [3] */
		BTF_TYPE_ENC(5, BTF_INFO_ENC(BTF_KIND_FUNC, 0, BTF_FUNC_GLOBAL), 2),
	};

	return probe_fd(libbpf__load_raw_btf((char *)types, sizeof(types),
					     strs, sizeof(strs)));
}

static int probe_kern_btf_datasec(void)
{
	static const char strs[] = "\0x\0.data";
	/* static int a; */
	__u32 types[] = {
		/* int */
		BTF_TYPE_INT_ENC(0, BTF_INT_SIGNED, 0, 32, 4),  /* [1] */
		/* VAR x */                                     /* [2] */
		BTF_TYPE_ENC(1, BTF_INFO_ENC(BTF_KIND_VAR, 0, 0), 1),
		BTF_VAR_STATIC,
		/* DATASEC val */                               /* [3] */
		BTF_TYPE_ENC(3, BTF_INFO_ENC(BTF_KIND_DATASEC, 0, 1), 4),
		BTF_VAR_SECINFO_ENC(2, 0, 4),
	};

	return probe_fd(libbpf__load_raw_btf((char *)types, sizeof(types),
					     strs, sizeof(strs)));
}

static int probe_kern_btf_float(void)
{
	static const char strs[] = "\0float";
	__u32 types[] = {
		/* float */
		BTF_TYPE_FLOAT_ENC(1, 4),
	};

	return probe_fd(libbpf__load_raw_btf((char *)types, sizeof(types),
					     strs, sizeof(strs)));
}

static int probe_kern_btf_decl_tag(void)
{
	static const char strs[] = "\0tag";
	__u32 types[] = {
		/* int */
		BTF_TYPE_INT_ENC(0, BTF_INT_SIGNED, 0, 32, 4),  /* [1] */
		/* VAR x */                                     /* [2] */
		BTF_TYPE_ENC(1, BTF_INFO_ENC(BTF_KIND_VAR, 0, 0), 1),
		BTF_VAR_STATIC,
		/* attr */
		BTF_TYPE_DECL_TAG_ENC(1, 2, -1),
	};

	return probe_fd(libbpf__load_raw_btf((char *)types, sizeof(types),
					     strs, sizeof(strs)));
}

static int probe_kern_array_mmap(void)
{
	struct bpf_create_map_attr attr = {
		.map_type = BPF_MAP_TYPE_ARRAY,
		.map_flags = BPF_F_MMAPABLE,
		.key_size = sizeof(int),
		.value_size = sizeof(int),
		.max_entries = 1,
	};

	return probe_fd(bpf_create_map_xattr(&attr));
}

static int probe_kern_exp_attach_type(void)
{
	struct bpf_load_program_attr attr;
	struct bpf_insn insns[] = {
		BPF_MOV64_IMM(BPF_REG_0, 0),
		BPF_EXIT_INSN(),
	};

	memset(&attr, 0, sizeof(attr));
	/* use any valid combination of program type and (optional)
	 * non-zero expected attach type (i.e., not a BPF_CGROUP_INET_INGRESS)
	 * to see if kernel supports expected_attach_type field for
	 * BPF_PROG_LOAD command
	 */
	attr.prog_type = BPF_PROG_TYPE_CGROUP_SOCK;
	attr.expected_attach_type = BPF_CGROUP_INET_SOCK_CREATE;
	attr.insns = insns;
	attr.insns_cnt = ARRAY_SIZE(insns);
	attr.license = "GPL";

	return probe_fd(bpf_load_program_xattr(&attr, NULL, 0));
}

static int probe_kern_probe_read_kernel(void)
{
	struct bpf_load_program_attr attr;
	struct bpf_insn insns[] = {
		BPF_MOV64_REG(BPF_REG_1, BPF_REG_10),	/* r1 = r10 (fp) */
		BPF_ALU64_IMM(BPF_ADD, BPF_REG_1, -8),	/* r1 += -8 */
		BPF_MOV64_IMM(BPF_REG_2, 8),		/* r2 = 8 */
		BPF_MOV64_IMM(BPF_REG_3, 0),		/* r3 = 0 */
		BPF_RAW_INSN(BPF_JMP | BPF_CALL, 0, 0, 0, BPF_FUNC_probe_read_kernel),
		BPF_EXIT_INSN(),
	};

	memset(&attr, 0, sizeof(attr));
	attr.prog_type = BPF_PROG_TYPE_KPROBE;
	attr.insns = insns;
	attr.insns_cnt = ARRAY_SIZE(insns);
	attr.license = "GPL";

	return probe_fd(bpf_load_program_xattr(&attr, NULL, 0));
}

static int probe_prog_bind_map(void)
{
	struct bpf_load_program_attr prg_attr;
	struct bpf_create_map_attr map_attr;
	char *cp, errmsg[STRERR_BUFSIZE];
	struct bpf_insn insns[] = {
		BPF_MOV64_IMM(BPF_REG_0, 0),
		BPF_EXIT_INSN(),
	};
	int ret, map, prog;

	memset(&map_attr, 0, sizeof(map_attr));
	map_attr.map_type = BPF_MAP_TYPE_ARRAY;
	map_attr.key_size = sizeof(int);
	map_attr.value_size = 32;
	map_attr.max_entries = 1;

	map = bpf_create_map_xattr(&map_attr);
	if (map < 0) {
		ret = -errno;
		cp = libbpf_strerror_r(ret, errmsg, sizeof(errmsg));
		pr_warn("Error in %s():%s(%d). Couldn't create simple array map.\n",
			__func__, cp, -ret);
		return ret;
	}

	memset(&prg_attr, 0, sizeof(prg_attr));
	prg_attr.prog_type = BPF_PROG_TYPE_SOCKET_FILTER;
	prg_attr.insns = insns;
	prg_attr.insns_cnt = ARRAY_SIZE(insns);
	prg_attr.license = "GPL";

	prog = bpf_load_program_xattr(&prg_attr, NULL, 0);
	if (prog < 0) {
		close(map);
		return 0;
	}

	ret = bpf_prog_bind_map(prog, map, NULL);

	close(map);
	close(prog);

	return ret >= 0;
}

static int probe_module_btf(void)
{
	static const char strs[] = "\0int";
	__u32 types[] = {
		/* int */
		BTF_TYPE_INT_ENC(1, BTF_INT_SIGNED, 0, 32, 4),
	};
	struct bpf_btf_info info;
	__u32 len = sizeof(info);
	char name[16];
	int fd, err;

	fd = libbpf__load_raw_btf((char *)types, sizeof(types), strs, sizeof(strs));
	if (fd < 0)
		return 0; /* BTF not supported at all */

	memset(&info, 0, sizeof(info));
	info.name = ptr_to_u64(name);
	info.name_len = sizeof(name);

	/* check that BPF_OBJ_GET_INFO_BY_FD supports specifying name pointer;
	 * kernel's module BTF support coincides with support for
	 * name/name_len fields in struct bpf_btf_info.
	 */
	err = bpf_obj_get_info_by_fd(fd, &info, &len);
	close(fd);
	return !err;
}

static int probe_perf_link(void)
{
	struct bpf_load_program_attr attr;
	struct bpf_insn insns[] = {
		BPF_MOV64_IMM(BPF_REG_0, 0),
		BPF_EXIT_INSN(),
	};
	int prog_fd, link_fd, err;

	memset(&attr, 0, sizeof(attr));
	attr.prog_type = BPF_PROG_TYPE_TRACEPOINT;
	attr.insns = insns;
	attr.insns_cnt = ARRAY_SIZE(insns);
	attr.license = "GPL";
	prog_fd = bpf_load_program_xattr(&attr, NULL, 0);
	if (prog_fd < 0)
		return -errno;

	/* use invalid perf_event FD to get EBADF, if link is supported;
	 * otherwise EINVAL should be returned
	 */
	link_fd = bpf_link_create(prog_fd, -1, BPF_PERF_EVENT, NULL);
	err = -errno; /* close() can clobber errno */

	if (link_fd >= 0)
		close(link_fd);
	close(prog_fd);

	return link_fd < 0 && err == -EBADF;
}

enum kern_feature_result {
	FEAT_UNKNOWN = 0,
	FEAT_SUPPORTED = 1,
	FEAT_MISSING = 2,
};

typedef int (*feature_probe_fn)(void);

static struct kern_feature_desc {
	const char *desc;
	feature_probe_fn probe;
	enum kern_feature_result res;
} feature_probes[__FEAT_CNT] = {
	[FEAT_PROG_NAME] = {
		"BPF program name", probe_kern_prog_name,
	},
	[FEAT_GLOBAL_DATA] = {
		"global variables", probe_kern_global_data,
	},
	[FEAT_BTF] = {
		"minimal BTF", probe_kern_btf,
	},
	[FEAT_BTF_FUNC] = {
		"BTF functions", probe_kern_btf_func,
	},
	[FEAT_BTF_GLOBAL_FUNC] = {
		"BTF global function", probe_kern_btf_func_global,
	},
	[FEAT_BTF_DATASEC] = {
		"BTF data section and variable", probe_kern_btf_datasec,
	},
	[FEAT_ARRAY_MMAP] = {
		"ARRAY map mmap()", probe_kern_array_mmap,
	},
	[FEAT_EXP_ATTACH_TYPE] = {
		"BPF_PROG_LOAD expected_attach_type attribute",
		probe_kern_exp_attach_type,
	},
	[FEAT_PROBE_READ_KERN] = {
		"bpf_probe_read_kernel() helper", probe_kern_probe_read_kernel,
	},
	[FEAT_PROG_BIND_MAP] = {
		"BPF_PROG_BIND_MAP support", probe_prog_bind_map,
	},
	[FEAT_MODULE_BTF] = {
		"module BTF support", probe_module_btf,
	},
	[FEAT_BTF_FLOAT] = {
		"BTF_KIND_FLOAT support", probe_kern_btf_float,
	},
	[FEAT_PERF_LINK] = {
		"BPF perf link support", probe_perf_link,
	},
	[FEAT_BTF_DECL_TAG] = {
		"BTF_KIND_DECL_TAG support", probe_kern_btf_decl_tag,
	},
};

static bool kernel_supports(const struct bpf_object *obj, enum kern_feature_id feat_id)
{
	struct kern_feature_desc *feat = &feature_probes[feat_id];
	int ret;

	if (obj->gen_loader)
		/* To generate loader program assume the latest kernel
		 * to avoid doing extra prog_load, map_create syscalls.
		 */
		return true;

	if (READ_ONCE(feat->res) == FEAT_UNKNOWN) {
		ret = feat->probe();
		if (ret > 0) {
			WRITE_ONCE(feat->res, FEAT_SUPPORTED);
		} else if (ret == 0) {
			WRITE_ONCE(feat->res, FEAT_MISSING);
		} else {
			pr_warn("Detection of kernel %s support failed: %d\n", feat->desc, ret);
			WRITE_ONCE(feat->res, FEAT_MISSING);
		}
	}

	return READ_ONCE(feat->res) == FEAT_SUPPORTED;
}

static bool map_is_reuse_compat(const struct bpf_map *map, int map_fd)
{
	struct bpf_map_info map_info = {};
	char msg[STRERR_BUFSIZE];
	__u32 map_info_len;
	int err;

	map_info_len = sizeof(map_info);

	err = bpf_obj_get_info_by_fd(map_fd, &map_info, &map_info_len);
	if (err && errno == EINVAL)
		err = bpf_get_map_info_from_fdinfo(map_fd, &map_info);
	if (err) {
		pr_warn("failed to get map info for map FD %d: %s\n", map_fd,
			libbpf_strerror_r(errno, msg, sizeof(msg)));
		return false;
	}

	return (map_info.type == map->def.type &&
		map_info.key_size == map->def.key_size &&
		map_info.value_size == map->def.value_size &&
		map_info.max_entries == map->def.max_entries &&
		map_info.map_flags == map->def.map_flags &&
		map_info.map_extra == map->map_extra);
}

static int
bpf_object__reuse_map(struct bpf_map *map)
{
	char *cp, errmsg[STRERR_BUFSIZE];
	int err, pin_fd;

	pin_fd = bpf_obj_get(map->pin_path);
	if (pin_fd < 0) {
		err = -errno;
		if (err == -ENOENT) {
			pr_debug("found no pinned map to reuse at '%s'\n",
				 map->pin_path);
			return 0;
		}

		cp = libbpf_strerror_r(-err, errmsg, sizeof(errmsg));
		pr_warn("couldn't retrieve pinned map '%s': %s\n",
			map->pin_path, cp);
		return err;
	}

	if (!map_is_reuse_compat(map, pin_fd)) {
		pr_warn("couldn't reuse pinned map at '%s': parameter mismatch\n",
			map->pin_path);
		close(pin_fd);
		return -EINVAL;
	}

	err = bpf_map__reuse_fd(map, pin_fd);
	if (err) {
		close(pin_fd);
		return err;
	}
	map->pinned = true;
	pr_debug("reused pinned map at '%s'\n", map->pin_path);

	return 0;
}

static int
bpf_object__populate_internal_map(struct bpf_object *obj, struct bpf_map *map)
{
	enum libbpf_map_type map_type = map->libbpf_type;
	char *cp, errmsg[STRERR_BUFSIZE];
	int err, zero = 0;

	if (obj->gen_loader) {
		bpf_gen__map_update_elem(obj->gen_loader, map - obj->maps,
					 map->mmaped, map->def.value_size);
		if (map_type == LIBBPF_MAP_RODATA || map_type == LIBBPF_MAP_KCONFIG)
			bpf_gen__map_freeze(obj->gen_loader, map - obj->maps);
		return 0;
	}
	err = bpf_map_update_elem(map->fd, &zero, map->mmaped, 0);
	if (err) {
		err = -errno;
		cp = libbpf_strerror_r(err, errmsg, sizeof(errmsg));
		pr_warn("Error setting initial map(%s) contents: %s\n",
			map->name, cp);
		return err;
	}

	/* Freeze .rodata and .kconfig map as read-only from syscall side. */
	if (map_type == LIBBPF_MAP_RODATA || map_type == LIBBPF_MAP_KCONFIG) {
		err = bpf_map_freeze(map->fd);
		if (err) {
			err = -errno;
			cp = libbpf_strerror_r(err, errmsg, sizeof(errmsg));
			pr_warn("Error freezing map(%s) as read-only: %s\n",
				map->name, cp);
			return err;
		}
	}
	return 0;
}

static void bpf_map__destroy(struct bpf_map *map);

static int bpf_object__create_map(struct bpf_object *obj, struct bpf_map *map, bool is_inner)
{
	struct bpf_create_map_params create_attr;
	struct bpf_map_def *def = &map->def;
	int err = 0;

	memset(&create_attr, 0, sizeof(create_attr));

	if (kernel_supports(obj, FEAT_PROG_NAME))
		create_attr.name = map->name;
	create_attr.map_ifindex = map->map_ifindex;
	create_attr.map_type = def->type;
	create_attr.map_flags = def->map_flags;
	create_attr.key_size = def->key_size;
	create_attr.value_size = def->value_size;
	create_attr.numa_node = map->numa_node;
	create_attr.map_extra = map->map_extra;

	if (def->type == BPF_MAP_TYPE_PERF_EVENT_ARRAY && !def->max_entries) {
		int nr_cpus;

		nr_cpus = libbpf_num_possible_cpus();
		if (nr_cpus < 0) {
			pr_warn("map '%s': failed to determine number of system CPUs: %d\n",
				map->name, nr_cpus);
			return nr_cpus;
		}
		pr_debug("map '%s': setting size to %d\n", map->name, nr_cpus);
		create_attr.max_entries = nr_cpus;
	} else {
		create_attr.max_entries = def->max_entries;
	}

	if (bpf_map__is_struct_ops(map))
		create_attr.btf_vmlinux_value_type_id =
			map->btf_vmlinux_value_type_id;

	create_attr.btf_fd = 0;
	create_attr.btf_key_type_id = 0;
	create_attr.btf_value_type_id = 0;
	if (obj->btf && btf__fd(obj->btf) >= 0 && !bpf_map_find_btf_info(obj, map)) {
		create_attr.btf_fd = btf__fd(obj->btf);
		create_attr.btf_key_type_id = map->btf_key_type_id;
		create_attr.btf_value_type_id = map->btf_value_type_id;
	}

	if (bpf_map_type__is_map_in_map(def->type)) {
		if (map->inner_map) {
			err = bpf_object__create_map(obj, map->inner_map, true);
			if (err) {
				pr_warn("map '%s': failed to create inner map: %d\n",
					map->name, err);
				return err;
			}
			map->inner_map_fd = bpf_map__fd(map->inner_map);
		}
		if (map->inner_map_fd >= 0)
			create_attr.inner_map_fd = map->inner_map_fd;
	}

	switch (def->type) {
	case BPF_MAP_TYPE_PERF_EVENT_ARRAY:
	case BPF_MAP_TYPE_CGROUP_ARRAY:
	case BPF_MAP_TYPE_STACK_TRACE:
	case BPF_MAP_TYPE_ARRAY_OF_MAPS:
	case BPF_MAP_TYPE_HASH_OF_MAPS:
	case BPF_MAP_TYPE_DEVMAP:
	case BPF_MAP_TYPE_DEVMAP_HASH:
	case BPF_MAP_TYPE_CPUMAP:
	case BPF_MAP_TYPE_XSKMAP:
	case BPF_MAP_TYPE_SOCKMAP:
	case BPF_MAP_TYPE_SOCKHASH:
	case BPF_MAP_TYPE_QUEUE:
	case BPF_MAP_TYPE_STACK:
	case BPF_MAP_TYPE_RINGBUF:
		create_attr.btf_fd = 0;
		create_attr.btf_key_type_id = 0;
		create_attr.btf_value_type_id = 0;
		map->btf_key_type_id = 0;
		map->btf_value_type_id = 0;
	default:
		break;
	}

	if (obj->gen_loader) {
		bpf_gen__map_create(obj->gen_loader, &create_attr, is_inner ? -1 : map - obj->maps);
		/* Pretend to have valid FD to pass various fd >= 0 checks.
		 * This fd == 0 will not be used with any syscall and will be reset to -1 eventually.
		 */
		map->fd = 0;
	} else {
		map->fd = libbpf__bpf_create_map_xattr(&create_attr);
	}
	if (map->fd < 0 && (create_attr.btf_key_type_id ||
			    create_attr.btf_value_type_id)) {
		char *cp, errmsg[STRERR_BUFSIZE];

		err = -errno;
		cp = libbpf_strerror_r(err, errmsg, sizeof(errmsg));
		pr_warn("Error in bpf_create_map_xattr(%s):%s(%d). Retrying without BTF.\n",
			map->name, cp, err);
		create_attr.btf_fd = 0;
		create_attr.btf_key_type_id = 0;
		create_attr.btf_value_type_id = 0;
		map->btf_key_type_id = 0;
		map->btf_value_type_id = 0;
		map->fd = libbpf__bpf_create_map_xattr(&create_attr);
	}

	err = map->fd < 0 ? -errno : 0;

	if (bpf_map_type__is_map_in_map(def->type) && map->inner_map) {
		if (obj->gen_loader)
			map->inner_map->fd = -1;
		bpf_map__destroy(map->inner_map);
		zfree(&map->inner_map);
	}

	return err;
}

static int init_map_slots(struct bpf_object *obj, struct bpf_map *map)
{
	const struct bpf_map *targ_map;
	unsigned int i;
	int fd, err = 0;

	for (i = 0; i < map->init_slots_sz; i++) {
		if (!map->init_slots[i])
			continue;

		targ_map = map->init_slots[i];
		fd = bpf_map__fd(targ_map);
		if (obj->gen_loader) {
			pr_warn("// TODO map_update_elem: idx %td key %d value==map_idx %td\n",
				map - obj->maps, i, targ_map - obj->maps);
			return -ENOTSUP;
		} else {
			err = bpf_map_update_elem(map->fd, &i, &fd, 0);
		}
		if (err) {
			err = -errno;
			pr_warn("map '%s': failed to initialize slot [%d] to map '%s' fd=%d: %d\n",
				map->name, i, targ_map->name,
				fd, err);
			return err;
		}
		pr_debug("map '%s': slot [%d] set to map '%s' fd=%d\n",
			 map->name, i, targ_map->name, fd);
	}

	zfree(&map->init_slots);
	map->init_slots_sz = 0;

	return 0;
}

static int
bpf_object__create_maps(struct bpf_object *obj)
{
	struct bpf_map *map;
	char *cp, errmsg[STRERR_BUFSIZE];
	unsigned int i, j;
	int err;
	bool retried;

	for (i = 0; i < obj->nr_maps; i++) {
		map = &obj->maps[i];

		retried = false;
retry:
		if (map->pin_path) {
			err = bpf_object__reuse_map(map);
			if (err) {
				pr_warn("map '%s': error reusing pinned map\n",
					map->name);
				goto err_out;
			}
			if (retried && map->fd < 0) {
				pr_warn("map '%s': cannot find pinned map\n",
					map->name);
				err = -ENOENT;
				goto err_out;
			}
		}

		if (map->fd >= 0) {
			pr_debug("map '%s': skipping creation (preset fd=%d)\n",
				 map->name, map->fd);
		} else {
			err = bpf_object__create_map(obj, map, false);
			if (err)
				goto err_out;

			pr_debug("map '%s': created successfully, fd=%d\n",
				 map->name, map->fd);

			if (bpf_map__is_internal(map)) {
				err = bpf_object__populate_internal_map(obj, map);
				if (err < 0) {
					zclose(map->fd);
					goto err_out;
				}
			}

			if (map->init_slots_sz) {
				err = init_map_slots(obj, map);
				if (err < 0) {
					zclose(map->fd);
					goto err_out;
				}
			}
		}

		if (map->pin_path && !map->pinned) {
			err = bpf_map__pin(map, NULL);
			if (err) {
				zclose(map->fd);
				if (!retried && err == -EEXIST) {
					retried = true;
					goto retry;
				}
				pr_warn("map '%s': failed to auto-pin at '%s': %d\n",
					map->name, map->pin_path, err);
				goto err_out;
			}
		}
	}

	return 0;

err_out:
	cp = libbpf_strerror_r(err, errmsg, sizeof(errmsg));
	pr_warn("map '%s': failed to create: %s(%d)\n", map->name, cp, err);
	pr_perm_msg(err);
	for (j = 0; j < i; j++)
		zclose(obj->maps[j].fd);
	return err;
}

static bool bpf_core_is_flavor_sep(const char *s)
{
	/* check X___Y name pattern, where X and Y are not underscores */
	return s[0] != '_' &&				      /* X */
	       s[1] == '_' && s[2] == '_' && s[3] == '_' &&   /* ___ */
	       s[4] != '_';				      /* Y */
}

/* Given 'some_struct_name___with_flavor' return the length of a name prefix
 * before last triple underscore. Struct name part after last triple
 * underscore is ignored by BPF CO-RE relocation during relocation matching.
 */
size_t bpf_core_essential_name_len(const char *name)
{
	size_t n = strlen(name);
	int i;

	for (i = n - 5; i >= 0; i--) {
		if (bpf_core_is_flavor_sep(name + i))
			return i + 1;
	}
	return n;
}

static void bpf_core_free_cands(struct bpf_core_cand_list *cands)
{
	free(cands->cands);
	free(cands);
}

static int bpf_core_add_cands(struct bpf_core_cand *local_cand,
			      size_t local_essent_len,
			      const struct btf *targ_btf,
			      const char *targ_btf_name,
			      int targ_start_id,
			      struct bpf_core_cand_list *cands)
{
	struct bpf_core_cand *new_cands, *cand;
	const struct btf_type *t;
	const char *targ_name;
	size_t targ_essent_len;
	int n, i;

	n = btf__type_cnt(targ_btf);
	for (i = targ_start_id; i < n; i++) {
		t = btf__type_by_id(targ_btf, i);
		if (btf_kind(t) != btf_kind(local_cand->t))
			continue;

		targ_name = btf__name_by_offset(targ_btf, t->name_off);
		if (str_is_empty(targ_name))
			continue;

		targ_essent_len = bpf_core_essential_name_len(targ_name);
		if (targ_essent_len != local_essent_len)
			continue;

		if (strncmp(local_cand->name, targ_name, local_essent_len) != 0)
			continue;

		pr_debug("CO-RE relocating [%d] %s %s: found target candidate [%d] %s %s in [%s]\n",
			 local_cand->id, btf_kind_str(local_cand->t),
			 local_cand->name, i, btf_kind_str(t), targ_name,
			 targ_btf_name);
		new_cands = libbpf_reallocarray(cands->cands, cands->len + 1,
					      sizeof(*cands->cands));
		if (!new_cands)
			return -ENOMEM;

		cand = &new_cands[cands->len];
		cand->btf = targ_btf;
		cand->t = t;
		cand->name = targ_name;
		cand->id = i;

		cands->cands = new_cands;
		cands->len++;
	}
	return 0;
}

static int load_module_btfs(struct bpf_object *obj)
{
	struct bpf_btf_info info;
	struct module_btf *mod_btf;
	struct btf *btf;
	char name[64];
	__u32 id = 0, len;
	int err, fd;

	if (obj->btf_modules_loaded)
		return 0;

	if (obj->gen_loader)
		return 0;

	/* don't do this again, even if we find no module BTFs */
	obj->btf_modules_loaded = true;

	/* kernel too old to support module BTFs */
	if (!kernel_supports(obj, FEAT_MODULE_BTF))
		return 0;

	while (true) {
		err = bpf_btf_get_next_id(id, &id);
		if (err && errno == ENOENT)
			return 0;
		if (err) {
			err = -errno;
			pr_warn("failed to iterate BTF objects: %d\n", err);
			return err;
		}

		fd = bpf_btf_get_fd_by_id(id);
		if (fd < 0) {
			if (errno == ENOENT)
				continue; /* expected race: BTF was unloaded */
			err = -errno;
			pr_warn("failed to get BTF object #%d FD: %d\n", id, err);
			return err;
		}

		len = sizeof(info);
		memset(&info, 0, sizeof(info));
		info.name = ptr_to_u64(name);
		info.name_len = sizeof(name);

		err = bpf_obj_get_info_by_fd(fd, &info, &len);
		if (err) {
			err = -errno;
			pr_warn("failed to get BTF object #%d info: %d\n", id, err);
			goto err_out;
		}

		/* ignore non-module BTFs */
		if (!info.kernel_btf || strcmp(name, "vmlinux") == 0) {
			close(fd);
			continue;
		}

		btf = btf_get_from_fd(fd, obj->btf_vmlinux);
		err = libbpf_get_error(btf);
		if (err) {
			pr_warn("failed to load module [%s]'s BTF object #%d: %d\n",
				name, id, err);
			goto err_out;
		}

		err = libbpf_ensure_mem((void **)&obj->btf_modules, &obj->btf_module_cap,
				        sizeof(*obj->btf_modules), obj->btf_module_cnt + 1);
		if (err)
			goto err_out;

		mod_btf = &obj->btf_modules[obj->btf_module_cnt++];

		mod_btf->btf = btf;
		mod_btf->id = id;
		mod_btf->fd = fd;
		mod_btf->name = strdup(name);
		if (!mod_btf->name) {
			err = -ENOMEM;
			goto err_out;
		}
		continue;

err_out:
		close(fd);
		return err;
	}

	return 0;
}

static struct bpf_core_cand_list *
bpf_core_find_cands(struct bpf_object *obj, const struct btf *local_btf, __u32 local_type_id)
{
	struct bpf_core_cand local_cand = {};
	struct bpf_core_cand_list *cands;
	const struct btf *main_btf;
	size_t local_essent_len;
	int err, i;

	local_cand.btf = local_btf;
	local_cand.t = btf__type_by_id(local_btf, local_type_id);
	if (!local_cand.t)
		return ERR_PTR(-EINVAL);

	local_cand.name = btf__name_by_offset(local_btf, local_cand.t->name_off);
	if (str_is_empty(local_cand.name))
		return ERR_PTR(-EINVAL);
	local_essent_len = bpf_core_essential_name_len(local_cand.name);

	cands = calloc(1, sizeof(*cands));
	if (!cands)
		return ERR_PTR(-ENOMEM);

	/* Attempt to find target candidates in vmlinux BTF first */
	main_btf = obj->btf_vmlinux_override ?: obj->btf_vmlinux;
	err = bpf_core_add_cands(&local_cand, local_essent_len, main_btf, "vmlinux", 1, cands);
	if (err)
		goto err_out;

	/* if vmlinux BTF has any candidate, don't got for module BTFs */
	if (cands->len)
		return cands;

	/* if vmlinux BTF was overridden, don't attempt to load module BTFs */
	if (obj->btf_vmlinux_override)
		return cands;

	/* now look through module BTFs, trying to still find candidates */
	err = load_module_btfs(obj);
	if (err)
		goto err_out;

	for (i = 0; i < obj->btf_module_cnt; i++) {
		err = bpf_core_add_cands(&local_cand, local_essent_len,
					 obj->btf_modules[i].btf,
					 obj->btf_modules[i].name,
					 btf__type_cnt(obj->btf_vmlinux),
					 cands);
		if (err)
			goto err_out;
	}

	return cands;
err_out:
	bpf_core_free_cands(cands);
	return ERR_PTR(err);
}

/* Check local and target types for compatibility. This check is used for
 * type-based CO-RE relocations and follow slightly different rules than
 * field-based relocations. This function assumes that root types were already
 * checked for name match. Beyond that initial root-level name check, names
 * are completely ignored. Compatibility rules are as follows:
 *   - any two STRUCTs/UNIONs/FWDs/ENUMs/INTs are considered compatible, but
 *     kind should match for local and target types (i.e., STRUCT is not
 *     compatible with UNION);
 *   - for ENUMs, the size is ignored;
 *   - for INT, size and signedness are ignored;
 *   - for ARRAY, dimensionality is ignored, element types are checked for
 *     compatibility recursively;
 *   - CONST/VOLATILE/RESTRICT modifiers are ignored;
 *   - TYPEDEFs/PTRs are compatible if types they pointing to are compatible;
 *   - FUNC_PROTOs are compatible if they have compatible signature: same
 *     number of input args and compatible return and argument types.
 * These rules are not set in stone and probably will be adjusted as we get
 * more experience with using BPF CO-RE relocations.
 */
int bpf_core_types_are_compat(const struct btf *local_btf, __u32 local_id,
			      const struct btf *targ_btf, __u32 targ_id)
{
	const struct btf_type *local_type, *targ_type;
	int depth = 32; /* max recursion depth */

	/* caller made sure that names match (ignoring flavor suffix) */
	local_type = btf__type_by_id(local_btf, local_id);
	targ_type = btf__type_by_id(targ_btf, targ_id);
	if (btf_kind(local_type) != btf_kind(targ_type))
		return 0;

recur:
	depth--;
	if (depth < 0)
		return -EINVAL;

	local_type = skip_mods_and_typedefs(local_btf, local_id, &local_id);
	targ_type = skip_mods_and_typedefs(targ_btf, targ_id, &targ_id);
	if (!local_type || !targ_type)
		return -EINVAL;

	if (btf_kind(local_type) != btf_kind(targ_type))
		return 0;

	switch (btf_kind(local_type)) {
	case BTF_KIND_UNKN:
	case BTF_KIND_STRUCT:
	case BTF_KIND_UNION:
	case BTF_KIND_ENUM:
	case BTF_KIND_FWD:
		return 1;
	case BTF_KIND_INT:
		/* just reject deprecated bitfield-like integers; all other
		 * integers are by default compatible between each other
		 */
		return btf_int_offset(local_type) == 0 && btf_int_offset(targ_type) == 0;
	case BTF_KIND_PTR:
		local_id = local_type->type;
		targ_id = targ_type->type;
		goto recur;
	case BTF_KIND_ARRAY:
		local_id = btf_array(local_type)->type;
		targ_id = btf_array(targ_type)->type;
		goto recur;
	case BTF_KIND_FUNC_PROTO: {
		struct btf_param *local_p = btf_params(local_type);
		struct btf_param *targ_p = btf_params(targ_type);
		__u16 local_vlen = btf_vlen(local_type);
		__u16 targ_vlen = btf_vlen(targ_type);
		int i, err;

		if (local_vlen != targ_vlen)
			return 0;

		for (i = 0; i < local_vlen; i++, local_p++, targ_p++) {
			skip_mods_and_typedefs(local_btf, local_p->type, &local_id);
			skip_mods_and_typedefs(targ_btf, targ_p->type, &targ_id);
			err = bpf_core_types_are_compat(local_btf, local_id, targ_btf, targ_id);
			if (err <= 0)
				return err;
		}

		/* tail recurse for return type check */
		skip_mods_and_typedefs(local_btf, local_type->type, &local_id);
		skip_mods_and_typedefs(targ_btf, targ_type->type, &targ_id);
		goto recur;
	}
	default:
		pr_warn("unexpected kind %s relocated, local [%d], target [%d]\n",
			btf_kind_str(local_type), local_id, targ_id);
		return 0;
	}
}

static size_t bpf_core_hash_fn(const void *key, void *ctx)
{
	return (size_t)key;
}

static bool bpf_core_equal_fn(const void *k1, const void *k2, void *ctx)
{
	return k1 == k2;
}

static void *u32_as_hash_key(__u32 x)
{
	return (void *)(uintptr_t)x;
}

static int bpf_core_apply_relo(struct bpf_program *prog,
			       const struct bpf_core_relo *relo,
			       int relo_idx,
			       const struct btf *local_btf,
			       struct hashmap *cand_cache)
{
	const void *type_key = u32_as_hash_key(relo->type_id);
	struct bpf_core_cand_list *cands = NULL;
	const char *prog_name = prog->name;
	const struct btf_type *local_type;
	const char *local_name;
	__u32 local_id = relo->type_id;
	struct bpf_insn *insn;
	int insn_idx, err;

	if (relo->insn_off % BPF_INSN_SZ)
		return -EINVAL;
	insn_idx = relo->insn_off / BPF_INSN_SZ;
	/* adjust insn_idx from section frame of reference to the local
	 * program's frame of reference; (sub-)program code is not yet
	 * relocated, so it's enough to just subtract in-section offset
	 */
	insn_idx = insn_idx - prog->sec_insn_off;
	if (insn_idx >= prog->insns_cnt)
		return -EINVAL;
	insn = &prog->insns[insn_idx];

	local_type = btf__type_by_id(local_btf, local_id);
	if (!local_type)
		return -EINVAL;

	local_name = btf__name_by_offset(local_btf, local_type->name_off);
	if (!local_name)
		return -EINVAL;

	if (prog->obj->gen_loader) {
		pr_warn("// TODO core_relo: prog %td insn[%d] %s kind %d\n",
			prog - prog->obj->programs, relo->insn_off / 8,
			local_name, relo->kind);
		return -ENOTSUP;
	}

	if (relo->kind != BPF_TYPE_ID_LOCAL &&
	    !hashmap__find(cand_cache, type_key, (void **)&cands)) {
		cands = bpf_core_find_cands(prog->obj, local_btf, local_id);
		if (IS_ERR(cands)) {
			pr_warn("prog '%s': relo #%d: target candidate search failed for [%d] %s %s: %ld\n",
				prog_name, relo_idx, local_id, btf_kind_str(local_type),
				local_name, PTR_ERR(cands));
			return PTR_ERR(cands);
		}
		err = hashmap__set(cand_cache, type_key, cands, NULL, NULL);
		if (err) {
			bpf_core_free_cands(cands);
			return err;
		}
	}

	return bpf_core_apply_relo_insn(prog_name, insn, insn_idx, relo, relo_idx, local_btf, cands);
}

static int
bpf_object__relocate_core(struct bpf_object *obj, const char *targ_btf_path)
{
	const struct btf_ext_info_sec *sec;
	const struct bpf_core_relo *rec;
	const struct btf_ext_info *seg;
	struct hashmap_entry *entry;
	struct hashmap *cand_cache = NULL;
	struct bpf_program *prog;
	const char *sec_name;
	int i, err = 0, insn_idx, sec_idx;

	if (obj->btf_ext->core_relo_info.len == 0)
		return 0;

	if (targ_btf_path) {
		obj->btf_vmlinux_override = btf__parse(targ_btf_path, NULL);
		err = libbpf_get_error(obj->btf_vmlinux_override);
		if (err) {
			pr_warn("failed to parse target BTF: %d\n", err);
			return err;
		}
	}

	cand_cache = hashmap__new(bpf_core_hash_fn, bpf_core_equal_fn, NULL);
	if (IS_ERR(cand_cache)) {
		err = PTR_ERR(cand_cache);
		goto out;
	}

	seg = &obj->btf_ext->core_relo_info;
	for_each_btf_ext_sec(seg, sec) {
		sec_name = btf__name_by_offset(obj->btf, sec->sec_name_off);
		if (str_is_empty(sec_name)) {
			err = -EINVAL;
			goto out;
		}
		/* bpf_object's ELF is gone by now so it's not easy to find
		 * section index by section name, but we can find *any*
		 * bpf_program within desired section name and use it's
		 * prog->sec_idx to do a proper search by section index and
		 * instruction offset
		 */
		prog = NULL;
		for (i = 0; i < obj->nr_programs; i++) {
			prog = &obj->programs[i];
			if (strcmp(prog->sec_name, sec_name) == 0)
				break;
		}
		if (!prog) {
			pr_warn("sec '%s': failed to find a BPF program\n", sec_name);
			return -ENOENT;
		}
		sec_idx = prog->sec_idx;

		pr_debug("sec '%s': found %d CO-RE relocations\n",
			 sec_name, sec->num_info);

		for_each_btf_ext_rec(seg, sec, i, rec) {
			insn_idx = rec->insn_off / BPF_INSN_SZ;
			prog = find_prog_by_sec_insn(obj, sec_idx, insn_idx);
			if (!prog) {
				pr_warn("sec '%s': failed to find program at insn #%d for CO-RE offset relocation #%d\n",
					sec_name, insn_idx, i);
				err = -EINVAL;
				goto out;
			}
			/* no need to apply CO-RE relocation if the program is
			 * not going to be loaded
			 */
			if (!prog->load)
				continue;

			err = bpf_core_apply_relo(prog, rec, i, obj->btf, cand_cache);
			if (err) {
				pr_warn("prog '%s': relo #%d: failed to relocate: %d\n",
					prog->name, i, err);
				goto out;
			}
		}
	}

out:
	/* obj->btf_vmlinux and module BTFs are freed after object load */
	btf__free(obj->btf_vmlinux_override);
	obj->btf_vmlinux_override = NULL;

	if (!IS_ERR_OR_NULL(cand_cache)) {
		hashmap__for_each_entry(cand_cache, entry, i) {
			bpf_core_free_cands(entry->value);
		}
		hashmap__free(cand_cache);
	}
	return err;
}

/* Relocate data references within program code:
 *  - map references;
 *  - global variable references;
 *  - extern references.
 */
static int
bpf_object__relocate_data(struct bpf_object *obj, struct bpf_program *prog)
{
	int i;

	for (i = 0; i < prog->nr_reloc; i++) {
		struct reloc_desc *relo = &prog->reloc_desc[i];
		struct bpf_insn *insn = &prog->insns[relo->insn_idx];
		struct extern_desc *ext;

		switch (relo->type) {
		case RELO_LD64:
			if (obj->gen_loader) {
				insn[0].src_reg = BPF_PSEUDO_MAP_IDX;
				insn[0].imm = relo->map_idx;
			} else {
				insn[0].src_reg = BPF_PSEUDO_MAP_FD;
				insn[0].imm = obj->maps[relo->map_idx].fd;
			}
			break;
		case RELO_DATA:
			insn[1].imm = insn[0].imm + relo->sym_off;
			if (obj->gen_loader) {
				insn[0].src_reg = BPF_PSEUDO_MAP_IDX_VALUE;
				insn[0].imm = relo->map_idx;
			} else {
				insn[0].src_reg = BPF_PSEUDO_MAP_VALUE;
				insn[0].imm = obj->maps[relo->map_idx].fd;
			}
			break;
		case RELO_EXTERN_VAR:
			ext = &obj->externs[relo->sym_off];
			if (ext->type == EXT_KCFG) {
				if (obj->gen_loader) {
					insn[0].src_reg = BPF_PSEUDO_MAP_IDX_VALUE;
					insn[0].imm = obj->kconfig_map_idx;
				} else {
					insn[0].src_reg = BPF_PSEUDO_MAP_VALUE;
					insn[0].imm = obj->maps[obj->kconfig_map_idx].fd;
				}
				insn[1].imm = ext->kcfg.data_off;
			} else /* EXT_KSYM */ {
				if (ext->ksym.type_id && ext->is_set) { /* typed ksyms */
					insn[0].src_reg = BPF_PSEUDO_BTF_ID;
					insn[0].imm = ext->ksym.kernel_btf_id;
					insn[1].imm = ext->ksym.kernel_btf_obj_fd;
				} else { /* typeless ksyms or unresolved typed ksyms */
					insn[0].imm = (__u32)ext->ksym.addr;
					insn[1].imm = ext->ksym.addr >> 32;
				}
			}
			break;
		case RELO_EXTERN_FUNC:
			ext = &obj->externs[relo->sym_off];
			insn[0].src_reg = BPF_PSEUDO_KFUNC_CALL;
			if (ext->is_set) {
				insn[0].imm = ext->ksym.kernel_btf_id;
				insn[0].off = ext->ksym.btf_fd_idx;
			} else { /* unresolved weak kfunc */
				insn[0].imm = 0;
				insn[0].off = 0;
			}
			break;
		case RELO_SUBPROG_ADDR:
			if (insn[0].src_reg != BPF_PSEUDO_FUNC) {
				pr_warn("prog '%s': relo #%d: bad insn\n",
					prog->name, i);
				return -EINVAL;
			}
			/* handled already */
			break;
		case RELO_CALL:
			/* handled already */
			break;
		default:
			pr_warn("prog '%s': relo #%d: bad relo type %d\n",
				prog->name, i, relo->type);
			return -EINVAL;
		}
	}

	return 0;
}

static int adjust_prog_btf_ext_info(const struct bpf_object *obj,
				    const struct bpf_program *prog,
				    const struct btf_ext_info *ext_info,
				    void **prog_info, __u32 *prog_rec_cnt,
				    __u32 *prog_rec_sz)
{
	void *copy_start = NULL, *copy_end = NULL;
	void *rec, *rec_end, *new_prog_info;
	const struct btf_ext_info_sec *sec;
	size_t old_sz, new_sz;
	const char *sec_name;
	int i, off_adj;

	for_each_btf_ext_sec(ext_info, sec) {
		sec_name = btf__name_by_offset(obj->btf, sec->sec_name_off);
		if (!sec_name)
			return -EINVAL;
		if (strcmp(sec_name, prog->sec_name) != 0)
			continue;

		for_each_btf_ext_rec(ext_info, sec, i, rec) {
			__u32 insn_off = *(__u32 *)rec / BPF_INSN_SZ;

			if (insn_off < prog->sec_insn_off)
				continue;
			if (insn_off >= prog->sec_insn_off + prog->sec_insn_cnt)
				break;

			if (!copy_start)
				copy_start = rec;
			copy_end = rec + ext_info->rec_size;
		}

		if (!copy_start)
			return -ENOENT;

		/* append func/line info of a given (sub-)program to the main
		 * program func/line info
		 */
		old_sz = (size_t)(*prog_rec_cnt) * ext_info->rec_size;
		new_sz = old_sz + (copy_end - copy_start);
		new_prog_info = realloc(*prog_info, new_sz);
		if (!new_prog_info)
			return -ENOMEM;
		*prog_info = new_prog_info;
		*prog_rec_cnt = new_sz / ext_info->rec_size;
		memcpy(new_prog_info + old_sz, copy_start, copy_end - copy_start);

		/* Kernel instruction offsets are in units of 8-byte
		 * instructions, while .BTF.ext instruction offsets generated
		 * by Clang are in units of bytes. So convert Clang offsets
		 * into kernel offsets and adjust offset according to program
		 * relocated position.
		 */
		off_adj = prog->sub_insn_off - prog->sec_insn_off;
		rec = new_prog_info + old_sz;
		rec_end = new_prog_info + new_sz;
		for (; rec < rec_end; rec += ext_info->rec_size) {
			__u32 *insn_off = rec;

			*insn_off = *insn_off / BPF_INSN_SZ + off_adj;
		}
		*prog_rec_sz = ext_info->rec_size;
		return 0;
	}

	return -ENOENT;
}

static int
reloc_prog_func_and_line_info(const struct bpf_object *obj,
			      struct bpf_program *main_prog,
			      const struct bpf_program *prog)
{
	int err;

	/* no .BTF.ext relocation if .BTF.ext is missing or kernel doesn't
	 * supprot func/line info
	 */
	if (!obj->btf_ext || !kernel_supports(obj, FEAT_BTF_FUNC))
		return 0;

	/* only attempt func info relocation if main program's func_info
	 * relocation was successful
	 */
	if (main_prog != prog && !main_prog->func_info)
		goto line_info;

	err = adjust_prog_btf_ext_info(obj, prog, &obj->btf_ext->func_info,
				       &main_prog->func_info,
				       &main_prog->func_info_cnt,
				       &main_prog->func_info_rec_size);
	if (err) {
		if (err != -ENOENT) {
			pr_warn("prog '%s': error relocating .BTF.ext function info: %d\n",
				prog->name, err);
			return err;
		}
		if (main_prog->func_info) {
			/*
			 * Some info has already been found but has problem
			 * in the last btf_ext reloc. Must have to error out.
			 */
			pr_warn("prog '%s': missing .BTF.ext function info.\n", prog->name);
			return err;
		}
		/* Have problem loading the very first info. Ignore the rest. */
		pr_warn("prog '%s': missing .BTF.ext function info for the main program, skipping all of .BTF.ext func info.\n",
			prog->name);
	}

line_info:
	/* don't relocate line info if main program's relocation failed */
	if (main_prog != prog && !main_prog->line_info)
		return 0;

	err = adjust_prog_btf_ext_info(obj, prog, &obj->btf_ext->line_info,
				       &main_prog->line_info,
				       &main_prog->line_info_cnt,
				       &main_prog->line_info_rec_size);
	if (err) {
		if (err != -ENOENT) {
			pr_warn("prog '%s': error relocating .BTF.ext line info: %d\n",
				prog->name, err);
			return err;
		}
		if (main_prog->line_info) {
			/*
			 * Some info has already been found but has problem
			 * in the last btf_ext reloc. Must have to error out.
			 */
			pr_warn("prog '%s': missing .BTF.ext line info.\n", prog->name);
			return err;
		}
		/* Have problem loading the very first info. Ignore the rest. */
		pr_warn("prog '%s': missing .BTF.ext line info for the main program, skipping all of .BTF.ext line info.\n",
			prog->name);
	}
	return 0;
}

static int cmp_relo_by_insn_idx(const void *key, const void *elem)
{
	size_t insn_idx = *(const size_t *)key;
	const struct reloc_desc *relo = elem;

	if (insn_idx == relo->insn_idx)
		return 0;
	return insn_idx < relo->insn_idx ? -1 : 1;
}

static struct reloc_desc *find_prog_insn_relo(const struct bpf_program *prog, size_t insn_idx)
{
	return bsearch(&insn_idx, prog->reloc_desc, prog->nr_reloc,
		       sizeof(*prog->reloc_desc), cmp_relo_by_insn_idx);
}

static int append_subprog_relos(struct bpf_program *main_prog, struct bpf_program *subprog)
{
	int new_cnt = main_prog->nr_reloc + subprog->nr_reloc;
	struct reloc_desc *relos;
	int i;

	if (main_prog == subprog)
		return 0;
	relos = libbpf_reallocarray(main_prog->reloc_desc, new_cnt, sizeof(*relos));
	if (!relos)
		return -ENOMEM;
	memcpy(relos + main_prog->nr_reloc, subprog->reloc_desc,
	       sizeof(*relos) * subprog->nr_reloc);

	for (i = main_prog->nr_reloc; i < new_cnt; i++)
		relos[i].insn_idx += subprog->sub_insn_off;
	/* After insn_idx adjustment the 'relos' array is still sorted
	 * by insn_idx and doesn't break bsearch.
	 */
	main_prog->reloc_desc = relos;
	main_prog->nr_reloc = new_cnt;
	return 0;
}

static int
bpf_object__reloc_code(struct bpf_object *obj, struct bpf_program *main_prog,
		       struct bpf_program *prog)
{
	size_t sub_insn_idx, insn_idx, new_cnt;
	struct bpf_program *subprog;
	struct bpf_insn *insns, *insn;
	struct reloc_desc *relo;
	int err;

	err = reloc_prog_func_and_line_info(obj, main_prog, prog);
	if (err)
		return err;

	for (insn_idx = 0; insn_idx < prog->sec_insn_cnt; insn_idx++) {
		insn = &main_prog->insns[prog->sub_insn_off + insn_idx];
		if (!insn_is_subprog_call(insn) && !insn_is_pseudo_func(insn))
			continue;

		relo = find_prog_insn_relo(prog, insn_idx);
		if (relo && relo->type == RELO_EXTERN_FUNC)
			/* kfunc relocations will be handled later
			 * in bpf_object__relocate_data()
			 */
			continue;
		if (relo && relo->type != RELO_CALL && relo->type != RELO_SUBPROG_ADDR) {
			pr_warn("prog '%s': unexpected relo for insn #%zu, type %d\n",
				prog->name, insn_idx, relo->type);
			return -LIBBPF_ERRNO__RELOC;
		}
		if (relo) {
			/* sub-program instruction index is a combination of
			 * an offset of a symbol pointed to by relocation and
			 * call instruction's imm field; for global functions,
			 * call always has imm = -1, but for static functions
			 * relocation is against STT_SECTION and insn->imm
			 * points to a start of a static function
			 *
			 * for subprog addr relocation, the relo->sym_off + insn->imm is
			 * the byte offset in the corresponding section.
			 */
			if (relo->type == RELO_CALL)
				sub_insn_idx = relo->sym_off / BPF_INSN_SZ + insn->imm + 1;
			else
				sub_insn_idx = (relo->sym_off + insn->imm) / BPF_INSN_SZ;
		} else if (insn_is_pseudo_func(insn)) {
			/*
			 * RELO_SUBPROG_ADDR relo is always emitted even if both
			 * functions are in the same section, so it shouldn't reach here.
			 */
			pr_warn("prog '%s': missing subprog addr relo for insn #%zu\n",
				prog->name, insn_idx);
			return -LIBBPF_ERRNO__RELOC;
		} else {
			/* if subprogram call is to a static function within
			 * the same ELF section, there won't be any relocation
			 * emitted, but it also means there is no additional
			 * offset necessary, insns->imm is relative to
			 * instruction's original position within the section
			 */
			sub_insn_idx = prog->sec_insn_off + insn_idx + insn->imm + 1;
		}

		/* we enforce that sub-programs should be in .text section */
		subprog = find_prog_by_sec_insn(obj, obj->efile.text_shndx, sub_insn_idx);
		if (!subprog) {
			pr_warn("prog '%s': no .text section found yet sub-program call exists\n",
				prog->name);
			return -LIBBPF_ERRNO__RELOC;
		}

		/* if it's the first call instruction calling into this
		 * subprogram (meaning this subprog hasn't been processed
		 * yet) within the context of current main program:
		 *   - append it at the end of main program's instructions blog;
		 *   - process is recursively, while current program is put on hold;
		 *   - if that subprogram calls some other not yet processes
		 *   subprogram, same thing will happen recursively until
		 *   there are no more unprocesses subprograms left to append
		 *   and relocate.
		 */
		if (subprog->sub_insn_off == 0) {
			subprog->sub_insn_off = main_prog->insns_cnt;

			new_cnt = main_prog->insns_cnt + subprog->insns_cnt;
			insns = libbpf_reallocarray(main_prog->insns, new_cnt, sizeof(*insns));
			if (!insns) {
				pr_warn("prog '%s': failed to realloc prog code\n", main_prog->name);
				return -ENOMEM;
			}
			main_prog->insns = insns;
			main_prog->insns_cnt = new_cnt;

			memcpy(main_prog->insns + subprog->sub_insn_off, subprog->insns,
			       subprog->insns_cnt * sizeof(*insns));

			pr_debug("prog '%s': added %zu insns from sub-prog '%s'\n",
				 main_prog->name, subprog->insns_cnt, subprog->name);

			/* The subprog insns are now appended. Append its relos too. */
			err = append_subprog_relos(main_prog, subprog);
			if (err)
				return err;
			err = bpf_object__reloc_code(obj, main_prog, subprog);
			if (err)
				return err;
		}

		/* main_prog->insns memory could have been re-allocated, so
		 * calculate pointer again
		 */
		insn = &main_prog->insns[prog->sub_insn_off + insn_idx];
		/* calculate correct instruction position within current main
		 * prog; each main prog can have a different set of
		 * subprograms appended (potentially in different order as
		 * well), so position of any subprog can be different for
		 * different main programs */
		insn->imm = subprog->sub_insn_off - (prog->sub_insn_off + insn_idx) - 1;

		pr_debug("prog '%s': insn #%zu relocated, imm %d points to subprog '%s' (now at %zu offset)\n",
			 prog->name, insn_idx, insn->imm, subprog->name, subprog->sub_insn_off);
	}

	return 0;
}

/*
 * Relocate sub-program calls.
 *
 * Algorithm operates as follows. Each entry-point BPF program (referred to as
 * main prog) is processed separately. For each subprog (non-entry functions,
 * that can be called from either entry progs or other subprogs) gets their
 * sub_insn_off reset to zero. This serves as indicator that this subprogram
 * hasn't been yet appended and relocated within current main prog. Once its
 * relocated, sub_insn_off will point at the position within current main prog
 * where given subprog was appended. This will further be used to relocate all
 * the call instructions jumping into this subprog.
 *
 * We start with main program and process all call instructions. If the call
 * is into a subprog that hasn't been processed (i.e., subprog->sub_insn_off
 * is zero), subprog instructions are appended at the end of main program's
 * instruction array. Then main program is "put on hold" while we recursively
 * process newly appended subprogram. If that subprogram calls into another
 * subprogram that hasn't been appended, new subprogram is appended again to
 * the *main* prog's instructions (subprog's instructions are always left
 * untouched, as they need to be in unmodified state for subsequent main progs
 * and subprog instructions are always sent only as part of a main prog) and
 * the process continues recursively. Once all the subprogs called from a main
 * prog or any of its subprogs are appended (and relocated), all their
 * positions within finalized instructions array are known, so it's easy to
 * rewrite call instructions with correct relative offsets, corresponding to
 * desired target subprog.
 *
 * Its important to realize that some subprogs might not be called from some
 * main prog and any of its called/used subprogs. Those will keep their
 * subprog->sub_insn_off as zero at all times and won't be appended to current
 * main prog and won't be relocated within the context of current main prog.
 * They might still be used from other main progs later.
 *
 * Visually this process can be shown as below. Suppose we have two main
 * programs mainA and mainB and BPF object contains three subprogs: subA,
 * subB, and subC. mainA calls only subA, mainB calls only subC, but subA and
 * subC both call subB:
 *
 *        +--------+ +-------+
 *        |        v v       |
 *     +--+---+ +--+-+-+ +---+--+
 *     | subA | | subB | | subC |
 *     +--+---+ +------+ +---+--+
 *        ^                  ^
 *        |                  |
 *    +---+-------+   +------+----+
 *    |   mainA   |   |   mainB   |
 *    +-----------+   +-----------+
 *
 * We'll start relocating mainA, will find subA, append it and start
 * processing sub A recursively:
 *
 *    +-----------+------+
 *    |   mainA   | subA |
 *    +-----------+------+
 *
 * At this point we notice that subB is used from subA, so we append it and
 * relocate (there are no further subcalls from subB):
 *
 *    +-----------+------+------+
 *    |   mainA   | subA | subB |
 *    +-----------+------+------+
 *
 * At this point, we relocate subA calls, then go one level up and finish with
 * relocatin mainA calls. mainA is done.
 *
 * For mainB process is similar but results in different order. We start with
 * mainB and skip subA and subB, as mainB never calls them (at least
 * directly), but we see subC is needed, so we append and start processing it:
 *
 *    +-----------+------+
 *    |   mainB   | subC |
 *    +-----------+------+
 * Now we see subC needs subB, so we go back to it, append and relocate it:
 *
 *    +-----------+------+------+
 *    |   mainB   | subC | subB |
 *    +-----------+------+------+
 *
 * At this point we unwind recursion, relocate calls in subC, then in mainB.
 */
static int
bpf_object__relocate_calls(struct bpf_object *obj, struct bpf_program *prog)
{
	struct bpf_program *subprog;
	int i, err;

	/* mark all subprogs as not relocated (yet) within the context of
	 * current main program
	 */
	for (i = 0; i < obj->nr_programs; i++) {
		subprog = &obj->programs[i];
		if (!prog_is_subprog(obj, subprog))
			continue;

		subprog->sub_insn_off = 0;
	}

	err = bpf_object__reloc_code(obj, prog, prog);
	if (err)
		return err;


	return 0;
}

static void
bpf_object__free_relocs(struct bpf_object *obj)
{
	struct bpf_program *prog;
	int i;

	/* free up relocation descriptors */
	for (i = 0; i < obj->nr_programs; i++) {
		prog = &obj->programs[i];
		zfree(&prog->reloc_desc);
		prog->nr_reloc = 0;
	}
}

static int
bpf_object__relocate(struct bpf_object *obj, const char *targ_btf_path)
{
	struct bpf_program *prog;
	size_t i, j;
	int err;

	if (obj->btf_ext) {
		err = bpf_object__relocate_core(obj, targ_btf_path);
		if (err) {
			pr_warn("failed to perform CO-RE relocations: %d\n",
				err);
			return err;
		}
	}

	/* Before relocating calls pre-process relocations and mark
	 * few ld_imm64 instructions that points to subprogs.
	 * Otherwise bpf_object__reloc_code() later would have to consider
	 * all ld_imm64 insns as relocation candidates. That would
	 * reduce relocation speed, since amount of find_prog_insn_relo()
	 * would increase and most of them will fail to find a relo.
	 */
	for (i = 0; i < obj->nr_programs; i++) {
		prog = &obj->programs[i];
		for (j = 0; j < prog->nr_reloc; j++) {
			struct reloc_desc *relo = &prog->reloc_desc[j];
			struct bpf_insn *insn = &prog->insns[relo->insn_idx];

			/* mark the insn, so it's recognized by insn_is_pseudo_func() */
			if (relo->type == RELO_SUBPROG_ADDR)
				insn[0].src_reg = BPF_PSEUDO_FUNC;
		}
	}

	/* relocate subprogram calls and append used subprograms to main
	 * programs; each copy of subprogram code needs to be relocated
	 * differently for each main program, because its code location might
	 * have changed.
	 * Append subprog relos to main programs to allow data relos to be
	 * processed after text is completely relocated.
	 */
	for (i = 0; i < obj->nr_programs; i++) {
		prog = &obj->programs[i];
		/* sub-program's sub-calls are relocated within the context of
		 * its main program only
		 */
		if (prog_is_subprog(obj, prog))
			continue;

		err = bpf_object__relocate_calls(obj, prog);
		if (err) {
			pr_warn("prog '%s': failed to relocate calls: %d\n",
				prog->name, err);
			return err;
		}
	}
	/* Process data relos for main programs */
	for (i = 0; i < obj->nr_programs; i++) {
		prog = &obj->programs[i];
		if (prog_is_subprog(obj, prog))
			continue;
		err = bpf_object__relocate_data(obj, prog);
		if (err) {
			pr_warn("prog '%s': failed to relocate data references: %d\n",
				prog->name, err);
			return err;
		}
	}
	if (!obj->gen_loader)
		bpf_object__free_relocs(obj);
	return 0;
}

static int bpf_object__collect_st_ops_relos(struct bpf_object *obj,
					    Elf64_Shdr *shdr, Elf_Data *data);

static int bpf_object__collect_map_relos(struct bpf_object *obj,
					 Elf64_Shdr *shdr, Elf_Data *data)
{
	const int bpf_ptr_sz = 8, host_ptr_sz = sizeof(void *);
	int i, j, nrels, new_sz;
	const struct btf_var_secinfo *vi = NULL;
	const struct btf_type *sec, *var, *def;
	struct bpf_map *map = NULL, *targ_map;
	const struct btf_member *member;
	const char *name, *mname;
	unsigned int moff;
	Elf64_Sym *sym;
	Elf64_Rel *rel;
	void *tmp;

	if (!obj->efile.btf_maps_sec_btf_id || !obj->btf)
		return -EINVAL;
	sec = btf__type_by_id(obj->btf, obj->efile.btf_maps_sec_btf_id);
	if (!sec)
		return -EINVAL;

	nrels = shdr->sh_size / shdr->sh_entsize;
	for (i = 0; i < nrels; i++) {
		rel = elf_rel_by_idx(data, i);
		if (!rel) {
			pr_warn(".maps relo #%d: failed to get ELF relo\n", i);
			return -LIBBPF_ERRNO__FORMAT;
		}

		sym = elf_sym_by_idx(obj, ELF64_R_SYM(rel->r_info));
		if (!sym) {
			pr_warn(".maps relo #%d: symbol %zx not found\n",
				i, (size_t)ELF64_R_SYM(rel->r_info));
			return -LIBBPF_ERRNO__FORMAT;
		}
		name = elf_sym_str(obj, sym->st_name) ?: "<?>";
		if (sym->st_shndx != obj->efile.btf_maps_shndx) {
			pr_warn(".maps relo #%d: '%s' isn't a BTF-defined map\n",
				i, name);
			return -LIBBPF_ERRNO__RELOC;
		}

		pr_debug(".maps relo #%d: for %zd value %zd rel->r_offset %zu name %d ('%s')\n",
			 i, (ssize_t)(rel->r_info >> 32), (size_t)sym->st_value,
			 (size_t)rel->r_offset, sym->st_name, name);

		for (j = 0; j < obj->nr_maps; j++) {
			map = &obj->maps[j];
			if (map->sec_idx != obj->efile.btf_maps_shndx)
				continue;

			vi = btf_var_secinfos(sec) + map->btf_var_idx;
			if (vi->offset <= rel->r_offset &&
			    rel->r_offset + bpf_ptr_sz <= vi->offset + vi->size)
				break;
		}
		if (j == obj->nr_maps) {
			pr_warn(".maps relo #%d: cannot find map '%s' at rel->r_offset %zu\n",
				i, name, (size_t)rel->r_offset);
			return -EINVAL;
		}

		if (!bpf_map_type__is_map_in_map(map->def.type))
			return -EINVAL;
		if (map->def.type == BPF_MAP_TYPE_HASH_OF_MAPS &&
		    map->def.key_size != sizeof(int)) {
			pr_warn(".maps relo #%d: hash-of-maps '%s' should have key size %zu.\n",
				i, map->name, sizeof(int));
			return -EINVAL;
		}

		targ_map = bpf_object__find_map_by_name(obj, name);
		if (!targ_map)
			return -ESRCH;

		var = btf__type_by_id(obj->btf, vi->type);
		def = skip_mods_and_typedefs(obj->btf, var->type, NULL);
		if (btf_vlen(def) == 0)
			return -EINVAL;
		member = btf_members(def) + btf_vlen(def) - 1;
		mname = btf__name_by_offset(obj->btf, member->name_off);
		if (strcmp(mname, "values"))
			return -EINVAL;

		moff = btf_member_bit_offset(def, btf_vlen(def) - 1) / 8;
		if (rel->r_offset - vi->offset < moff)
			return -EINVAL;

		moff = rel->r_offset - vi->offset - moff;
		/* here we use BPF pointer size, which is always 64 bit, as we
		 * are parsing ELF that was built for BPF target
		 */
		if (moff % bpf_ptr_sz)
			return -EINVAL;
		moff /= bpf_ptr_sz;
		if (moff >= map->init_slots_sz) {
			new_sz = moff + 1;
			tmp = libbpf_reallocarray(map->init_slots, new_sz, host_ptr_sz);
			if (!tmp)
				return -ENOMEM;
			map->init_slots = tmp;
			memset(map->init_slots + map->init_slots_sz, 0,
			       (new_sz - map->init_slots_sz) * host_ptr_sz);
			map->init_slots_sz = new_sz;
		}
		map->init_slots[moff] = targ_map;

		pr_debug(".maps relo #%d: map '%s' slot [%d] points to map '%s'\n",
			 i, map->name, moff, name);
	}

	return 0;
}

static int cmp_relocs(const void *_a, const void *_b)
{
	const struct reloc_desc *a = _a;
	const struct reloc_desc *b = _b;

	if (a->insn_idx != b->insn_idx)
		return a->insn_idx < b->insn_idx ? -1 : 1;

	/* no two relocations should have the same insn_idx, but ... */
	if (a->type != b->type)
		return a->type < b->type ? -1 : 1;

	return 0;
}

static int bpf_object__collect_relos(struct bpf_object *obj)
{
	int i, err;

	for (i = 0; i < obj->efile.sec_cnt; i++) {
		struct elf_sec_desc *sec_desc = &obj->efile.secs[i];
		Elf64_Shdr *shdr;
		Elf_Data *data;
		int idx;

		if (sec_desc->sec_type != SEC_RELO)
			continue;

		shdr = sec_desc->shdr;
		data = sec_desc->data;
		idx = shdr->sh_info;

		if (shdr->sh_type != SHT_REL) {
			pr_warn("internal error at %d\n", __LINE__);
			return -LIBBPF_ERRNO__INTERNAL;
		}

		if (idx == obj->efile.st_ops_shndx)
			err = bpf_object__collect_st_ops_relos(obj, shdr, data);
		else if (idx == obj->efile.btf_maps_shndx)
			err = bpf_object__collect_map_relos(obj, shdr, data);
		else
			err = bpf_object__collect_prog_relos(obj, shdr, data);
		if (err)
			return err;
	}

	for (i = 0; i < obj->nr_programs; i++) {
		struct bpf_program *p = &obj->programs[i];

		if (!p->nr_reloc)
			continue;

		qsort(p->reloc_desc, p->nr_reloc, sizeof(*p->reloc_desc), cmp_relocs);
	}
	return 0;
}

static bool insn_is_helper_call(struct bpf_insn *insn, enum bpf_func_id *func_id)
{
	if (BPF_CLASS(insn->code) == BPF_JMP &&
	    BPF_OP(insn->code) == BPF_CALL &&
	    BPF_SRC(insn->code) == BPF_K &&
	    insn->src_reg == 0 &&
	    insn->dst_reg == 0) {
		    *func_id = insn->imm;
		    return true;
	}
	return false;
}

static int bpf_object__sanitize_prog(struct bpf_object *obj, struct bpf_program *prog)
{
	struct bpf_insn *insn = prog->insns;
	enum bpf_func_id func_id;
	int i;

	if (obj->gen_loader)
		return 0;

	for (i = 0; i < prog->insns_cnt; i++, insn++) {
		if (!insn_is_helper_call(insn, &func_id))
			continue;

		/* on kernels that don't yet support
		 * bpf_probe_read_{kernel,user}[_str] helpers, fall back
		 * to bpf_probe_read() which works well for old kernels
		 */
		switch (func_id) {
		case BPF_FUNC_probe_read_kernel:
		case BPF_FUNC_probe_read_user:
			if (!kernel_supports(obj, FEAT_PROBE_READ_KERN))
				insn->imm = BPF_FUNC_probe_read;
			break;
		case BPF_FUNC_probe_read_kernel_str:
		case BPF_FUNC_probe_read_user_str:
			if (!kernel_supports(obj, FEAT_PROBE_READ_KERN))
				insn->imm = BPF_FUNC_probe_read_str;
			break;
		default:
			break;
		}
	}
	return 0;
}

static int libbpf_find_attach_btf_id(struct bpf_program *prog, const char *attach_name,
				     int *btf_obj_fd, int *btf_type_id);

/* this is called as prog->sec_def->preload_fn for libbpf-supported sec_defs */
static int libbpf_preload_prog(struct bpf_program *prog,
			       struct bpf_prog_load_params *attr, long cookie)
{
	enum sec_def_flags def = cookie;

	/* old kernels might not support specifying expected_attach_type */
	if ((def & SEC_EXP_ATTACH_OPT) && !kernel_supports(prog->obj, FEAT_EXP_ATTACH_TYPE))
		attr->expected_attach_type = 0;

	if (def & SEC_SLEEPABLE)
		attr->prog_flags |= BPF_F_SLEEPABLE;

	if ((prog->type == BPF_PROG_TYPE_TRACING ||
	     prog->type == BPF_PROG_TYPE_LSM ||
	     prog->type == BPF_PROG_TYPE_EXT) && !prog->attach_btf_id) {
		int btf_obj_fd = 0, btf_type_id = 0, err;
		const char *attach_name;

		attach_name = strchr(prog->sec_name, '/') + 1;
		err = libbpf_find_attach_btf_id(prog, attach_name, &btf_obj_fd, &btf_type_id);
		if (err)
			return err;

		/* cache resolved BTF FD and BTF type ID in the prog */
		prog->attach_btf_obj_fd = btf_obj_fd;
		prog->attach_btf_id = btf_type_id;

		/* but by now libbpf common logic is not utilizing
		 * prog->atach_btf_obj_fd/prog->attach_btf_id anymore because
		 * this callback is called after attrs were populated by
		 * libbpf, so this callback has to update attr explicitly here
		 */
		attr->attach_btf_obj_fd = btf_obj_fd;
		attr->attach_btf_id = btf_type_id;
	}
	return 0;
}

static int
load_program(struct bpf_program *prog, struct bpf_insn *insns, int insns_cnt,
	     char *license, __u32 kern_version, int *pfd)
{
	struct bpf_prog_load_params load_attr = {};
	struct bpf_object *obj = prog->obj;
	char *cp, errmsg[STRERR_BUFSIZE];
	size_t log_buf_size = 0;
	char *log_buf = NULL;
	int btf_fd, ret, err;

	if (prog->type == BPF_PROG_TYPE_UNSPEC) {
		/*
		 * The program type must be set.  Most likely we couldn't find a proper
		 * section definition at load time, and thus we didn't infer the type.
		 */
		pr_warn("prog '%s': missing BPF prog type, check ELF section name '%s'\n",
			prog->name, prog->sec_name);
		return -EINVAL;
	}

	if (!insns || !insns_cnt)
		return -EINVAL;

	load_attr.prog_type = prog->type;
	load_attr.expected_attach_type = prog->expected_attach_type;
	if (kernel_supports(obj, FEAT_PROG_NAME))
		load_attr.name = prog->name;
	load_attr.insns = insns;
	load_attr.insn_cnt = insns_cnt;
	load_attr.license = license;
	load_attr.attach_btf_id = prog->attach_btf_id;
	load_attr.attach_prog_fd = prog->attach_prog_fd;
	load_attr.attach_btf_obj_fd = prog->attach_btf_obj_fd;
	load_attr.attach_btf_id = prog->attach_btf_id;
	load_attr.kern_version = kern_version;
	load_attr.prog_ifindex = prog->prog_ifindex;

	/* specify func_info/line_info only if kernel supports them */
	btf_fd = bpf_object__btf_fd(obj);
	if (btf_fd >= 0 && kernel_supports(obj, FEAT_BTF_FUNC)) {
		load_attr.prog_btf_fd = btf_fd;
		load_attr.func_info = prog->func_info;
		load_attr.func_info_rec_size = prog->func_info_rec_size;
		load_attr.func_info_cnt = prog->func_info_cnt;
		load_attr.line_info = prog->line_info;
		load_attr.line_info_rec_size = prog->line_info_rec_size;
		load_attr.line_info_cnt = prog->line_info_cnt;
	}
	load_attr.log_level = prog->log_level;
	load_attr.prog_flags = prog->prog_flags;
	load_attr.fd_array = obj->fd_array;

	/* adjust load_attr if sec_def provides custom preload callback */
	if (prog->sec_def && prog->sec_def->preload_fn) {
		err = prog->sec_def->preload_fn(prog, &load_attr, prog->sec_def->cookie);
		if (err < 0) {
			pr_warn("prog '%s': failed to prepare load attributes: %d\n",
				prog->name, err);
			return err;
		}
	}

	if (obj->gen_loader) {
		bpf_gen__prog_load(obj->gen_loader, &load_attr,
				   prog - obj->programs);
		*pfd = -1;
		return 0;
	}
retry_load:
	if (log_buf_size) {
		log_buf = malloc(log_buf_size);
		if (!log_buf)
			return -ENOMEM;

		*log_buf = 0;
	}

	load_attr.log_buf = log_buf;
	load_attr.log_buf_sz = log_buf_size;
	ret = libbpf__bpf_prog_load(&load_attr);

	if (ret >= 0) {
		if (log_buf && load_attr.log_level)
			pr_debug("verifier log:\n%s", log_buf);

		if (obj->has_rodata && kernel_supports(obj, FEAT_PROG_BIND_MAP)) {
			struct bpf_map *map;
			int i;
<<<<<<< HEAD

			for (i = 0; i < obj->nr_maps; i++) {
				map = &prog->obj->maps[i];
				if (map->libbpf_type != LIBBPF_MAP_RODATA)
					continue;

=======

			for (i = 0; i < obj->nr_maps; i++) {
				map = &prog->obj->maps[i];
				if (map->libbpf_type != LIBBPF_MAP_RODATA)
					continue;

>>>>>>> fc02cb2b
				if (bpf_prog_bind_map(ret, bpf_map__fd(map), NULL)) {
					cp = libbpf_strerror_r(errno, errmsg, sizeof(errmsg));
					pr_warn("prog '%s': failed to bind .rodata map: %s\n",
						prog->name, cp);
					/* Don't fail hard if can't bind rodata. */
				}
			}
		}

		*pfd = ret;
		ret = 0;
		goto out;
	}

	if (!log_buf || errno == ENOSPC) {
		log_buf_size = max((size_t)BPF_LOG_BUF_SIZE,
				   log_buf_size << 1);

		free(log_buf);
		goto retry_load;
	}
	ret = errno ? -errno : -LIBBPF_ERRNO__LOAD;
	cp = libbpf_strerror_r(errno, errmsg, sizeof(errmsg));
	pr_warn("load bpf program failed: %s\n", cp);
	pr_perm_msg(ret);

	if (log_buf && log_buf[0] != '\0') {
		ret = -LIBBPF_ERRNO__VERIFY;
		pr_warn("-- BEGIN DUMP LOG ---\n");
		pr_warn("\n%s\n", log_buf);
		pr_warn("-- END LOG --\n");
	} else if (load_attr.insn_cnt >= BPF_MAXINSNS) {
		pr_warn("Program too large (%zu insns), at most %d insns\n",
			load_attr.insn_cnt, BPF_MAXINSNS);
		ret = -LIBBPF_ERRNO__PROG2BIG;
	} else if (load_attr.prog_type != BPF_PROG_TYPE_KPROBE) {
		/* Wrong program type? */
		int fd;

		load_attr.prog_type = BPF_PROG_TYPE_KPROBE;
		load_attr.expected_attach_type = 0;
		load_attr.log_buf = NULL;
		load_attr.log_buf_sz = 0;
		fd = libbpf__bpf_prog_load(&load_attr);
		if (fd >= 0) {
			close(fd);
			ret = -LIBBPF_ERRNO__PROGTYPE;
			goto out;
		}
	}

out:
	free(log_buf);
	return ret;
}

static int bpf_program__record_externs(struct bpf_program *prog)
{
	struct bpf_object *obj = prog->obj;
	int i;

	for (i = 0; i < prog->nr_reloc; i++) {
		struct reloc_desc *relo = &prog->reloc_desc[i];
		struct extern_desc *ext = &obj->externs[relo->sym_off];

		switch (relo->type) {
		case RELO_EXTERN_VAR:
			if (ext->type != EXT_KSYM)
				continue;
<<<<<<< HEAD
			if (!ext->ksym.type_id) {
				pr_warn("typeless ksym %s is not supported yet\n",
					ext->name);
				return -ENOTSUP;
			}
			bpf_gen__record_extern(obj->gen_loader, ext->name, ext->is_weak,
					       BTF_KIND_VAR, relo->insn_idx);
			break;
		case RELO_EXTERN_FUNC:
			bpf_gen__record_extern(obj->gen_loader, ext->name, ext->is_weak,
					       BTF_KIND_FUNC, relo->insn_idx);
=======
			bpf_gen__record_extern(obj->gen_loader, ext->name,
					       ext->is_weak, !ext->ksym.type_id,
					       BTF_KIND_VAR, relo->insn_idx);
			break;
		case RELO_EXTERN_FUNC:
			bpf_gen__record_extern(obj->gen_loader, ext->name,
					       ext->is_weak, false, BTF_KIND_FUNC,
					       relo->insn_idx);
>>>>>>> fc02cb2b
			break;
		default:
			continue;
		}
	}
	return 0;
}

int bpf_program__load(struct bpf_program *prog, char *license, __u32 kern_ver)
{
	int err = 0, fd, i;

	if (prog->obj->loaded) {
		pr_warn("prog '%s': can't load after object was loaded\n", prog->name);
		return libbpf_err(-EINVAL);
	}

	if (prog->instances.nr < 0 || !prog->instances.fds) {
		if (prog->preprocessor) {
			pr_warn("Internal error: can't load program '%s'\n",
				prog->name);
			return libbpf_err(-LIBBPF_ERRNO__INTERNAL);
		}

		prog->instances.fds = malloc(sizeof(int));
		if (!prog->instances.fds) {
			pr_warn("Not enough memory for BPF fds\n");
			return libbpf_err(-ENOMEM);
		}
		prog->instances.nr = 1;
		prog->instances.fds[0] = -1;
	}

	if (!prog->preprocessor) {
		if (prog->instances.nr != 1) {
			pr_warn("prog '%s': inconsistent nr(%d) != 1\n",
				prog->name, prog->instances.nr);
		}
		if (prog->obj->gen_loader)
			bpf_program__record_externs(prog);
		err = load_program(prog, prog->insns, prog->insns_cnt,
				   license, kern_ver, &fd);
		if (!err)
			prog->instances.fds[0] = fd;
		goto out;
	}

	for (i = 0; i < prog->instances.nr; i++) {
		struct bpf_prog_prep_result result;
		bpf_program_prep_t preprocessor = prog->preprocessor;

		memset(&result, 0, sizeof(result));
		err = preprocessor(prog, i, prog->insns,
				   prog->insns_cnt, &result);
		if (err) {
			pr_warn("Preprocessing the %dth instance of program '%s' failed\n",
				i, prog->name);
			goto out;
		}

		if (!result.new_insn_ptr || !result.new_insn_cnt) {
			pr_debug("Skip loading the %dth instance of program '%s'\n",
				 i, prog->name);
			prog->instances.fds[i] = -1;
			if (result.pfd)
				*result.pfd = -1;
			continue;
		}

		err = load_program(prog, result.new_insn_ptr,
				   result.new_insn_cnt, license, kern_ver, &fd);
		if (err) {
			pr_warn("Loading the %dth instance of program '%s' failed\n",
				i, prog->name);
			goto out;
		}

		if (result.pfd)
			*result.pfd = fd;
		prog->instances.fds[i] = fd;
	}
out:
	if (err)
		pr_warn("failed to load program '%s'\n", prog->name);
	return libbpf_err(err);
}

static int
bpf_object__load_progs(struct bpf_object *obj, int log_level)
{
	struct bpf_program *prog;
	size_t i;
	int err;

	for (i = 0; i < obj->nr_programs; i++) {
		prog = &obj->programs[i];
		err = bpf_object__sanitize_prog(obj, prog);
		if (err)
			return err;
	}

	for (i = 0; i < obj->nr_programs; i++) {
		prog = &obj->programs[i];
		if (prog_is_subprog(obj, prog))
			continue;
		if (!prog->load) {
			pr_debug("prog '%s': skipped loading\n", prog->name);
			continue;
		}
		prog->log_level |= log_level;
		err = bpf_program__load(prog, obj->license, obj->kern_version);
		if (err)
			return err;
	}
	if (obj->gen_loader)
		bpf_object__free_relocs(obj);
	return 0;
}

static const struct bpf_sec_def *find_sec_def(const char *sec_name);

static int bpf_object_init_progs(struct bpf_object *obj, const struct bpf_object_open_opts *opts)
{
	struct bpf_program *prog;
<<<<<<< HEAD
=======
	int err;

	bpf_object__for_each_program(prog, obj) {
		prog->sec_def = find_sec_def(prog->sec_name);
		if (!prog->sec_def) {
			/* couldn't guess, but user might manually specify */
			pr_debug("prog '%s': unrecognized ELF section name '%s'\n",
				prog->name, prog->sec_name);
			continue;
		}

		bpf_program__set_type(prog, prog->sec_def->prog_type);
		bpf_program__set_expected_attach_type(prog, prog->sec_def->expected_attach_type);

#pragma GCC diagnostic push
#pragma GCC diagnostic ignored "-Wdeprecated-declarations"
		if (prog->sec_def->prog_type == BPF_PROG_TYPE_TRACING ||
		    prog->sec_def->prog_type == BPF_PROG_TYPE_EXT)
			prog->attach_prog_fd = OPTS_GET(opts, attach_prog_fd, 0);
#pragma GCC diagnostic pop

		/* sec_def can have custom callback which should be called
		 * after bpf_program is initialized to adjust its properties
		 */
		if (prog->sec_def->init_fn) {
			err = prog->sec_def->init_fn(prog, prog->sec_def->cookie);
			if (err < 0) {
				pr_warn("prog '%s': failed to initialize: %d\n",
					prog->name, err);
				return err;
			}
		}
	}

	return 0;
}

static struct bpf_object *
__bpf_object__open(const char *path, const void *obj_buf, size_t obj_buf_sz,
		   const struct bpf_object_open_opts *opts)
{
	const char *obj_name, *kconfig, *btf_tmp_path;
	struct bpf_object *obj;
	char tmp_name[64];
>>>>>>> fc02cb2b
	int err;

	bpf_object__for_each_program(prog, obj) {
		prog->sec_def = find_sec_def(prog->sec_name);
		if (!prog->sec_def) {
			/* couldn't guess, but user might manually specify */
			pr_debug("prog '%s': unrecognized ELF section name '%s'\n",
				prog->name, prog->sec_name);
			continue;
		}

		bpf_program__set_type(prog, prog->sec_def->prog_type);
		bpf_program__set_expected_attach_type(prog, prog->sec_def->expected_attach_type);

#pragma GCC diagnostic push
#pragma GCC diagnostic ignored "-Wdeprecated-declarations"
		if (prog->sec_def->prog_type == BPF_PROG_TYPE_TRACING ||
		    prog->sec_def->prog_type == BPF_PROG_TYPE_EXT)
			prog->attach_prog_fd = OPTS_GET(opts, attach_prog_fd, 0);
#pragma GCC diagnostic pop

		/* sec_def can have custom callback which should be called
		 * after bpf_program is initialized to adjust its properties
		 */
		if (prog->sec_def->init_fn) {
			err = prog->sec_def->init_fn(prog, prog->sec_def->cookie);
			if (err < 0) {
				pr_warn("prog '%s': failed to initialize: %d\n",
					prog->name, err);
				return err;
			}
		}
	}

	return 0;
}

static struct bpf_object *
__bpf_object__open(const char *path, const void *obj_buf, size_t obj_buf_sz,
		   const struct bpf_object_open_opts *opts)
{
	const char *obj_name, *kconfig, *btf_tmp_path;
	struct bpf_object *obj;
	char tmp_name[64];
	int err;

	if (elf_version(EV_CURRENT) == EV_NONE) {
		pr_warn("failed to init libelf for %s\n",
			path ? : "(mem buf)");
		return ERR_PTR(-LIBBPF_ERRNO__LIBELF);
	}

	if (!OPTS_VALID(opts, bpf_object_open_opts))
		return ERR_PTR(-EINVAL);

	obj_name = OPTS_GET(opts, object_name, NULL);
	if (obj_buf) {
		if (!obj_name) {
			snprintf(tmp_name, sizeof(tmp_name), "%lx-%lx",
				 (unsigned long)obj_buf,
				 (unsigned long)obj_buf_sz);
			obj_name = tmp_name;
		}
		path = obj_name;
		pr_debug("loading object '%s' from buffer\n", obj_name);
	}

	obj = bpf_object__new(path, obj_buf, obj_buf_sz, obj_name);
	if (IS_ERR(obj))
		return obj;

	btf_tmp_path = OPTS_GET(opts, btf_custom_path, NULL);
	if (btf_tmp_path) {
		if (strlen(btf_tmp_path) >= PATH_MAX) {
			err = -ENAMETOOLONG;
			goto out;
		}
		obj->btf_custom_path = strdup(btf_tmp_path);
		if (!obj->btf_custom_path) {
			err = -ENOMEM;
			goto out;
		}
	}

	kconfig = OPTS_GET(opts, kconfig, NULL);
	if (kconfig) {
		obj->kconfig = strdup(kconfig);
		if (!obj->kconfig) {
			err = -ENOMEM;
			goto out;
		}
	}

	err = bpf_object__elf_init(obj);
	err = err ? : bpf_object__check_endianness(obj);
	err = err ? : bpf_object__elf_collect(obj);
	err = err ? : bpf_object__collect_externs(obj);
	err = err ? : bpf_object__finalize_btf(obj);
	err = err ? : bpf_object__init_maps(obj, opts);
	err = err ? : bpf_object_init_progs(obj, opts);
	err = err ? : bpf_object__collect_relos(obj);
	if (err)
		goto out;

	bpf_object__elf_finish(obj);

	return obj;
out:
	bpf_object__close(obj);
	return ERR_PTR(err);
}

static struct bpf_object *
__bpf_object__open_xattr(struct bpf_object_open_attr *attr, int flags)
{
	DECLARE_LIBBPF_OPTS(bpf_object_open_opts, opts,
		.relaxed_maps = flags & MAPS_RELAX_COMPAT,
	);

	/* param validation */
	if (!attr->file)
		return NULL;

	pr_debug("loading %s\n", attr->file);
	return __bpf_object__open(attr->file, NULL, 0, &opts);
}

struct bpf_object *bpf_object__open_xattr(struct bpf_object_open_attr *attr)
{
	return libbpf_ptr(__bpf_object__open_xattr(attr, 0));
}

struct bpf_object *bpf_object__open(const char *path)
{
	struct bpf_object_open_attr attr = {
		.file		= path,
		.prog_type	= BPF_PROG_TYPE_UNSPEC,
	};

	return libbpf_ptr(__bpf_object__open_xattr(&attr, 0));
}

struct bpf_object *
bpf_object__open_file(const char *path, const struct bpf_object_open_opts *opts)
{
	if (!path)
		return libbpf_err_ptr(-EINVAL);

	pr_debug("loading %s\n", path);

	return libbpf_ptr(__bpf_object__open(path, NULL, 0, opts));
}

struct bpf_object *
bpf_object__open_mem(const void *obj_buf, size_t obj_buf_sz,
		     const struct bpf_object_open_opts *opts)
{
	if (!obj_buf || obj_buf_sz == 0)
		return libbpf_err_ptr(-EINVAL);

	return libbpf_ptr(__bpf_object__open(NULL, obj_buf, obj_buf_sz, opts));
}

struct bpf_object *
bpf_object__open_buffer(const void *obj_buf, size_t obj_buf_sz,
			const char *name)
{
	DECLARE_LIBBPF_OPTS(bpf_object_open_opts, opts,
		.object_name = name,
		/* wrong default, but backwards-compatible */
		.relaxed_maps = true,
	);

	/* returning NULL is wrong, but backwards-compatible */
	if (!obj_buf || obj_buf_sz == 0)
		return errno = EINVAL, NULL;

	return libbpf_ptr(__bpf_object__open(NULL, obj_buf, obj_buf_sz, &opts));
}

static int bpf_object_unload(struct bpf_object *obj)
{
	size_t i;

	if (!obj)
		return libbpf_err(-EINVAL);

	for (i = 0; i < obj->nr_maps; i++) {
		zclose(obj->maps[i].fd);
		if (obj->maps[i].st_ops)
			zfree(&obj->maps[i].st_ops->kern_vdata);
	}

	for (i = 0; i < obj->nr_programs; i++)
		bpf_program__unload(&obj->programs[i]);

	return 0;
}

int bpf_object__unload(struct bpf_object *obj) __attribute__((alias("bpf_object_unload")));

static int bpf_object__sanitize_maps(struct bpf_object *obj)
{
	struct bpf_map *m;

	bpf_object__for_each_map(m, obj) {
		if (!bpf_map__is_internal(m))
			continue;
		if (!kernel_supports(obj, FEAT_GLOBAL_DATA)) {
			pr_warn("kernel doesn't support global data\n");
			return -ENOTSUP;
		}
		if (!kernel_supports(obj, FEAT_ARRAY_MMAP))
			m->def.map_flags ^= BPF_F_MMAPABLE;
	}

	return 0;
}

static int bpf_object__read_kallsyms_file(struct bpf_object *obj)
{
	char sym_type, sym_name[500];
	unsigned long long sym_addr;
	const struct btf_type *t;
	struct extern_desc *ext;
	int ret, err = 0;
	FILE *f;

	f = fopen("/proc/kallsyms", "r");
	if (!f) {
		err = -errno;
		pr_warn("failed to open /proc/kallsyms: %d\n", err);
		return err;
	}

	while (true) {
		ret = fscanf(f, "%llx %c %499s%*[^\n]\n",
			     &sym_addr, &sym_type, sym_name);
		if (ret == EOF && feof(f))
			break;
		if (ret != 3) {
			pr_warn("failed to read kallsyms entry: %d\n", ret);
			err = -EINVAL;
			goto out;
		}

		ext = find_extern_by_name(obj, sym_name);
		if (!ext || ext->type != EXT_KSYM)
			continue;

		t = btf__type_by_id(obj->btf, ext->btf_id);
		if (!btf_is_var(t))
			continue;

		if (ext->is_set && ext->ksym.addr != sym_addr) {
			pr_warn("extern (ksym) '%s' resolution is ambiguous: 0x%llx or 0x%llx\n",
				sym_name, ext->ksym.addr, sym_addr);
			err = -EINVAL;
			goto out;
		}
		if (!ext->is_set) {
			ext->is_set = true;
			ext->ksym.addr = sym_addr;
			pr_debug("extern (ksym) %s=0x%llx\n", sym_name, sym_addr);
		}
	}

out:
	fclose(f);
	return err;
}

static int find_ksym_btf_id(struct bpf_object *obj, const char *ksym_name,
			    __u16 kind, struct btf **res_btf,
			    struct module_btf **res_mod_btf)
{
	struct module_btf *mod_btf;
	struct btf *btf;
	int i, id, err;

	btf = obj->btf_vmlinux;
	mod_btf = NULL;
	id = btf__find_by_name_kind(btf, ksym_name, kind);

	if (id == -ENOENT) {
		err = load_module_btfs(obj);
		if (err)
			return err;

		for (i = 0; i < obj->btf_module_cnt; i++) {
			/* we assume module_btf's BTF FD is always >0 */
			mod_btf = &obj->btf_modules[i];
			btf = mod_btf->btf;
			id = btf__find_by_name_kind_own(btf, ksym_name, kind);
			if (id != -ENOENT)
				break;
		}
	}
	if (id <= 0)
		return -ESRCH;

	*res_btf = btf;
	*res_mod_btf = mod_btf;
	return id;
}

static int bpf_object__resolve_ksym_var_btf_id(struct bpf_object *obj,
					       struct extern_desc *ext)
{
	const struct btf_type *targ_var, *targ_type;
	__u32 targ_type_id, local_type_id;
	struct module_btf *mod_btf = NULL;
	const char *targ_var_name;
	struct btf *btf = NULL;
	int id, err;

	id = find_ksym_btf_id(obj, ext->name, BTF_KIND_VAR, &btf, &mod_btf);
	if (id < 0) {
		if (id == -ESRCH && ext->is_weak)
			return 0;
		pr_warn("extern (var ksym) '%s': not found in kernel BTF\n",
			ext->name);
		return id;
	}

	/* find local type_id */
	local_type_id = ext->ksym.type_id;

	/* find target type_id */
	targ_var = btf__type_by_id(btf, id);
	targ_var_name = btf__name_by_offset(btf, targ_var->name_off);
	targ_type = skip_mods_and_typedefs(btf, targ_var->type, &targ_type_id);

	err = bpf_core_types_are_compat(obj->btf, local_type_id,
					btf, targ_type_id);
	if (err <= 0) {
		const struct btf_type *local_type;
		const char *targ_name, *local_name;

		local_type = btf__type_by_id(obj->btf, local_type_id);
		local_name = btf__name_by_offset(obj->btf, local_type->name_off);
		targ_name = btf__name_by_offset(btf, targ_type->name_off);

		pr_warn("extern (var ksym) '%s': incompatible types, expected [%d] %s %s, but kernel has [%d] %s %s\n",
			ext->name, local_type_id,
			btf_kind_str(local_type), local_name, targ_type_id,
			btf_kind_str(targ_type), targ_name);
		return -EINVAL;
	}

	ext->is_set = true;
	ext->ksym.kernel_btf_obj_fd = mod_btf ? mod_btf->fd : 0;
	ext->ksym.kernel_btf_id = id;
	pr_debug("extern (var ksym) '%s': resolved to [%d] %s %s\n",
		 ext->name, id, btf_kind_str(targ_var), targ_var_name);

	return 0;
}

static int bpf_object__resolve_ksym_func_btf_id(struct bpf_object *obj,
						struct extern_desc *ext)
{
	int local_func_proto_id, kfunc_proto_id, kfunc_id;
	struct module_btf *mod_btf = NULL;
	const struct btf_type *kern_func;
	struct btf *kern_btf = NULL;
	int ret;

	local_func_proto_id = ext->ksym.type_id;

	kfunc_id = find_ksym_btf_id(obj, ext->name, BTF_KIND_FUNC, &kern_btf, &mod_btf);
	if (kfunc_id < 0) {
		if (kfunc_id == -ESRCH && ext->is_weak)
			return 0;
		pr_warn("extern (func ksym) '%s': not found in kernel or module BTFs\n",
			ext->name);
		return kfunc_id;
	}

	kern_func = btf__type_by_id(kern_btf, kfunc_id);
	kfunc_proto_id = kern_func->type;

	ret = bpf_core_types_are_compat(obj->btf, local_func_proto_id,
					kern_btf, kfunc_proto_id);
	if (ret <= 0) {
		pr_warn("extern (func ksym) '%s': func_proto [%d] incompatible with kernel [%d]\n",
			ext->name, local_func_proto_id, kfunc_proto_id);
		return -EINVAL;
	}

	/* set index for module BTF fd in fd_array, if unset */
	if (mod_btf && !mod_btf->fd_array_idx) {
		/* insn->off is s16 */
		if (obj->fd_array_cnt == INT16_MAX) {
			pr_warn("extern (func ksym) '%s': module BTF fd index %d too big to fit in bpf_insn offset\n",
				ext->name, mod_btf->fd_array_idx);
			return -E2BIG;
		}
		/* Cannot use index 0 for module BTF fd */
		if (!obj->fd_array_cnt)
			obj->fd_array_cnt = 1;

		ret = libbpf_ensure_mem((void **)&obj->fd_array, &obj->fd_array_cap, sizeof(int),
					obj->fd_array_cnt + 1);
		if (ret)
			return ret;
		mod_btf->fd_array_idx = obj->fd_array_cnt;
		/* we assume module BTF FD is always >0 */
		obj->fd_array[obj->fd_array_cnt++] = mod_btf->fd;
	}

	ext->is_set = true;
	ext->ksym.kernel_btf_id = kfunc_id;
	ext->ksym.btf_fd_idx = mod_btf ? mod_btf->fd_array_idx : 0;
	pr_debug("extern (func ksym) '%s': resolved to kernel [%d]\n",
		 ext->name, kfunc_id);

	return 0;
}

static int bpf_object__resolve_ksyms_btf_id(struct bpf_object *obj)
{
	const struct btf_type *t;
	struct extern_desc *ext;
	int i, err;

	for (i = 0; i < obj->nr_extern; i++) {
		ext = &obj->externs[i];
		if (ext->type != EXT_KSYM || !ext->ksym.type_id)
			continue;

		if (obj->gen_loader) {
			ext->is_set = true;
			ext->ksym.kernel_btf_obj_fd = 0;
			ext->ksym.kernel_btf_id = 0;
			continue;
		}
		t = btf__type_by_id(obj->btf, ext->btf_id);
		if (btf_is_var(t))
			err = bpf_object__resolve_ksym_var_btf_id(obj, ext);
		else
			err = bpf_object__resolve_ksym_func_btf_id(obj, ext);
		if (err)
			return err;
	}
	return 0;
}

static int bpf_object__resolve_externs(struct bpf_object *obj,
				       const char *extra_kconfig)
{
	bool need_config = false, need_kallsyms = false;
	bool need_vmlinux_btf = false;
	struct extern_desc *ext;
	void *kcfg_data = NULL;
	int err, i;

	if (obj->nr_extern == 0)
		return 0;

	if (obj->kconfig_map_idx >= 0)
		kcfg_data = obj->maps[obj->kconfig_map_idx].mmaped;

	for (i = 0; i < obj->nr_extern; i++) {
		ext = &obj->externs[i];

		if (ext->type == EXT_KCFG &&
		    strcmp(ext->name, "LINUX_KERNEL_VERSION") == 0) {
			void *ext_val = kcfg_data + ext->kcfg.data_off;
			__u32 kver = get_kernel_version();

			if (!kver) {
				pr_warn("failed to get kernel version\n");
				return -EINVAL;
			}
			err = set_kcfg_value_num(ext, ext_val, kver);
			if (err)
				return err;
			pr_debug("extern (kcfg) %s=0x%x\n", ext->name, kver);
		} else if (ext->type == EXT_KCFG && str_has_pfx(ext->name, "CONFIG_")) {
			need_config = true;
		} else if (ext->type == EXT_KSYM) {
			if (ext->ksym.type_id)
				need_vmlinux_btf = true;
			else
				need_kallsyms = true;
		} else {
			pr_warn("unrecognized extern '%s'\n", ext->name);
			return -EINVAL;
		}
	}
	if (need_config && extra_kconfig) {
		err = bpf_object__read_kconfig_mem(obj, extra_kconfig, kcfg_data);
		if (err)
			return -EINVAL;
		need_config = false;
		for (i = 0; i < obj->nr_extern; i++) {
			ext = &obj->externs[i];
			if (ext->type == EXT_KCFG && !ext->is_set) {
				need_config = true;
				break;
			}
		}
	}
	if (need_config) {
		err = bpf_object__read_kconfig_file(obj, kcfg_data);
		if (err)
			return -EINVAL;
	}
	if (need_kallsyms) {
		err = bpf_object__read_kallsyms_file(obj);
		if (err)
			return -EINVAL;
	}
	if (need_vmlinux_btf) {
		err = bpf_object__resolve_ksyms_btf_id(obj);
		if (err)
			return -EINVAL;
	}
	for (i = 0; i < obj->nr_extern; i++) {
		ext = &obj->externs[i];

		if (!ext->is_set && !ext->is_weak) {
			pr_warn("extern %s (strong) not resolved\n", ext->name);
			return -ESRCH;
		} else if (!ext->is_set) {
			pr_debug("extern %s (weak) not resolved, defaulting to zero\n",
				 ext->name);
		}
	}

	return 0;
}

int bpf_object__load_xattr(struct bpf_object_load_attr *attr)
{
	struct bpf_object *obj;
	int err, i;

	if (!attr)
		return libbpf_err(-EINVAL);
	obj = attr->obj;
	if (!obj)
		return libbpf_err(-EINVAL);

	if (obj->loaded) {
		pr_warn("object '%s': load can't be attempted twice\n", obj->name);
		return libbpf_err(-EINVAL);
	}

	if (obj->gen_loader)
		bpf_gen__init(obj->gen_loader, attr->log_level);

	err = bpf_object__probe_loading(obj);
	err = err ? : bpf_object__load_vmlinux_btf(obj, false);
	err = err ? : bpf_object__resolve_externs(obj, obj->kconfig);
	err = err ? : bpf_object__sanitize_and_load_btf(obj);
	err = err ? : bpf_object__sanitize_maps(obj);
	err = err ? : bpf_object__init_kern_struct_ops_maps(obj);
	err = err ? : bpf_object__create_maps(obj);
	err = err ? : bpf_object__relocate(obj, obj->btf_custom_path ? : attr->target_btf_path);
	err = err ? : bpf_object__load_progs(obj, attr->log_level);

	if (obj->gen_loader) {
		/* reset FDs */
		if (obj->btf)
			btf__set_fd(obj->btf, -1);
		for (i = 0; i < obj->nr_maps; i++)
			obj->maps[i].fd = -1;
		if (!err)
			err = bpf_gen__finish(obj->gen_loader);
	}

	/* clean up fd_array */
	zfree(&obj->fd_array);

	/* clean up module BTFs */
	for (i = 0; i < obj->btf_module_cnt; i++) {
		close(obj->btf_modules[i].fd);
		btf__free(obj->btf_modules[i].btf);
		free(obj->btf_modules[i].name);
	}
	free(obj->btf_modules);

	/* clean up vmlinux BTF */
	btf__free(obj->btf_vmlinux);
	obj->btf_vmlinux = NULL;

	obj->loaded = true; /* doesn't matter if successfully or not */

	if (err)
		goto out;

	return 0;
out:
	/* unpin any maps that were auto-pinned during load */
	for (i = 0; i < obj->nr_maps; i++)
		if (obj->maps[i].pinned && !obj->maps[i].reused)
			bpf_map__unpin(&obj->maps[i], NULL);

	bpf_object_unload(obj);
	pr_warn("failed to load object '%s'\n", obj->path);
	return libbpf_err(err);
}

int bpf_object__load(struct bpf_object *obj)
{
	struct bpf_object_load_attr attr = {
		.obj = obj,
	};

	return bpf_object__load_xattr(&attr);
}

static int make_parent_dir(const char *path)
{
	char *cp, errmsg[STRERR_BUFSIZE];
	char *dname, *dir;
	int err = 0;

	dname = strdup(path);
	if (dname == NULL)
		return -ENOMEM;

	dir = dirname(dname);
	if (mkdir(dir, 0700) && errno != EEXIST)
		err = -errno;

	free(dname);
	if (err) {
		cp = libbpf_strerror_r(-err, errmsg, sizeof(errmsg));
		pr_warn("failed to mkdir %s: %s\n", path, cp);
	}
	return err;
}

static int check_path(const char *path)
{
	char *cp, errmsg[STRERR_BUFSIZE];
	struct statfs st_fs;
	char *dname, *dir;
	int err = 0;

	if (path == NULL)
		return -EINVAL;

	dname = strdup(path);
	if (dname == NULL)
		return -ENOMEM;

	dir = dirname(dname);
	if (statfs(dir, &st_fs)) {
		cp = libbpf_strerror_r(errno, errmsg, sizeof(errmsg));
		pr_warn("failed to statfs %s: %s\n", dir, cp);
		err = -errno;
	}
	free(dname);

	if (!err && st_fs.f_type != BPF_FS_MAGIC) {
		pr_warn("specified path %s is not on BPF FS\n", path);
		err = -EINVAL;
	}

	return err;
}

static int bpf_program_pin_instance(struct bpf_program *prog, const char *path, int instance)
{
	char *cp, errmsg[STRERR_BUFSIZE];
	int err;

	err = make_parent_dir(path);
	if (err)
		return libbpf_err(err);

	err = check_path(path);
	if (err)
		return libbpf_err(err);

	if (prog == NULL) {
		pr_warn("invalid program pointer\n");
		return libbpf_err(-EINVAL);
	}

	if (instance < 0 || instance >= prog->instances.nr) {
		pr_warn("invalid prog instance %d of prog %s (max %d)\n",
			instance, prog->name, prog->instances.nr);
		return libbpf_err(-EINVAL);
	}

	if (bpf_obj_pin(prog->instances.fds[instance], path)) {
		err = -errno;
		cp = libbpf_strerror_r(err, errmsg, sizeof(errmsg));
		pr_warn("failed to pin program: %s\n", cp);
		return libbpf_err(err);
	}
	pr_debug("pinned program '%s'\n", path);

	return 0;
}

static int bpf_program_unpin_instance(struct bpf_program *prog, const char *path, int instance)
{
	int err;

	err = check_path(path);
	if (err)
		return libbpf_err(err);

	if (prog == NULL) {
		pr_warn("invalid program pointer\n");
		return libbpf_err(-EINVAL);
	}

	if (instance < 0 || instance >= prog->instances.nr) {
		pr_warn("invalid prog instance %d of prog %s (max %d)\n",
			instance, prog->name, prog->instances.nr);
		return libbpf_err(-EINVAL);
	}

	err = unlink(path);
	if (err != 0)
		return libbpf_err(-errno);

	pr_debug("unpinned program '%s'\n", path);

	return 0;
}

__attribute__((alias("bpf_program_pin_instance")))
int bpf_object__pin_instance(struct bpf_program *prog, const char *path, int instance);

__attribute__((alias("bpf_program_unpin_instance")))
int bpf_program__unpin_instance(struct bpf_program *prog, const char *path, int instance);

int bpf_program__pin(struct bpf_program *prog, const char *path)
{
	int i, err;

	err = make_parent_dir(path);
	if (err)
		return libbpf_err(err);

	err = check_path(path);
	if (err)
		return libbpf_err(err);

	if (prog == NULL) {
		pr_warn("invalid program pointer\n");
		return libbpf_err(-EINVAL);
	}

	if (prog->instances.nr <= 0) {
		pr_warn("no instances of prog %s to pin\n", prog->name);
		return libbpf_err(-EINVAL);
	}

	if (prog->instances.nr == 1) {
		/* don't create subdirs when pinning single instance */
		return bpf_program_pin_instance(prog, path, 0);
	}

	for (i = 0; i < prog->instances.nr; i++) {
		char buf[PATH_MAX];
		int len;

		len = snprintf(buf, PATH_MAX, "%s/%d", path, i);
		if (len < 0) {
			err = -EINVAL;
			goto err_unpin;
		} else if (len >= PATH_MAX) {
			err = -ENAMETOOLONG;
			goto err_unpin;
		}

		err = bpf_program_pin_instance(prog, buf, i);
		if (err)
			goto err_unpin;
	}

	return 0;

err_unpin:
	for (i = i - 1; i >= 0; i--) {
		char buf[PATH_MAX];
		int len;

		len = snprintf(buf, PATH_MAX, "%s/%d", path, i);
		if (len < 0)
			continue;
		else if (len >= PATH_MAX)
			continue;

		bpf_program_unpin_instance(prog, buf, i);
	}

	rmdir(path);

	return libbpf_err(err);
}

int bpf_program__unpin(struct bpf_program *prog, const char *path)
{
	int i, err;

	err = check_path(path);
	if (err)
		return libbpf_err(err);

	if (prog == NULL) {
		pr_warn("invalid program pointer\n");
		return libbpf_err(-EINVAL);
	}

	if (prog->instances.nr <= 0) {
		pr_warn("no instances of prog %s to pin\n", prog->name);
		return libbpf_err(-EINVAL);
	}

	if (prog->instances.nr == 1) {
		/* don't create subdirs when pinning single instance */
		return bpf_program_unpin_instance(prog, path, 0);
	}

	for (i = 0; i < prog->instances.nr; i++) {
		char buf[PATH_MAX];
		int len;

		len = snprintf(buf, PATH_MAX, "%s/%d", path, i);
		if (len < 0)
			return libbpf_err(-EINVAL);
		else if (len >= PATH_MAX)
			return libbpf_err(-ENAMETOOLONG);

		err = bpf_program_unpin_instance(prog, buf, i);
		if (err)
			return err;
	}

	err = rmdir(path);
	if (err)
		return libbpf_err(-errno);

	return 0;
}

int bpf_map__pin(struct bpf_map *map, const char *path)
{
	char *cp, errmsg[STRERR_BUFSIZE];
	int err;

	if (map == NULL) {
		pr_warn("invalid map pointer\n");
		return libbpf_err(-EINVAL);
	}

	if (map->pin_path) {
		if (path && strcmp(path, map->pin_path)) {
			pr_warn("map '%s' already has pin path '%s' different from '%s'\n",
				bpf_map__name(map), map->pin_path, path);
			return libbpf_err(-EINVAL);
		} else if (map->pinned) {
			pr_debug("map '%s' already pinned at '%s'; not re-pinning\n",
				 bpf_map__name(map), map->pin_path);
			return 0;
		}
	} else {
		if (!path) {
			pr_warn("missing a path to pin map '%s' at\n",
				bpf_map__name(map));
			return libbpf_err(-EINVAL);
		} else if (map->pinned) {
			pr_warn("map '%s' already pinned\n", bpf_map__name(map));
			return libbpf_err(-EEXIST);
		}

		map->pin_path = strdup(path);
		if (!map->pin_path) {
			err = -errno;
			goto out_err;
		}
	}

	err = make_parent_dir(map->pin_path);
	if (err)
		return libbpf_err(err);

	err = check_path(map->pin_path);
	if (err)
		return libbpf_err(err);

	if (bpf_obj_pin(map->fd, map->pin_path)) {
		err = -errno;
		goto out_err;
	}

	map->pinned = true;
	pr_debug("pinned map '%s'\n", map->pin_path);

	return 0;

out_err:
	cp = libbpf_strerror_r(-err, errmsg, sizeof(errmsg));
	pr_warn("failed to pin map: %s\n", cp);
	return libbpf_err(err);
}

int bpf_map__unpin(struct bpf_map *map, const char *path)
{
	int err;

	if (map == NULL) {
		pr_warn("invalid map pointer\n");
		return libbpf_err(-EINVAL);
	}

	if (map->pin_path) {
		if (path && strcmp(path, map->pin_path)) {
			pr_warn("map '%s' already has pin path '%s' different from '%s'\n",
				bpf_map__name(map), map->pin_path, path);
			return libbpf_err(-EINVAL);
		}
		path = map->pin_path;
	} else if (!path) {
		pr_warn("no path to unpin map '%s' from\n",
			bpf_map__name(map));
		return libbpf_err(-EINVAL);
	}

	err = check_path(path);
	if (err)
		return libbpf_err(err);

	err = unlink(path);
	if (err != 0)
		return libbpf_err(-errno);

	map->pinned = false;
	pr_debug("unpinned map '%s' from '%s'\n", bpf_map__name(map), path);

	return 0;
}

int bpf_map__set_pin_path(struct bpf_map *map, const char *path)
{
	char *new = NULL;

	if (path) {
		new = strdup(path);
		if (!new)
			return libbpf_err(-errno);
	}

	free(map->pin_path);
	map->pin_path = new;
	return 0;
}

const char *bpf_map__get_pin_path(const struct bpf_map *map)
{
	return map->pin_path;
}

const char *bpf_map__pin_path(const struct bpf_map *map)
{
	return map->pin_path;
}

bool bpf_map__is_pinned(const struct bpf_map *map)
{
	return map->pinned;
}

static void sanitize_pin_path(char *s)
{
	/* bpffs disallows periods in path names */
	while (*s) {
		if (*s == '.')
			*s = '_';
		s++;
	}
}

int bpf_object__pin_maps(struct bpf_object *obj, const char *path)
{
	struct bpf_map *map;
	int err;

	if (!obj)
		return libbpf_err(-ENOENT);

	if (!obj->loaded) {
		pr_warn("object not yet loaded; load it first\n");
		return libbpf_err(-ENOENT);
	}

	bpf_object__for_each_map(map, obj) {
		char *pin_path = NULL;
		char buf[PATH_MAX];

		if (path) {
			int len;

			len = snprintf(buf, PATH_MAX, "%s/%s", path,
				       bpf_map__name(map));
			if (len < 0) {
				err = -EINVAL;
				goto err_unpin_maps;
			} else if (len >= PATH_MAX) {
				err = -ENAMETOOLONG;
				goto err_unpin_maps;
			}
			sanitize_pin_path(buf);
			pin_path = buf;
		} else if (!map->pin_path) {
			continue;
		}

		err = bpf_map__pin(map, pin_path);
		if (err)
			goto err_unpin_maps;
	}

	return 0;

err_unpin_maps:
	while ((map = bpf_map__prev(map, obj))) {
		if (!map->pin_path)
			continue;

		bpf_map__unpin(map, NULL);
	}

	return libbpf_err(err);
}

int bpf_object__unpin_maps(struct bpf_object *obj, const char *path)
{
	struct bpf_map *map;
	int err;

	if (!obj)
		return libbpf_err(-ENOENT);

	bpf_object__for_each_map(map, obj) {
		char *pin_path = NULL;
		char buf[PATH_MAX];

		if (path) {
			int len;

			len = snprintf(buf, PATH_MAX, "%s/%s", path,
				       bpf_map__name(map));
			if (len < 0)
				return libbpf_err(-EINVAL);
			else if (len >= PATH_MAX)
				return libbpf_err(-ENAMETOOLONG);
			sanitize_pin_path(buf);
			pin_path = buf;
		} else if (!map->pin_path) {
			continue;
		}

		err = bpf_map__unpin(map, pin_path);
		if (err)
			return libbpf_err(err);
	}

	return 0;
}

int bpf_object__pin_programs(struct bpf_object *obj, const char *path)
{
	struct bpf_program *prog;
	int err;

	if (!obj)
		return libbpf_err(-ENOENT);

	if (!obj->loaded) {
		pr_warn("object not yet loaded; load it first\n");
		return libbpf_err(-ENOENT);
	}

	bpf_object__for_each_program(prog, obj) {
		char buf[PATH_MAX];
		int len;

		len = snprintf(buf, PATH_MAX, "%s/%s", path,
			       prog->pin_name);
		if (len < 0) {
			err = -EINVAL;
			goto err_unpin_programs;
		} else if (len >= PATH_MAX) {
			err = -ENAMETOOLONG;
			goto err_unpin_programs;
		}

		err = bpf_program__pin(prog, buf);
		if (err)
			goto err_unpin_programs;
	}

	return 0;

err_unpin_programs:
	while ((prog = bpf_program__prev(prog, obj))) {
		char buf[PATH_MAX];
		int len;

		len = snprintf(buf, PATH_MAX, "%s/%s", path,
			       prog->pin_name);
		if (len < 0)
			continue;
		else if (len >= PATH_MAX)
			continue;

		bpf_program__unpin(prog, buf);
	}

	return libbpf_err(err);
}

int bpf_object__unpin_programs(struct bpf_object *obj, const char *path)
{
	struct bpf_program *prog;
	int err;

	if (!obj)
		return libbpf_err(-ENOENT);

	bpf_object__for_each_program(prog, obj) {
		char buf[PATH_MAX];
		int len;

		len = snprintf(buf, PATH_MAX, "%s/%s", path,
			       prog->pin_name);
		if (len < 0)
			return libbpf_err(-EINVAL);
		else if (len >= PATH_MAX)
			return libbpf_err(-ENAMETOOLONG);

		err = bpf_program__unpin(prog, buf);
		if (err)
			return libbpf_err(err);
	}

	return 0;
}

int bpf_object__pin(struct bpf_object *obj, const char *path)
{
	int err;

	err = bpf_object__pin_maps(obj, path);
	if (err)
		return libbpf_err(err);

	err = bpf_object__pin_programs(obj, path);
	if (err) {
		bpf_object__unpin_maps(obj, path);
		return libbpf_err(err);
	}

	return 0;
}

static void bpf_map__destroy(struct bpf_map *map)
{
	if (map->clear_priv)
		map->clear_priv(map, map->priv);
	map->priv = NULL;
	map->clear_priv = NULL;

	if (map->inner_map) {
		bpf_map__destroy(map->inner_map);
		zfree(&map->inner_map);
	}

	zfree(&map->init_slots);
	map->init_slots_sz = 0;

	if (map->mmaped) {
		munmap(map->mmaped, bpf_map_mmap_sz(map));
		map->mmaped = NULL;
	}

	if (map->st_ops) {
		zfree(&map->st_ops->data);
		zfree(&map->st_ops->progs);
		zfree(&map->st_ops->kern_func_off);
		zfree(&map->st_ops);
	}

	zfree(&map->name);
	zfree(&map->real_name);
	zfree(&map->pin_path);

	if (map->fd >= 0)
		zclose(map->fd);
}

void bpf_object__close(struct bpf_object *obj)
{
	size_t i;

	if (IS_ERR_OR_NULL(obj))
		return;

	if (obj->clear_priv)
		obj->clear_priv(obj, obj->priv);

	bpf_gen__free(obj->gen_loader);
	bpf_object__elf_finish(obj);
	bpf_object_unload(obj);
	btf__free(obj->btf);
	btf_ext__free(obj->btf_ext);

	for (i = 0; i < obj->nr_maps; i++)
		bpf_map__destroy(&obj->maps[i]);

	zfree(&obj->btf_custom_path);
	zfree(&obj->kconfig);
	zfree(&obj->externs);
	obj->nr_extern = 0;

	zfree(&obj->maps);
	obj->nr_maps = 0;

	if (obj->programs && obj->nr_programs) {
		for (i = 0; i < obj->nr_programs; i++)
			bpf_program__exit(&obj->programs[i]);
	}
	zfree(&obj->programs);

	list_del(&obj->list);
	free(obj);
}

struct bpf_object *
bpf_object__next(struct bpf_object *prev)
{
	struct bpf_object *next;
	bool strict = (libbpf_mode & LIBBPF_STRICT_NO_OBJECT_LIST);

	if (strict)
		return NULL;

	if (!prev)
		next = list_first_entry(&bpf_objects_list,
					struct bpf_object,
					list);
	else
		next = list_next_entry(prev, list);

	/* Empty list is noticed here so don't need checking on entry. */
	if (&next->list == &bpf_objects_list)
		return NULL;

	return next;
}

const char *bpf_object__name(const struct bpf_object *obj)
{
	return obj ? obj->name : libbpf_err_ptr(-EINVAL);
}

unsigned int bpf_object__kversion(const struct bpf_object *obj)
{
	return obj ? obj->kern_version : 0;
}

struct btf *bpf_object__btf(const struct bpf_object *obj)
{
	return obj ? obj->btf : NULL;
}

int bpf_object__btf_fd(const struct bpf_object *obj)
{
	return obj->btf ? btf__fd(obj->btf) : -1;
}

int bpf_object__set_kversion(struct bpf_object *obj, __u32 kern_version)
{
	if (obj->loaded)
		return libbpf_err(-EINVAL);

	obj->kern_version = kern_version;

	return 0;
}

int bpf_object__set_priv(struct bpf_object *obj, void *priv,
			 bpf_object_clear_priv_t clear_priv)
{
	if (obj->priv && obj->clear_priv)
		obj->clear_priv(obj, obj->priv);

	obj->priv = priv;
	obj->clear_priv = clear_priv;
	return 0;
}

void *bpf_object__priv(const struct bpf_object *obj)
{
	return obj ? obj->priv : libbpf_err_ptr(-EINVAL);
}

int bpf_object__gen_loader(struct bpf_object *obj, struct gen_loader_opts *opts)
{
	struct bpf_gen *gen;

	if (!opts)
		return -EFAULT;
	if (!OPTS_VALID(opts, gen_loader_opts))
		return -EINVAL;
	gen = calloc(sizeof(*gen), 1);
	if (!gen)
		return -ENOMEM;
	gen->opts = opts;
	obj->gen_loader = gen;
	return 0;
}

static struct bpf_program *
__bpf_program__iter(const struct bpf_program *p, const struct bpf_object *obj,
		    bool forward)
{
	size_t nr_programs = obj->nr_programs;
	ssize_t idx;

	if (!nr_programs)
		return NULL;

	if (!p)
		/* Iter from the beginning */
		return forward ? &obj->programs[0] :
			&obj->programs[nr_programs - 1];

	if (p->obj != obj) {
		pr_warn("error: program handler doesn't match object\n");
		return errno = EINVAL, NULL;
	}

	idx = (p - obj->programs) + (forward ? 1 : -1);
	if (idx >= obj->nr_programs || idx < 0)
		return NULL;
	return &obj->programs[idx];
}

struct bpf_program *
bpf_program__next(struct bpf_program *prev, const struct bpf_object *obj)
{
	return bpf_object__next_program(obj, prev);
}

struct bpf_program *
bpf_object__next_program(const struct bpf_object *obj, struct bpf_program *prev)
{
	struct bpf_program *prog = prev;

	do {
		prog = __bpf_program__iter(prog, obj, true);
	} while (prog && prog_is_subprog(obj, prog));

	return prog;
}

struct bpf_program *
bpf_program__prev(struct bpf_program *next, const struct bpf_object *obj)
{
	return bpf_object__prev_program(obj, next);
}

struct bpf_program *
bpf_object__prev_program(const struct bpf_object *obj, struct bpf_program *next)
{
	struct bpf_program *prog = next;

	do {
		prog = __bpf_program__iter(prog, obj, false);
	} while (prog && prog_is_subprog(obj, prog));

	return prog;
}

int bpf_program__set_priv(struct bpf_program *prog, void *priv,
			  bpf_program_clear_priv_t clear_priv)
{
	if (prog->priv && prog->clear_priv)
		prog->clear_priv(prog, prog->priv);

	prog->priv = priv;
	prog->clear_priv = clear_priv;
	return 0;
}

void *bpf_program__priv(const struct bpf_program *prog)
{
	return prog ? prog->priv : libbpf_err_ptr(-EINVAL);
}

void bpf_program__set_ifindex(struct bpf_program *prog, __u32 ifindex)
{
	prog->prog_ifindex = ifindex;
}

const char *bpf_program__name(const struct bpf_program *prog)
{
	return prog->name;
}

const char *bpf_program__section_name(const struct bpf_program *prog)
{
	return prog->sec_name;
}

const char *bpf_program__title(const struct bpf_program *prog, bool needs_copy)
{
	const char *title;

	title = prog->sec_name;
	if (needs_copy) {
		title = strdup(title);
		if (!title) {
			pr_warn("failed to strdup program title\n");
			return libbpf_err_ptr(-ENOMEM);
		}
	}

	return title;
}

bool bpf_program__autoload(const struct bpf_program *prog)
{
	return prog->load;
}

int bpf_program__set_autoload(struct bpf_program *prog, bool autoload)
{
	if (prog->obj->loaded)
		return libbpf_err(-EINVAL);

	prog->load = autoload;
	return 0;
}

int bpf_program__fd(const struct bpf_program *prog)
{
	return bpf_program__nth_fd(prog, 0);
}

size_t bpf_program__size(const struct bpf_program *prog)
{
	return prog->insns_cnt * BPF_INSN_SZ;
}

const struct bpf_insn *bpf_program__insns(const struct bpf_program *prog)
{
	return prog->insns;
}

size_t bpf_program__insn_cnt(const struct bpf_program *prog)
{
	return prog->insns_cnt;
}

int bpf_program__set_prep(struct bpf_program *prog, int nr_instances,
			  bpf_program_prep_t prep)
{
	int *instances_fds;

	if (nr_instances <= 0 || !prep)
		return libbpf_err(-EINVAL);

	if (prog->instances.nr > 0 || prog->instances.fds) {
		pr_warn("Can't set pre-processor after loading\n");
		return libbpf_err(-EINVAL);
	}

	instances_fds = malloc(sizeof(int) * nr_instances);
	if (!instances_fds) {
		pr_warn("alloc memory failed for fds\n");
		return libbpf_err(-ENOMEM);
	}

	/* fill all fd with -1 */
	memset(instances_fds, -1, sizeof(int) * nr_instances);

	prog->instances.nr = nr_instances;
	prog->instances.fds = instances_fds;
	prog->preprocessor = prep;
	return 0;
}

int bpf_program__nth_fd(const struct bpf_program *prog, int n)
{
	int fd;

	if (!prog)
		return libbpf_err(-EINVAL);

	if (n >= prog->instances.nr || n < 0) {
		pr_warn("Can't get the %dth fd from program %s: only %d instances\n",
			n, prog->name, prog->instances.nr);
		return libbpf_err(-EINVAL);
	}

	fd = prog->instances.fds[n];
	if (fd < 0) {
		pr_warn("%dth instance of program '%s' is invalid\n",
			n, prog->name);
		return libbpf_err(-ENOENT);
	}

	return fd;
}

enum bpf_prog_type bpf_program__get_type(const struct bpf_program *prog)
{
	return prog->type;
}

void bpf_program__set_type(struct bpf_program *prog, enum bpf_prog_type type)
{
	prog->type = type;
}

static bool bpf_program__is_type(const struct bpf_program *prog,
				 enum bpf_prog_type type)
{
	return prog ? (prog->type == type) : false;
}

#define BPF_PROG_TYPE_FNS(NAME, TYPE)				\
int bpf_program__set_##NAME(struct bpf_program *prog)		\
{								\
	if (!prog)						\
		return libbpf_err(-EINVAL);			\
	bpf_program__set_type(prog, TYPE);			\
	return 0;						\
}								\
								\
bool bpf_program__is_##NAME(const struct bpf_program *prog)	\
{								\
	return bpf_program__is_type(prog, TYPE);		\
}								\

BPF_PROG_TYPE_FNS(socket_filter, BPF_PROG_TYPE_SOCKET_FILTER);
BPF_PROG_TYPE_FNS(lsm, BPF_PROG_TYPE_LSM);
BPF_PROG_TYPE_FNS(kprobe, BPF_PROG_TYPE_KPROBE);
BPF_PROG_TYPE_FNS(sched_cls, BPF_PROG_TYPE_SCHED_CLS);
BPF_PROG_TYPE_FNS(sched_act, BPF_PROG_TYPE_SCHED_ACT);
BPF_PROG_TYPE_FNS(tracepoint, BPF_PROG_TYPE_TRACEPOINT);
BPF_PROG_TYPE_FNS(raw_tracepoint, BPF_PROG_TYPE_RAW_TRACEPOINT);
BPF_PROG_TYPE_FNS(xdp, BPF_PROG_TYPE_XDP);
BPF_PROG_TYPE_FNS(perf_event, BPF_PROG_TYPE_PERF_EVENT);
BPF_PROG_TYPE_FNS(tracing, BPF_PROG_TYPE_TRACING);
BPF_PROG_TYPE_FNS(struct_ops, BPF_PROG_TYPE_STRUCT_OPS);
BPF_PROG_TYPE_FNS(extension, BPF_PROG_TYPE_EXT);
BPF_PROG_TYPE_FNS(sk_lookup, BPF_PROG_TYPE_SK_LOOKUP);

enum bpf_attach_type
bpf_program__get_expected_attach_type(const struct bpf_program *prog)
{
	return prog->expected_attach_type;
}

void bpf_program__set_expected_attach_type(struct bpf_program *prog,
					   enum bpf_attach_type type)
{
	prog->expected_attach_type = type;
}

#define SEC_DEF(sec_pfx, ptype, atype, flags, ...) {			    \
	.sec = sec_pfx,							    \
	.prog_type = BPF_PROG_TYPE_##ptype,				    \
	.expected_attach_type = atype,					    \
	.cookie = (long)(flags),					    \
	.preload_fn = libbpf_preload_prog,				    \
	__VA_ARGS__							    \
}

static struct bpf_link *attach_kprobe(const struct bpf_program *prog, long cookie);
static struct bpf_link *attach_tp(const struct bpf_program *prog, long cookie);
static struct bpf_link *attach_raw_tp(const struct bpf_program *prog, long cookie);
static struct bpf_link *attach_trace(const struct bpf_program *prog, long cookie);
static struct bpf_link *attach_lsm(const struct bpf_program *prog, long cookie);
static struct bpf_link *attach_iter(const struct bpf_program *prog, long cookie);

static const struct bpf_sec_def section_defs[] = {
	SEC_DEF("socket",		SOCKET_FILTER, 0, SEC_NONE | SEC_SLOPPY_PFX),
	SEC_DEF("sk_reuseport/migrate",	SK_REUSEPORT, BPF_SK_REUSEPORT_SELECT_OR_MIGRATE, SEC_ATTACHABLE | SEC_SLOPPY_PFX),
	SEC_DEF("sk_reuseport",		SK_REUSEPORT, BPF_SK_REUSEPORT_SELECT, SEC_ATTACHABLE | SEC_SLOPPY_PFX),
	SEC_DEF("kprobe/",		KPROBE,	0, SEC_NONE, attach_kprobe),
	SEC_DEF("uprobe/",		KPROBE,	0, SEC_NONE),
	SEC_DEF("kretprobe/",		KPROBE, 0, SEC_NONE, attach_kprobe),
	SEC_DEF("uretprobe/",		KPROBE, 0, SEC_NONE),
	SEC_DEF("tc",			SCHED_CLS, 0, SEC_NONE),
	SEC_DEF("classifier",		SCHED_CLS, 0, SEC_NONE | SEC_SLOPPY_PFX),
	SEC_DEF("action",		SCHED_ACT, 0, SEC_NONE | SEC_SLOPPY_PFX),
	SEC_DEF("tracepoint/",		TRACEPOINT, 0, SEC_NONE, attach_tp),
	SEC_DEF("tp/",			TRACEPOINT, 0, SEC_NONE, attach_tp),
	SEC_DEF("raw_tracepoint/",	RAW_TRACEPOINT, 0, SEC_NONE, attach_raw_tp),
	SEC_DEF("raw_tp/",		RAW_TRACEPOINT, 0, SEC_NONE, attach_raw_tp),
	SEC_DEF("raw_tracepoint.w/",	RAW_TRACEPOINT_WRITABLE, 0, SEC_NONE, attach_raw_tp),
	SEC_DEF("raw_tp.w/",		RAW_TRACEPOINT_WRITABLE, 0, SEC_NONE, attach_raw_tp),
	SEC_DEF("tp_btf/",		TRACING, BPF_TRACE_RAW_TP, SEC_ATTACH_BTF, attach_trace),
	SEC_DEF("fentry/",		TRACING, BPF_TRACE_FENTRY, SEC_ATTACH_BTF, attach_trace),
	SEC_DEF("fmod_ret/",		TRACING, BPF_MODIFY_RETURN, SEC_ATTACH_BTF, attach_trace),
	SEC_DEF("fexit/",		TRACING, BPF_TRACE_FEXIT, SEC_ATTACH_BTF, attach_trace),
	SEC_DEF("fentry.s/",		TRACING, BPF_TRACE_FENTRY, SEC_ATTACH_BTF | SEC_SLEEPABLE, attach_trace),
	SEC_DEF("fmod_ret.s/",		TRACING, BPF_MODIFY_RETURN, SEC_ATTACH_BTF | SEC_SLEEPABLE, attach_trace),
	SEC_DEF("fexit.s/",		TRACING, BPF_TRACE_FEXIT, SEC_ATTACH_BTF | SEC_SLEEPABLE, attach_trace),
	SEC_DEF("freplace/",		EXT, 0, SEC_ATTACH_BTF, attach_trace),
	SEC_DEF("lsm/",			LSM, BPF_LSM_MAC, SEC_ATTACH_BTF, attach_lsm),
	SEC_DEF("lsm.s/",		LSM, BPF_LSM_MAC, SEC_ATTACH_BTF | SEC_SLEEPABLE, attach_lsm),
	SEC_DEF("iter/",		TRACING, BPF_TRACE_ITER, SEC_ATTACH_BTF, attach_iter),
	SEC_DEF("syscall",		SYSCALL, 0, SEC_SLEEPABLE),
	SEC_DEF("xdp_devmap/",		XDP, BPF_XDP_DEVMAP, SEC_ATTACHABLE),
	SEC_DEF("xdp_cpumap/",		XDP, BPF_XDP_CPUMAP, SEC_ATTACHABLE),
	SEC_DEF("xdp",			XDP, BPF_XDP, SEC_ATTACHABLE_OPT | SEC_SLOPPY_PFX),
	SEC_DEF("perf_event",		PERF_EVENT, 0, SEC_NONE | SEC_SLOPPY_PFX),
	SEC_DEF("lwt_in",		LWT_IN, 0, SEC_NONE | SEC_SLOPPY_PFX),
	SEC_DEF("lwt_out",		LWT_OUT, 0, SEC_NONE | SEC_SLOPPY_PFX),
	SEC_DEF("lwt_xmit",		LWT_XMIT, 0, SEC_NONE | SEC_SLOPPY_PFX),
	SEC_DEF("lwt_seg6local",	LWT_SEG6LOCAL, 0, SEC_NONE | SEC_SLOPPY_PFX),
	SEC_DEF("cgroup_skb/ingress",	CGROUP_SKB, BPF_CGROUP_INET_INGRESS, SEC_ATTACHABLE_OPT | SEC_SLOPPY_PFX),
	SEC_DEF("cgroup_skb/egress",	CGROUP_SKB, BPF_CGROUP_INET_EGRESS, SEC_ATTACHABLE_OPT | SEC_SLOPPY_PFX),
	SEC_DEF("cgroup/skb",		CGROUP_SKB, 0, SEC_NONE | SEC_SLOPPY_PFX),
	SEC_DEF("cgroup/sock_create",	CGROUP_SOCK, BPF_CGROUP_INET_SOCK_CREATE, SEC_ATTACHABLE | SEC_SLOPPY_PFX),
	SEC_DEF("cgroup/sock_release",	CGROUP_SOCK, BPF_CGROUP_INET_SOCK_RELEASE, SEC_ATTACHABLE | SEC_SLOPPY_PFX),
	SEC_DEF("cgroup/sock",		CGROUP_SOCK, BPF_CGROUP_INET_SOCK_CREATE, SEC_ATTACHABLE_OPT | SEC_SLOPPY_PFX),
	SEC_DEF("cgroup/post_bind4",	CGROUP_SOCK, BPF_CGROUP_INET4_POST_BIND, SEC_ATTACHABLE | SEC_SLOPPY_PFX),
	SEC_DEF("cgroup/post_bind6",	CGROUP_SOCK, BPF_CGROUP_INET6_POST_BIND, SEC_ATTACHABLE | SEC_SLOPPY_PFX),
	SEC_DEF("cgroup/dev",		CGROUP_DEVICE, BPF_CGROUP_DEVICE, SEC_ATTACHABLE_OPT | SEC_SLOPPY_PFX),
	SEC_DEF("sockops",		SOCK_OPS, BPF_CGROUP_SOCK_OPS, SEC_ATTACHABLE_OPT | SEC_SLOPPY_PFX),
	SEC_DEF("sk_skb/stream_parser",	SK_SKB, BPF_SK_SKB_STREAM_PARSER, SEC_ATTACHABLE_OPT | SEC_SLOPPY_PFX),
	SEC_DEF("sk_skb/stream_verdict",SK_SKB, BPF_SK_SKB_STREAM_VERDICT, SEC_ATTACHABLE_OPT | SEC_SLOPPY_PFX),
	SEC_DEF("sk_skb",		SK_SKB, 0, SEC_NONE | SEC_SLOPPY_PFX),
	SEC_DEF("sk_msg",		SK_MSG, BPF_SK_MSG_VERDICT, SEC_ATTACHABLE_OPT | SEC_SLOPPY_PFX),
	SEC_DEF("lirc_mode2",		LIRC_MODE2, BPF_LIRC_MODE2, SEC_ATTACHABLE_OPT | SEC_SLOPPY_PFX),
	SEC_DEF("flow_dissector",	FLOW_DISSECTOR, BPF_FLOW_DISSECTOR, SEC_ATTACHABLE_OPT | SEC_SLOPPY_PFX),
	SEC_DEF("cgroup/bind4",		CGROUP_SOCK_ADDR, BPF_CGROUP_INET4_BIND, SEC_ATTACHABLE | SEC_SLOPPY_PFX),
	SEC_DEF("cgroup/bind6",		CGROUP_SOCK_ADDR, BPF_CGROUP_INET6_BIND, SEC_ATTACHABLE | SEC_SLOPPY_PFX),
	SEC_DEF("cgroup/connect4",	CGROUP_SOCK_ADDR, BPF_CGROUP_INET4_CONNECT, SEC_ATTACHABLE | SEC_SLOPPY_PFX),
	SEC_DEF("cgroup/connect6",	CGROUP_SOCK_ADDR, BPF_CGROUP_INET6_CONNECT, SEC_ATTACHABLE | SEC_SLOPPY_PFX),
	SEC_DEF("cgroup/sendmsg4",	CGROUP_SOCK_ADDR, BPF_CGROUP_UDP4_SENDMSG, SEC_ATTACHABLE | SEC_SLOPPY_PFX),
	SEC_DEF("cgroup/sendmsg6",	CGROUP_SOCK_ADDR, BPF_CGROUP_UDP6_SENDMSG, SEC_ATTACHABLE | SEC_SLOPPY_PFX),
	SEC_DEF("cgroup/recvmsg4",	CGROUP_SOCK_ADDR, BPF_CGROUP_UDP4_RECVMSG, SEC_ATTACHABLE | SEC_SLOPPY_PFX),
	SEC_DEF("cgroup/recvmsg6",	CGROUP_SOCK_ADDR, BPF_CGROUP_UDP6_RECVMSG, SEC_ATTACHABLE | SEC_SLOPPY_PFX),
	SEC_DEF("cgroup/getpeername4",	CGROUP_SOCK_ADDR, BPF_CGROUP_INET4_GETPEERNAME, SEC_ATTACHABLE | SEC_SLOPPY_PFX),
	SEC_DEF("cgroup/getpeername6",	CGROUP_SOCK_ADDR, BPF_CGROUP_INET6_GETPEERNAME, SEC_ATTACHABLE | SEC_SLOPPY_PFX),
	SEC_DEF("cgroup/getsockname4",	CGROUP_SOCK_ADDR, BPF_CGROUP_INET4_GETSOCKNAME, SEC_ATTACHABLE | SEC_SLOPPY_PFX),
	SEC_DEF("cgroup/getsockname6",	CGROUP_SOCK_ADDR, BPF_CGROUP_INET6_GETSOCKNAME, SEC_ATTACHABLE | SEC_SLOPPY_PFX),
	SEC_DEF("cgroup/sysctl",	CGROUP_SYSCTL, BPF_CGROUP_SYSCTL, SEC_ATTACHABLE | SEC_SLOPPY_PFX),
	SEC_DEF("cgroup/getsockopt",	CGROUP_SOCKOPT, BPF_CGROUP_GETSOCKOPT, SEC_ATTACHABLE | SEC_SLOPPY_PFX),
	SEC_DEF("cgroup/setsockopt",	CGROUP_SOCKOPT, BPF_CGROUP_SETSOCKOPT, SEC_ATTACHABLE | SEC_SLOPPY_PFX),
	SEC_DEF("struct_ops+",		STRUCT_OPS, 0, SEC_NONE),
	SEC_DEF("sk_lookup",		SK_LOOKUP, BPF_SK_LOOKUP, SEC_ATTACHABLE | SEC_SLOPPY_PFX),
};

#define MAX_TYPE_NAME_SIZE 32

static const struct bpf_sec_def *find_sec_def(const char *sec_name)
{
	const struct bpf_sec_def *sec_def;
	enum sec_def_flags sec_flags;
	int i, n = ARRAY_SIZE(section_defs), len;
	bool strict = libbpf_mode & LIBBPF_STRICT_SEC_NAME;

	for (i = 0; i < n; i++) {
		sec_def = &section_defs[i];
		sec_flags = sec_def->cookie;
		len = strlen(sec_def->sec);

		/* "type/" always has to have proper SEC("type/extras") form */
		if (sec_def->sec[len - 1] == '/') {
			if (str_has_pfx(sec_name, sec_def->sec))
				return sec_def;
			continue;
		}

		/* "type+" means it can be either exact SEC("type") or
		 * well-formed SEC("type/extras") with proper '/' separator
		 */
		if (sec_def->sec[len - 1] == '+') {
			len--;
			/* not even a prefix */
			if (strncmp(sec_name, sec_def->sec, len) != 0)
				continue;
			/* exact match or has '/' separator */
			if (sec_name[len] == '\0' || sec_name[len] == '/')
				return sec_def;
			continue;
		}

		/* SEC_SLOPPY_PFX definitions are allowed to be just prefix
		 * matches, unless strict section name mode
		 * (LIBBPF_STRICT_SEC_NAME) is enabled, in which case the
		 * match has to be exact.
		 */
		if ((sec_flags & SEC_SLOPPY_PFX) && !strict)  {
			if (str_has_pfx(sec_name, sec_def->sec))
				return sec_def;
			continue;
		}

		/* Definitions not marked SEC_SLOPPY_PFX (e.g.,
		 * SEC("syscall")) are exact matches in both modes.
		 */
		if (strcmp(sec_name, sec_def->sec) == 0)
			return sec_def;
	}
	return NULL;
}

static char *libbpf_get_type_names(bool attach_type)
{
	int i, len = ARRAY_SIZE(section_defs) * MAX_TYPE_NAME_SIZE;
	char *buf;

	buf = malloc(len);
	if (!buf)
		return NULL;

	buf[0] = '\0';
	/* Forge string buf with all available names */
	for (i = 0; i < ARRAY_SIZE(section_defs); i++) {
		const struct bpf_sec_def *sec_def = &section_defs[i];

		if (attach_type) {
			if (sec_def->preload_fn != libbpf_preload_prog)
				continue;

			if (!(sec_def->cookie & SEC_ATTACHABLE))
				continue;
		}

		if (strlen(buf) + strlen(section_defs[i].sec) + 2 > len) {
			free(buf);
			return NULL;
		}
		strcat(buf, " ");
		strcat(buf, section_defs[i].sec);
	}

	return buf;
}

int libbpf_prog_type_by_name(const char *name, enum bpf_prog_type *prog_type,
			     enum bpf_attach_type *expected_attach_type)
{
	const struct bpf_sec_def *sec_def;
	char *type_names;

	if (!name)
		return libbpf_err(-EINVAL);

	sec_def = find_sec_def(name);
	if (sec_def) {
		*prog_type = sec_def->prog_type;
		*expected_attach_type = sec_def->expected_attach_type;
		return 0;
	}

	pr_debug("failed to guess program type from ELF section '%s'\n", name);
	type_names = libbpf_get_type_names(false);
	if (type_names != NULL) {
		pr_debug("supported section(type) names are:%s\n", type_names);
		free(type_names);
	}

	return libbpf_err(-ESRCH);
}

static struct bpf_map *find_struct_ops_map_by_offset(struct bpf_object *obj,
						     size_t offset)
{
	struct bpf_map *map;
	size_t i;

	for (i = 0; i < obj->nr_maps; i++) {
		map = &obj->maps[i];
		if (!bpf_map__is_struct_ops(map))
			continue;
		if (map->sec_offset <= offset &&
		    offset - map->sec_offset < map->def.value_size)
			return map;
	}

	return NULL;
}

/* Collect the reloc from ELF and populate the st_ops->progs[] */
static int bpf_object__collect_st_ops_relos(struct bpf_object *obj,
					    Elf64_Shdr *shdr, Elf_Data *data)
{
	const struct btf_member *member;
	struct bpf_struct_ops *st_ops;
	struct bpf_program *prog;
	unsigned int shdr_idx;
	const struct btf *btf;
	struct bpf_map *map;
	unsigned int moff, insn_idx;
	const char *name;
	__u32 member_idx;
	Elf64_Sym *sym;
	Elf64_Rel *rel;
	int i, nrels;

	btf = obj->btf;
	nrels = shdr->sh_size / shdr->sh_entsize;
	for (i = 0; i < nrels; i++) {
		rel = elf_rel_by_idx(data, i);
		if (!rel) {
			pr_warn("struct_ops reloc: failed to get %d reloc\n", i);
			return -LIBBPF_ERRNO__FORMAT;
		}

		sym = elf_sym_by_idx(obj, ELF64_R_SYM(rel->r_info));
		if (!sym) {
			pr_warn("struct_ops reloc: symbol %zx not found\n",
				(size_t)ELF64_R_SYM(rel->r_info));
			return -LIBBPF_ERRNO__FORMAT;
		}

		name = elf_sym_str(obj, sym->st_name) ?: "<?>";
		map = find_struct_ops_map_by_offset(obj, rel->r_offset);
		if (!map) {
			pr_warn("struct_ops reloc: cannot find map at rel->r_offset %zu\n",
				(size_t)rel->r_offset);
			return -EINVAL;
		}

		moff = rel->r_offset - map->sec_offset;
		shdr_idx = sym->st_shndx;
		st_ops = map->st_ops;
		pr_debug("struct_ops reloc %s: for %lld value %lld shdr_idx %u rel->r_offset %zu map->sec_offset %zu name %d (\'%s\')\n",
			 map->name,
			 (long long)(rel->r_info >> 32),
			 (long long)sym->st_value,
			 shdr_idx, (size_t)rel->r_offset,
			 map->sec_offset, sym->st_name, name);

		if (shdr_idx >= SHN_LORESERVE) {
			pr_warn("struct_ops reloc %s: rel->r_offset %zu shdr_idx %u unsupported non-static function\n",
				map->name, (size_t)rel->r_offset, shdr_idx);
			return -LIBBPF_ERRNO__RELOC;
		}
		if (sym->st_value % BPF_INSN_SZ) {
			pr_warn("struct_ops reloc %s: invalid target program offset %llu\n",
				map->name, (unsigned long long)sym->st_value);
			return -LIBBPF_ERRNO__FORMAT;
		}
		insn_idx = sym->st_value / BPF_INSN_SZ;

		member = find_member_by_offset(st_ops->type, moff * 8);
		if (!member) {
			pr_warn("struct_ops reloc %s: cannot find member at moff %u\n",
				map->name, moff);
			return -EINVAL;
		}
		member_idx = member - btf_members(st_ops->type);
		name = btf__name_by_offset(btf, member->name_off);

		if (!resolve_func_ptr(btf, member->type, NULL)) {
			pr_warn("struct_ops reloc %s: cannot relocate non func ptr %s\n",
				map->name, name);
			return -EINVAL;
		}

		prog = find_prog_by_sec_insn(obj, shdr_idx, insn_idx);
		if (!prog) {
			pr_warn("struct_ops reloc %s: cannot find prog at shdr_idx %u to relocate func ptr %s\n",
				map->name, shdr_idx, name);
			return -EINVAL;
		}

		/* prevent the use of BPF prog with invalid type */
		if (prog->type != BPF_PROG_TYPE_STRUCT_OPS) {
			pr_warn("struct_ops reloc %s: prog %s is not struct_ops BPF program\n",
				map->name, prog->name);
			return -EINVAL;
		}

		/* if we haven't yet processed this BPF program, record proper
		 * attach_btf_id and member_idx
		 */
		if (!prog->attach_btf_id) {
			prog->attach_btf_id = st_ops->type_id;
			prog->expected_attach_type = member_idx;
		}

		/* struct_ops BPF prog can be re-used between multiple
		 * .struct_ops as long as it's the same struct_ops struct
		 * definition and the same function pointer field
		 */
		if (prog->attach_btf_id != st_ops->type_id ||
		    prog->expected_attach_type != member_idx) {
			pr_warn("struct_ops reloc %s: cannot use prog %s in sec %s with type %u attach_btf_id %u expected_attach_type %u for func ptr %s\n",
				map->name, prog->name, prog->sec_name, prog->type,
				prog->attach_btf_id, prog->expected_attach_type, name);
			return -EINVAL;
		}

		st_ops->progs[member_idx] = prog;
	}

	return 0;
}

#define BTF_TRACE_PREFIX "btf_trace_"
#define BTF_LSM_PREFIX "bpf_lsm_"
#define BTF_ITER_PREFIX "bpf_iter_"
#define BTF_MAX_NAME_SIZE 128

void btf_get_kernel_prefix_kind(enum bpf_attach_type attach_type,
				const char **prefix, int *kind)
{
	switch (attach_type) {
	case BPF_TRACE_RAW_TP:
		*prefix = BTF_TRACE_PREFIX;
		*kind = BTF_KIND_TYPEDEF;
		break;
	case BPF_LSM_MAC:
		*prefix = BTF_LSM_PREFIX;
		*kind = BTF_KIND_FUNC;
		break;
	case BPF_TRACE_ITER:
		*prefix = BTF_ITER_PREFIX;
		*kind = BTF_KIND_FUNC;
		break;
	default:
		*prefix = "";
		*kind = BTF_KIND_FUNC;
	}
}

static int find_btf_by_prefix_kind(const struct btf *btf, const char *prefix,
				   const char *name, __u32 kind)
{
	char btf_type_name[BTF_MAX_NAME_SIZE];
	int ret;

	ret = snprintf(btf_type_name, sizeof(btf_type_name),
		       "%s%s", prefix, name);
	/* snprintf returns the number of characters written excluding the
	 * terminating null. So, if >= BTF_MAX_NAME_SIZE are written, it
	 * indicates truncation.
	 */
	if (ret < 0 || ret >= sizeof(btf_type_name))
		return -ENAMETOOLONG;
	return btf__find_by_name_kind(btf, btf_type_name, kind);
}

static inline int find_attach_btf_id(struct btf *btf, const char *name,
				     enum bpf_attach_type attach_type)
{
	const char *prefix;
	int kind;

	btf_get_kernel_prefix_kind(attach_type, &prefix, &kind);
	return find_btf_by_prefix_kind(btf, prefix, name, kind);
}

int libbpf_find_vmlinux_btf_id(const char *name,
			       enum bpf_attach_type attach_type)
{
	struct btf *btf;
	int err;

	btf = btf__load_vmlinux_btf();
	err = libbpf_get_error(btf);
	if (err) {
		pr_warn("vmlinux BTF is not found\n");
		return libbpf_err(err);
	}

	err = find_attach_btf_id(btf, name, attach_type);
	if (err <= 0)
		pr_warn("%s is not found in vmlinux BTF\n", name);

	btf__free(btf);
	return libbpf_err(err);
}

static int libbpf_find_prog_btf_id(const char *name, __u32 attach_prog_fd)
{
	struct bpf_prog_info info = {};
	__u32 info_len = sizeof(info);
	struct btf *btf;
	int err;

	err = bpf_obj_get_info_by_fd(attach_prog_fd, &info, &info_len);
	if (err) {
		pr_warn("failed bpf_obj_get_info_by_fd for FD %d: %d\n",
			attach_prog_fd, err);
		return err;
	}

	err = -EINVAL;
	if (!info.btf_id) {
		pr_warn("The target program doesn't have BTF\n");
		goto out;
	}
	btf = btf__load_from_kernel_by_id(info.btf_id);
	err = libbpf_get_error(btf);
	if (err) {
		pr_warn("Failed to get BTF %d of the program: %d\n", info.btf_id, err);
		goto out;
	}
	err = btf__find_by_name_kind(btf, name, BTF_KIND_FUNC);
	btf__free(btf);
	if (err <= 0) {
		pr_warn("%s is not found in prog's BTF\n", name);
		goto out;
	}
out:
	return err;
}

static int find_kernel_btf_id(struct bpf_object *obj, const char *attach_name,
			      enum bpf_attach_type attach_type,
			      int *btf_obj_fd, int *btf_type_id)
{
	int ret, i;

	ret = find_attach_btf_id(obj->btf_vmlinux, attach_name, attach_type);
	if (ret > 0) {
		*btf_obj_fd = 0; /* vmlinux BTF */
		*btf_type_id = ret;
		return 0;
	}
	if (ret != -ENOENT)
		return ret;

	ret = load_module_btfs(obj);
	if (ret)
		return ret;

	for (i = 0; i < obj->btf_module_cnt; i++) {
		const struct module_btf *mod = &obj->btf_modules[i];

		ret = find_attach_btf_id(mod->btf, attach_name, attach_type);
		if (ret > 0) {
			*btf_obj_fd = mod->fd;
			*btf_type_id = ret;
			return 0;
		}
		if (ret == -ENOENT)
			continue;

		return ret;
	}

	return -ESRCH;
}

static int libbpf_find_attach_btf_id(struct bpf_program *prog, const char *attach_name,
				     int *btf_obj_fd, int *btf_type_id)
{
	enum bpf_attach_type attach_type = prog->expected_attach_type;
	__u32 attach_prog_fd = prog->attach_prog_fd;
	int err = 0;

	/* BPF program's BTF ID */
	if (attach_prog_fd) {
		err = libbpf_find_prog_btf_id(attach_name, attach_prog_fd);
		if (err < 0) {
			pr_warn("failed to find BPF program (FD %d) BTF ID for '%s': %d\n",
				 attach_prog_fd, attach_name, err);
			return err;
		}
		*btf_obj_fd = 0;
		*btf_type_id = err;
		return 0;
	}

	/* kernel/module BTF ID */
	if (prog->obj->gen_loader) {
		bpf_gen__record_attach_target(prog->obj->gen_loader, attach_name, attach_type);
		*btf_obj_fd = 0;
		*btf_type_id = 1;
	} else {
		err = find_kernel_btf_id(prog->obj, attach_name, attach_type, btf_obj_fd, btf_type_id);
	}
	if (err) {
		pr_warn("failed to find kernel BTF type ID of '%s': %d\n", attach_name, err);
		return err;
	}
	return 0;
}

int libbpf_attach_type_by_name(const char *name,
			       enum bpf_attach_type *attach_type)
{
	char *type_names;
	const struct bpf_sec_def *sec_def;

	if (!name)
		return libbpf_err(-EINVAL);

	sec_def = find_sec_def(name);
	if (!sec_def) {
		pr_debug("failed to guess attach type based on ELF section name '%s'\n", name);
		type_names = libbpf_get_type_names(true);
		if (type_names != NULL) {
			pr_debug("attachable section(type) names are:%s\n", type_names);
			free(type_names);
		}

		return libbpf_err(-EINVAL);
	}

	if (sec_def->preload_fn != libbpf_preload_prog)
		return libbpf_err(-EINVAL);
	if (!(sec_def->cookie & SEC_ATTACHABLE))
		return libbpf_err(-EINVAL);

	*attach_type = sec_def->expected_attach_type;
	return 0;
}

int bpf_map__fd(const struct bpf_map *map)
{
	return map ? map->fd : libbpf_err(-EINVAL);
}

const struct bpf_map_def *bpf_map__def(const struct bpf_map *map)
{
	return map ? &map->def : libbpf_err_ptr(-EINVAL);
}

static bool map_uses_real_name(const struct bpf_map *map)
{
	/* Since libbpf started to support custom .data.* and .rodata.* maps,
	 * their user-visible name differs from kernel-visible name. Users see
	 * such map's corresponding ELF section name as a map name.
	 * This check distinguishes .data/.rodata from .data.* and .rodata.*
	 * maps to know which name has to be returned to the user.
	 */
	if (map->libbpf_type == LIBBPF_MAP_DATA && strcmp(map->real_name, DATA_SEC) != 0)
		return true;
	if (map->libbpf_type == LIBBPF_MAP_RODATA && strcmp(map->real_name, RODATA_SEC) != 0)
		return true;
	return false;
}

const char *bpf_map__name(const struct bpf_map *map)
{
	if (!map)
		return NULL;

	if (map_uses_real_name(map))
		return map->real_name;

	return map->name;
}

enum bpf_map_type bpf_map__type(const struct bpf_map *map)
{
	return map->def.type;
}

int bpf_map__set_type(struct bpf_map *map, enum bpf_map_type type)
{
	if (map->fd >= 0)
		return libbpf_err(-EBUSY);
	map->def.type = type;
	return 0;
}

__u32 bpf_map__map_flags(const struct bpf_map *map)
{
	return map->def.map_flags;
}

int bpf_map__set_map_flags(struct bpf_map *map, __u32 flags)
{
	if (map->fd >= 0)
		return libbpf_err(-EBUSY);
	map->def.map_flags = flags;
	return 0;
}

__u64 bpf_map__map_extra(const struct bpf_map *map)
{
	return map->map_extra;
}

int bpf_map__set_map_extra(struct bpf_map *map, __u64 map_extra)
{
	if (map->fd >= 0)
		return libbpf_err(-EBUSY);
	map->map_extra = map_extra;
	return 0;
}

__u32 bpf_map__numa_node(const struct bpf_map *map)
{
	return map->numa_node;
}

int bpf_map__set_numa_node(struct bpf_map *map, __u32 numa_node)
{
	if (map->fd >= 0)
		return libbpf_err(-EBUSY);
	map->numa_node = numa_node;
	return 0;
}

__u32 bpf_map__key_size(const struct bpf_map *map)
{
	return map->def.key_size;
}

int bpf_map__set_key_size(struct bpf_map *map, __u32 size)
{
	if (map->fd >= 0)
		return libbpf_err(-EBUSY);
	map->def.key_size = size;
	return 0;
}

__u32 bpf_map__value_size(const struct bpf_map *map)
{
	return map->def.value_size;
}

int bpf_map__set_value_size(struct bpf_map *map, __u32 size)
{
	if (map->fd >= 0)
		return libbpf_err(-EBUSY);
	map->def.value_size = size;
	return 0;
}

__u32 bpf_map__btf_key_type_id(const struct bpf_map *map)
{
	return map ? map->btf_key_type_id : 0;
}

__u32 bpf_map__btf_value_type_id(const struct bpf_map *map)
{
	return map ? map->btf_value_type_id : 0;
}

int bpf_map__set_priv(struct bpf_map *map, void *priv,
		     bpf_map_clear_priv_t clear_priv)
{
	if (!map)
		return libbpf_err(-EINVAL);

	if (map->priv) {
		if (map->clear_priv)
			map->clear_priv(map, map->priv);
	}

	map->priv = priv;
	map->clear_priv = clear_priv;
	return 0;
}

void *bpf_map__priv(const struct bpf_map *map)
{
	return map ? map->priv : libbpf_err_ptr(-EINVAL);
}

int bpf_map__set_initial_value(struct bpf_map *map,
			       const void *data, size_t size)
{
	if (!map->mmaped || map->libbpf_type == LIBBPF_MAP_KCONFIG ||
	    size != map->def.value_size || map->fd >= 0)
		return libbpf_err(-EINVAL);

	memcpy(map->mmaped, data, size);
	return 0;
}

const void *bpf_map__initial_value(struct bpf_map *map, size_t *psize)
{
	if (!map->mmaped)
		return NULL;
	*psize = map->def.value_size;
	return map->mmaped;
}

bool bpf_map__is_offload_neutral(const struct bpf_map *map)
{
	return map->def.type == BPF_MAP_TYPE_PERF_EVENT_ARRAY;
}

bool bpf_map__is_internal(const struct bpf_map *map)
{
	return map->libbpf_type != LIBBPF_MAP_UNSPEC;
}

__u32 bpf_map__ifindex(const struct bpf_map *map)
{
	return map->map_ifindex;
}

int bpf_map__set_ifindex(struct bpf_map *map, __u32 ifindex)
{
	if (map->fd >= 0)
		return libbpf_err(-EBUSY);
	map->map_ifindex = ifindex;
	return 0;
}

int bpf_map__set_inner_map_fd(struct bpf_map *map, int fd)
{
	if (!bpf_map_type__is_map_in_map(map->def.type)) {
		pr_warn("error: unsupported map type\n");
		return libbpf_err(-EINVAL);
	}
	if (map->inner_map_fd != -1) {
		pr_warn("error: inner_map_fd already specified\n");
		return libbpf_err(-EINVAL);
	}
	zfree(&map->inner_map);
	map->inner_map_fd = fd;
	return 0;
}

static struct bpf_map *
__bpf_map__iter(const struct bpf_map *m, const struct bpf_object *obj, int i)
{
	ssize_t idx;
	struct bpf_map *s, *e;

	if (!obj || !obj->maps)
		return errno = EINVAL, NULL;

	s = obj->maps;
	e = obj->maps + obj->nr_maps;

	if ((m < s) || (m >= e)) {
		pr_warn("error in %s: map handler doesn't belong to object\n",
			 __func__);
		return errno = EINVAL, NULL;
	}

	idx = (m - obj->maps) + i;
	if (idx >= obj->nr_maps || idx < 0)
		return NULL;
	return &obj->maps[idx];
}

struct bpf_map *
bpf_map__next(const struct bpf_map *prev, const struct bpf_object *obj)
{
	return bpf_object__next_map(obj, prev);
}

struct bpf_map *
bpf_object__next_map(const struct bpf_object *obj, const struct bpf_map *prev)
{
	if (prev == NULL)
		return obj->maps;

	return __bpf_map__iter(prev, obj, 1);
}

struct bpf_map *
bpf_map__prev(const struct bpf_map *next, const struct bpf_object *obj)
{
	return bpf_object__prev_map(obj, next);
}

struct bpf_map *
bpf_object__prev_map(const struct bpf_object *obj, const struct bpf_map *next)
{
	if (next == NULL) {
		if (!obj->nr_maps)
			return NULL;
		return obj->maps + obj->nr_maps - 1;
	}

	return __bpf_map__iter(next, obj, -1);
}

struct bpf_map *
bpf_object__find_map_by_name(const struct bpf_object *obj, const char *name)
{
	struct bpf_map *pos;

	bpf_object__for_each_map(pos, obj) {
		/* if it's a special internal map name (which always starts
		 * with dot) then check if that special name matches the
		 * real map name (ELF section name)
		 */
		if (name[0] == '.') {
			if (pos->real_name && strcmp(pos->real_name, name) == 0)
				return pos;
			continue;
		}
		/* otherwise map name has to be an exact match */
		if (map_uses_real_name(pos)) {
			if (strcmp(pos->real_name, name) == 0)
				return pos;
			continue;
		}
		if (strcmp(pos->name, name) == 0)
			return pos;
	}
	return errno = ENOENT, NULL;
}

int
bpf_object__find_map_fd_by_name(const struct bpf_object *obj, const char *name)
{
	return bpf_map__fd(bpf_object__find_map_by_name(obj, name));
}

struct bpf_map *
bpf_object__find_map_by_offset(struct bpf_object *obj, size_t offset)
{
	return libbpf_err_ptr(-ENOTSUP);
}

long libbpf_get_error(const void *ptr)
{
	if (!IS_ERR_OR_NULL(ptr))
		return 0;

	if (IS_ERR(ptr))
		errno = -PTR_ERR(ptr);

	/* If ptr == NULL, then errno should be already set by the failing
	 * API, because libbpf never returns NULL on success and it now always
	 * sets errno on error. So no extra errno handling for ptr == NULL
	 * case.
	 */
	return -errno;
}

int bpf_prog_load(const char *file, enum bpf_prog_type type,
		  struct bpf_object **pobj, int *prog_fd)
{
	struct bpf_prog_load_attr attr;

	memset(&attr, 0, sizeof(struct bpf_prog_load_attr));
	attr.file = file;
	attr.prog_type = type;
	attr.expected_attach_type = 0;

	return bpf_prog_load_xattr(&attr, pobj, prog_fd);
}

int bpf_prog_load_xattr(const struct bpf_prog_load_attr *attr,
			struct bpf_object **pobj, int *prog_fd)
{
	struct bpf_object_open_attr open_attr = {};
	struct bpf_program *prog, *first_prog = NULL;
	struct bpf_object *obj;
	struct bpf_map *map;
	int err;

	if (!attr)
		return libbpf_err(-EINVAL);
	if (!attr->file)
		return libbpf_err(-EINVAL);

	open_attr.file = attr->file;
	open_attr.prog_type = attr->prog_type;

	obj = bpf_object__open_xattr(&open_attr);
	err = libbpf_get_error(obj);
	if (err)
		return libbpf_err(-ENOENT);

	bpf_object__for_each_program(prog, obj) {
		enum bpf_attach_type attach_type = attr->expected_attach_type;
		/*
		 * to preserve backwards compatibility, bpf_prog_load treats
		 * attr->prog_type, if specified, as an override to whatever
		 * bpf_object__open guessed
		 */
		if (attr->prog_type != BPF_PROG_TYPE_UNSPEC) {
			bpf_program__set_type(prog, attr->prog_type);
			bpf_program__set_expected_attach_type(prog,
							      attach_type);
		}
		if (bpf_program__get_type(prog) == BPF_PROG_TYPE_UNSPEC) {
			/*
			 * we haven't guessed from section name and user
			 * didn't provide a fallback type, too bad...
			 */
			bpf_object__close(obj);
			return libbpf_err(-EINVAL);
		}

		prog->prog_ifindex = attr->ifindex;
		prog->log_level = attr->log_level;
		prog->prog_flags |= attr->prog_flags;
		if (!first_prog)
			first_prog = prog;
	}

	bpf_object__for_each_map(map, obj) {
		if (!bpf_map__is_offload_neutral(map))
			map->map_ifindex = attr->ifindex;
	}

	if (!first_prog) {
		pr_warn("object file doesn't contain bpf program\n");
		bpf_object__close(obj);
		return libbpf_err(-ENOENT);
	}

	err = bpf_object__load(obj);
	if (err) {
		bpf_object__close(obj);
		return libbpf_err(err);
	}

	*pobj = obj;
	*prog_fd = bpf_program__fd(first_prog);
	return 0;
}

struct bpf_link {
	int (*detach)(struct bpf_link *link);
	void (*dealloc)(struct bpf_link *link);
	char *pin_path;		/* NULL, if not pinned */
	int fd;			/* hook FD, -1 if not applicable */
	bool disconnected;
};

/* Replace link's underlying BPF program with the new one */
int bpf_link__update_program(struct bpf_link *link, struct bpf_program *prog)
{
	int ret;

	ret = bpf_link_update(bpf_link__fd(link), bpf_program__fd(prog), NULL);
	return libbpf_err_errno(ret);
}

/* Release "ownership" of underlying BPF resource (typically, BPF program
 * attached to some BPF hook, e.g., tracepoint, kprobe, etc). Disconnected
 * link, when destructed through bpf_link__destroy() call won't attempt to
 * detach/unregisted that BPF resource. This is useful in situations where,
 * say, attached BPF program has to outlive userspace program that attached it
 * in the system. Depending on type of BPF program, though, there might be
 * additional steps (like pinning BPF program in BPF FS) necessary to ensure
 * exit of userspace program doesn't trigger automatic detachment and clean up
 * inside the kernel.
 */
void bpf_link__disconnect(struct bpf_link *link)
{
	link->disconnected = true;
}

int bpf_link__destroy(struct bpf_link *link)
{
	int err = 0;

	if (IS_ERR_OR_NULL(link))
		return 0;

	if (!link->disconnected && link->detach)
		err = link->detach(link);
	if (link->pin_path)
		free(link->pin_path);
	if (link->dealloc)
		link->dealloc(link);
	else
		free(link);

	return libbpf_err(err);
}

int bpf_link__fd(const struct bpf_link *link)
{
	return link->fd;
}

const char *bpf_link__pin_path(const struct bpf_link *link)
{
	return link->pin_path;
}

static int bpf_link__detach_fd(struct bpf_link *link)
{
	return libbpf_err_errno(close(link->fd));
}

struct bpf_link *bpf_link__open(const char *path)
{
	struct bpf_link *link;
	int fd;

	fd = bpf_obj_get(path);
	if (fd < 0) {
		fd = -errno;
		pr_warn("failed to open link at %s: %d\n", path, fd);
		return libbpf_err_ptr(fd);
	}

	link = calloc(1, sizeof(*link));
	if (!link) {
		close(fd);
		return libbpf_err_ptr(-ENOMEM);
	}
	link->detach = &bpf_link__detach_fd;
	link->fd = fd;

	link->pin_path = strdup(path);
	if (!link->pin_path) {
		bpf_link__destroy(link);
		return libbpf_err_ptr(-ENOMEM);
	}

	return link;
}

int bpf_link__detach(struct bpf_link *link)
{
	return bpf_link_detach(link->fd) ? -errno : 0;
}

int bpf_link__pin(struct bpf_link *link, const char *path)
{
	int err;

	if (link->pin_path)
		return libbpf_err(-EBUSY);
	err = make_parent_dir(path);
	if (err)
		return libbpf_err(err);
	err = check_path(path);
	if (err)
		return libbpf_err(err);

	link->pin_path = strdup(path);
	if (!link->pin_path)
		return libbpf_err(-ENOMEM);

	if (bpf_obj_pin(link->fd, link->pin_path)) {
		err = -errno;
		zfree(&link->pin_path);
		return libbpf_err(err);
	}

	pr_debug("link fd=%d: pinned at %s\n", link->fd, link->pin_path);
	return 0;
}

int bpf_link__unpin(struct bpf_link *link)
{
	int err;

	if (!link->pin_path)
		return libbpf_err(-EINVAL);

	err = unlink(link->pin_path);
	if (err != 0)
		return -errno;

	pr_debug("link fd=%d: unpinned from %s\n", link->fd, link->pin_path);
	zfree(&link->pin_path);
	return 0;
}

struct bpf_link_perf {
	struct bpf_link link;
	int perf_event_fd;
	/* legacy kprobe support: keep track of probe identifier and type */
	char *legacy_probe_name;
	bool legacy_is_kprobe;
	bool legacy_is_retprobe;
};

static int remove_kprobe_event_legacy(const char *probe_name, bool retprobe);
static int remove_uprobe_event_legacy(const char *probe_name, bool retprobe);

static int bpf_link_perf_detach(struct bpf_link *link)
{
	struct bpf_link_perf *perf_link = container_of(link, struct bpf_link_perf, link);
	int err = 0;

	if (ioctl(perf_link->perf_event_fd, PERF_EVENT_IOC_DISABLE, 0) < 0)
		err = -errno;

	if (perf_link->perf_event_fd != link->fd)
		close(perf_link->perf_event_fd);
	close(link->fd);

	/* legacy uprobe/kprobe needs to be removed after perf event fd closure */
	if (perf_link->legacy_probe_name) {
		if (perf_link->legacy_is_kprobe) {
			err = remove_kprobe_event_legacy(perf_link->legacy_probe_name,
							 perf_link->legacy_is_retprobe);
		} else {
			err = remove_uprobe_event_legacy(perf_link->legacy_probe_name,
							 perf_link->legacy_is_retprobe);
		}
	}

	return err;
}

static void bpf_link_perf_dealloc(struct bpf_link *link)
{
	struct bpf_link_perf *perf_link = container_of(link, struct bpf_link_perf, link);

	free(perf_link->legacy_probe_name);
	free(perf_link);
}

struct bpf_link *bpf_program__attach_perf_event_opts(const struct bpf_program *prog, int pfd,
						     const struct bpf_perf_event_opts *opts)
{
	char errmsg[STRERR_BUFSIZE];
	struct bpf_link_perf *link;
	int prog_fd, link_fd = -1, err;

	if (!OPTS_VALID(opts, bpf_perf_event_opts))
		return libbpf_err_ptr(-EINVAL);

	if (pfd < 0) {
		pr_warn("prog '%s': invalid perf event FD %d\n",
			prog->name, pfd);
		return libbpf_err_ptr(-EINVAL);
	}
	prog_fd = bpf_program__fd(prog);
	if (prog_fd < 0) {
		pr_warn("prog '%s': can't attach BPF program w/o FD (did you load it?)\n",
			prog->name);
		return libbpf_err_ptr(-EINVAL);
	}

	link = calloc(1, sizeof(*link));
	if (!link)
		return libbpf_err_ptr(-ENOMEM);
	link->link.detach = &bpf_link_perf_detach;
	link->link.dealloc = &bpf_link_perf_dealloc;
	link->perf_event_fd = pfd;

	if (kernel_supports(prog->obj, FEAT_PERF_LINK)) {
		DECLARE_LIBBPF_OPTS(bpf_link_create_opts, link_opts,
			.perf_event.bpf_cookie = OPTS_GET(opts, bpf_cookie, 0));

		link_fd = bpf_link_create(prog_fd, pfd, BPF_PERF_EVENT, &link_opts);
		if (link_fd < 0) {
			err = -errno;
			pr_warn("prog '%s': failed to create BPF link for perf_event FD %d: %d (%s)\n",
				prog->name, pfd,
				err, libbpf_strerror_r(err, errmsg, sizeof(errmsg)));
			goto err_out;
		}
		link->link.fd = link_fd;
	} else {
		if (OPTS_GET(opts, bpf_cookie, 0)) {
			pr_warn("prog '%s': user context value is not supported\n", prog->name);
			err = -EOPNOTSUPP;
			goto err_out;
		}

		if (ioctl(pfd, PERF_EVENT_IOC_SET_BPF, prog_fd) < 0) {
			err = -errno;
			pr_warn("prog '%s': failed to attach to perf_event FD %d: %s\n",
				prog->name, pfd, libbpf_strerror_r(err, errmsg, sizeof(errmsg)));
			if (err == -EPROTO)
				pr_warn("prog '%s': try add PERF_SAMPLE_CALLCHAIN to or remove exclude_callchain_[kernel|user] from pfd %d\n",
					prog->name, pfd);
			goto err_out;
		}
		link->link.fd = pfd;
	}
	if (ioctl(pfd, PERF_EVENT_IOC_ENABLE, 0) < 0) {
		err = -errno;
		pr_warn("prog '%s': failed to enable perf_event FD %d: %s\n",
			prog->name, pfd, libbpf_strerror_r(err, errmsg, sizeof(errmsg)));
		goto err_out;
	}

	return &link->link;
err_out:
	if (link_fd >= 0)
		close(link_fd);
	free(link);
	return libbpf_err_ptr(err);
}

struct bpf_link *bpf_program__attach_perf_event(const struct bpf_program *prog, int pfd)
{
	return bpf_program__attach_perf_event_opts(prog, pfd, NULL);
}

/*
 * this function is expected to parse integer in the range of [0, 2^31-1] from
 * given file using scanf format string fmt. If actual parsed value is
 * negative, the result might be indistinguishable from error
 */
static int parse_uint_from_file(const char *file, const char *fmt)
{
	char buf[STRERR_BUFSIZE];
	int err, ret;
	FILE *f;

	f = fopen(file, "r");
	if (!f) {
		err = -errno;
		pr_debug("failed to open '%s': %s\n", file,
			 libbpf_strerror_r(err, buf, sizeof(buf)));
		return err;
	}
	err = fscanf(f, fmt, &ret);
	if (err != 1) {
		err = err == EOF ? -EIO : -errno;
		pr_debug("failed to parse '%s': %s\n", file,
			libbpf_strerror_r(err, buf, sizeof(buf)));
		fclose(f);
		return err;
	}
	fclose(f);
	return ret;
}

static int determine_kprobe_perf_type(void)
{
	const char *file = "/sys/bus/event_source/devices/kprobe/type";

	return parse_uint_from_file(file, "%d\n");
}

static int determine_uprobe_perf_type(void)
{
	const char *file = "/sys/bus/event_source/devices/uprobe/type";

	return parse_uint_from_file(file, "%d\n");
}

static int determine_kprobe_retprobe_bit(void)
{
	const char *file = "/sys/bus/event_source/devices/kprobe/format/retprobe";

	return parse_uint_from_file(file, "config:%d\n");
}

static int determine_uprobe_retprobe_bit(void)
{
	const char *file = "/sys/bus/event_source/devices/uprobe/format/retprobe";

	return parse_uint_from_file(file, "config:%d\n");
}

#define PERF_UPROBE_REF_CTR_OFFSET_BITS 32
#define PERF_UPROBE_REF_CTR_OFFSET_SHIFT 32

static int perf_event_open_probe(bool uprobe, bool retprobe, const char *name,
				 uint64_t offset, int pid, size_t ref_ctr_off)
{
	struct perf_event_attr attr = {};
	char errmsg[STRERR_BUFSIZE];
	int type, pfd, err;

	if (ref_ctr_off >= (1ULL << PERF_UPROBE_REF_CTR_OFFSET_BITS))
		return -EINVAL;

	type = uprobe ? determine_uprobe_perf_type()
		      : determine_kprobe_perf_type();
	if (type < 0) {
		pr_warn("failed to determine %s perf type: %s\n",
			uprobe ? "uprobe" : "kprobe",
			libbpf_strerror_r(type, errmsg, sizeof(errmsg)));
		return type;
	}
	if (retprobe) {
		int bit = uprobe ? determine_uprobe_retprobe_bit()
				 : determine_kprobe_retprobe_bit();

		if (bit < 0) {
			pr_warn("failed to determine %s retprobe bit: %s\n",
				uprobe ? "uprobe" : "kprobe",
				libbpf_strerror_r(bit, errmsg, sizeof(errmsg)));
			return bit;
		}
		attr.config |= 1 << bit;
	}
	attr.size = sizeof(attr);
	attr.type = type;
	attr.config |= (__u64)ref_ctr_off << PERF_UPROBE_REF_CTR_OFFSET_SHIFT;
	attr.config1 = ptr_to_u64(name); /* kprobe_func or uprobe_path */
	attr.config2 = offset;		 /* kprobe_addr or probe_offset */

	/* pid filter is meaningful only for uprobes */
	pfd = syscall(__NR_perf_event_open, &attr,
		      pid < 0 ? -1 : pid /* pid */,
		      pid == -1 ? 0 : -1 /* cpu */,
		      -1 /* group_fd */, PERF_FLAG_FD_CLOEXEC);
	if (pfd < 0) {
		err = -errno;
		pr_warn("%s perf_event_open() failed: %s\n",
			uprobe ? "uprobe" : "kprobe",
			libbpf_strerror_r(err, errmsg, sizeof(errmsg)));
		return err;
	}
	return pfd;
}

static int append_to_file(const char *file, const char *fmt, ...)
{
	int fd, n, err = 0;
	va_list ap;

<<<<<<< HEAD
	fd = open(file, O_WRONLY | O_APPEND, 0);
=======
	fd = open(file, O_WRONLY | O_APPEND | O_CLOEXEC, 0);
>>>>>>> fc02cb2b
	if (fd < 0)
		return -errno;

	va_start(ap, fmt);
	n = vdprintf(fd, fmt, ap);
	va_end(ap);

	if (n < 0)
		err = -errno;

	close(fd);
	return err;
}

static void gen_kprobe_legacy_event_name(char *buf, size_t buf_sz,
					 const char *kfunc_name, size_t offset)
{
	snprintf(buf, buf_sz, "libbpf_%u_%s_0x%zx", getpid(), kfunc_name, offset);
}

static int add_kprobe_event_legacy(const char *probe_name, bool retprobe,
				   const char *kfunc_name, size_t offset)
{
	const char *file = "/sys/kernel/debug/tracing/kprobe_events";

	return append_to_file(file, "%c:%s/%s %s+0x%zx",
			      retprobe ? 'r' : 'p',
			      retprobe ? "kretprobes" : "kprobes",
			      probe_name, kfunc_name, offset);
}

static int remove_kprobe_event_legacy(const char *probe_name, bool retprobe)
{
	const char *file = "/sys/kernel/debug/tracing/kprobe_events";

	return append_to_file(file, "-:%s/%s", retprobe ? "kretprobes" : "kprobes", probe_name);
}

static int determine_kprobe_perf_type_legacy(const char *probe_name, bool retprobe)
{
	char file[256];

	snprintf(file, sizeof(file),
		 "/sys/kernel/debug/tracing/events/%s/%s/id",
		 retprobe ? "kretprobes" : "kprobes", probe_name);

	return parse_uint_from_file(file, "%d\n");
}

static int perf_event_kprobe_open_legacy(const char *probe_name, bool retprobe,
					 const char *kfunc_name, size_t offset, int pid)
{
	struct perf_event_attr attr = {};
	char errmsg[STRERR_BUFSIZE];
	int type, pfd, err;

	err = add_kprobe_event_legacy(probe_name, retprobe, kfunc_name, offset);
	if (err < 0) {
		pr_warn("failed to add legacy kprobe event for '%s+0x%zx': %s\n",
			kfunc_name, offset,
			libbpf_strerror_r(err, errmsg, sizeof(errmsg)));
		return err;
	}
	type = determine_kprobe_perf_type_legacy(probe_name, retprobe);
	if (type < 0) {
		pr_warn("failed to determine legacy kprobe event id for '%s+0x%zx': %s\n",
			kfunc_name, offset,
			libbpf_strerror_r(type, errmsg, sizeof(errmsg)));
		return type;
	}
	attr.size = sizeof(attr);
	attr.config = type;
	attr.type = PERF_TYPE_TRACEPOINT;

	pfd = syscall(__NR_perf_event_open, &attr,
		      pid < 0 ? -1 : pid, /* pid */
		      pid == -1 ? 0 : -1, /* cpu */
		      -1 /* group_fd */,  PERF_FLAG_FD_CLOEXEC);
	if (pfd < 0) {
		err = -errno;
		pr_warn("legacy kprobe perf_event_open() failed: %s\n",
			libbpf_strerror_r(err, errmsg, sizeof(errmsg)));
		return err;
	}
	return pfd;
}

struct bpf_link *
bpf_program__attach_kprobe_opts(const struct bpf_program *prog,
				const char *func_name,
				const struct bpf_kprobe_opts *opts)
{
	DECLARE_LIBBPF_OPTS(bpf_perf_event_opts, pe_opts);
	char errmsg[STRERR_BUFSIZE];
	char *legacy_probe = NULL;
	struct bpf_link *link;
	size_t offset;
	bool retprobe, legacy;
	int pfd, err;

	if (!OPTS_VALID(opts, bpf_kprobe_opts))
		return libbpf_err_ptr(-EINVAL);

	retprobe = OPTS_GET(opts, retprobe, false);
	offset = OPTS_GET(opts, offset, 0);
	pe_opts.bpf_cookie = OPTS_GET(opts, bpf_cookie, 0);

	legacy = determine_kprobe_perf_type() < 0;
	if (!legacy) {
		pfd = perf_event_open_probe(false /* uprobe */, retprobe,
					    func_name, offset,
					    -1 /* pid */, 0 /* ref_ctr_off */);
	} else {
		char probe_name[256];

		gen_kprobe_legacy_event_name(probe_name, sizeof(probe_name),
					     func_name, offset);

		legacy_probe = strdup(func_name);
		if (!legacy_probe)
			return libbpf_err_ptr(-ENOMEM);

		pfd = perf_event_kprobe_open_legacy(legacy_probe, retprobe, func_name,
						    offset, -1 /* pid */);
	}
	if (pfd < 0) {
		err = -errno;
		pr_warn("prog '%s': failed to create %s '%s+0x%zx' perf event: %s\n",
			prog->name, retprobe ? "kretprobe" : "kprobe",
			func_name, offset,
			libbpf_strerror_r(err, errmsg, sizeof(errmsg)));
		goto err_out;
	}
	link = bpf_program__attach_perf_event_opts(prog, pfd, &pe_opts);
	err = libbpf_get_error(link);
	if (err) {
		close(pfd);
		pr_warn("prog '%s': failed to attach to %s '%s+0x%zx': %s\n",
			prog->name, retprobe ? "kretprobe" : "kprobe",
			func_name, offset,
			libbpf_strerror_r(err, errmsg, sizeof(errmsg)));
		goto err_out;
	}
	if (legacy) {
		struct bpf_link_perf *perf_link = container_of(link, struct bpf_link_perf, link);

		perf_link->legacy_probe_name = legacy_probe;
		perf_link->legacy_is_kprobe = true;
		perf_link->legacy_is_retprobe = retprobe;
	}

	return link;
err_out:
	free(legacy_probe);
	return libbpf_err_ptr(err);
}

struct bpf_link *bpf_program__attach_kprobe(const struct bpf_program *prog,
					    bool retprobe,
					    const char *func_name)
{
	DECLARE_LIBBPF_OPTS(bpf_kprobe_opts, opts,
		.retprobe = retprobe,
	);

	return bpf_program__attach_kprobe_opts(prog, func_name, &opts);
}

static struct bpf_link *attach_kprobe(const struct bpf_program *prog, long cookie)
{
	DECLARE_LIBBPF_OPTS(bpf_kprobe_opts, opts);
	unsigned long offset = 0;
	struct bpf_link *link;
	const char *func_name;
	char *func;
	int n, err;

	opts.retprobe = str_has_pfx(prog->sec_name, "kretprobe/");
	if (opts.retprobe)
		func_name = prog->sec_name + sizeof("kretprobe/") - 1;
	else
		func_name = prog->sec_name + sizeof("kprobe/") - 1;

	n = sscanf(func_name, "%m[a-zA-Z0-9_.]+%li", &func, &offset);
	if (n < 1) {
		err = -EINVAL;
		pr_warn("kprobe name is invalid: %s\n", func_name);
		return libbpf_err_ptr(err);
	}
	if (opts.retprobe && offset != 0) {
		free(func);
		err = -EINVAL;
		pr_warn("kretprobes do not support offset specification\n");
		return libbpf_err_ptr(err);
	}

	opts.offset = offset;
	link = bpf_program__attach_kprobe_opts(prog, func, &opts);
	free(func);
	return link;
}

static void gen_uprobe_legacy_event_name(char *buf, size_t buf_sz,
					 const char *binary_path, uint64_t offset)
{
	int i;

	snprintf(buf, buf_sz, "libbpf_%u_%s_0x%zx", getpid(), binary_path, (size_t)offset);

	/* sanitize binary_path in the probe name */
	for (i = 0; buf[i]; i++) {
		if (!isalnum(buf[i]))
			buf[i] = '_';
	}
}

static inline int add_uprobe_event_legacy(const char *probe_name, bool retprobe,
					  const char *binary_path, size_t offset)
{
	const char *file = "/sys/kernel/debug/tracing/uprobe_events";

	return append_to_file(file, "%c:%s/%s %s:0x%zx",
			      retprobe ? 'r' : 'p',
			      retprobe ? "uretprobes" : "uprobes",
			      probe_name, binary_path, offset);
}

static inline int remove_uprobe_event_legacy(const char *probe_name, bool retprobe)
{
	const char *file = "/sys/kernel/debug/tracing/uprobe_events";

	return append_to_file(file, "-:%s/%s", retprobe ? "uretprobes" : "uprobes", probe_name);
}

static int determine_uprobe_perf_type_legacy(const char *probe_name, bool retprobe)
{
	char file[512];

	snprintf(file, sizeof(file),
		 "/sys/kernel/debug/tracing/events/%s/%s/id",
		 retprobe ? "uretprobes" : "uprobes", probe_name);

	return parse_uint_from_file(file, "%d\n");
}

static int perf_event_uprobe_open_legacy(const char *probe_name, bool retprobe,
					 const char *binary_path, size_t offset, int pid)
{
	struct perf_event_attr attr;
	int type, pfd, err;

	err = add_uprobe_event_legacy(probe_name, retprobe, binary_path, offset);
	if (err < 0) {
		pr_warn("failed to add legacy uprobe event for %s:0x%zx: %d\n",
			binary_path, (size_t)offset, err);
		return err;
	}
	type = determine_uprobe_perf_type_legacy(probe_name, retprobe);
	if (type < 0) {
		pr_warn("failed to determine legacy uprobe event id for %s:0x%zx: %d\n",
			binary_path, offset, err);
		return type;
	}

	memset(&attr, 0, sizeof(attr));
	attr.size = sizeof(attr);
	attr.config = type;
	attr.type = PERF_TYPE_TRACEPOINT;

	pfd = syscall(__NR_perf_event_open, &attr,
		      pid < 0 ? -1 : pid, /* pid */
		      pid == -1 ? 0 : -1, /* cpu */
		      -1 /* group_fd */,  PERF_FLAG_FD_CLOEXEC);
	if (pfd < 0) {
		err = -errno;
		pr_warn("legacy uprobe perf_event_open() failed: %d\n", err);
		return err;
	}
	return pfd;
}

LIBBPF_API struct bpf_link *
bpf_program__attach_uprobe_opts(const struct bpf_program *prog, pid_t pid,
				const char *binary_path, size_t func_offset,
				const struct bpf_uprobe_opts *opts)
{
	DECLARE_LIBBPF_OPTS(bpf_perf_event_opts, pe_opts);
	char errmsg[STRERR_BUFSIZE], *legacy_probe = NULL;
	struct bpf_link *link;
	size_t ref_ctr_off;
	int pfd, err;
	bool retprobe, legacy;

	if (!OPTS_VALID(opts, bpf_uprobe_opts))
		return libbpf_err_ptr(-EINVAL);

	retprobe = OPTS_GET(opts, retprobe, false);
	ref_ctr_off = OPTS_GET(opts, ref_ctr_offset, 0);
	pe_opts.bpf_cookie = OPTS_GET(opts, bpf_cookie, 0);

	legacy = determine_uprobe_perf_type() < 0;
	if (!legacy) {
		pfd = perf_event_open_probe(true /* uprobe */, retprobe, binary_path,
					    func_offset, pid, ref_ctr_off);
	} else {
		char probe_name[512];

		if (ref_ctr_off)
			return libbpf_err_ptr(-EINVAL);

		gen_uprobe_legacy_event_name(probe_name, sizeof(probe_name),
					     binary_path, func_offset);

		legacy_probe = strdup(probe_name);
		if (!legacy_probe)
			return libbpf_err_ptr(-ENOMEM);

		pfd = perf_event_uprobe_open_legacy(legacy_probe, retprobe,
						    binary_path, func_offset, pid);
	}
	if (pfd < 0) {
		err = -errno;
		pr_warn("prog '%s': failed to create %s '%s:0x%zx' perf event: %s\n",
			prog->name, retprobe ? "uretprobe" : "uprobe",
			binary_path, func_offset,
			libbpf_strerror_r(err, errmsg, sizeof(errmsg)));
		goto err_out;
	}

	link = bpf_program__attach_perf_event_opts(prog, pfd, &pe_opts);
	err = libbpf_get_error(link);
	if (err) {
		close(pfd);
		pr_warn("prog '%s': failed to attach to %s '%s:0x%zx': %s\n",
			prog->name, retprobe ? "uretprobe" : "uprobe",
			binary_path, func_offset,
			libbpf_strerror_r(err, errmsg, sizeof(errmsg)));
		goto err_out;
	}
	if (legacy) {
		struct bpf_link_perf *perf_link = container_of(link, struct bpf_link_perf, link);

		perf_link->legacy_probe_name = legacy_probe;
		perf_link->legacy_is_kprobe = false;
		perf_link->legacy_is_retprobe = retprobe;
	}
	return link;
err_out:
	free(legacy_probe);
	return libbpf_err_ptr(err);

}

struct bpf_link *bpf_program__attach_uprobe(const struct bpf_program *prog,
					    bool retprobe, pid_t pid,
					    const char *binary_path,
					    size_t func_offset)
{
	DECLARE_LIBBPF_OPTS(bpf_uprobe_opts, opts, .retprobe = retprobe);

	return bpf_program__attach_uprobe_opts(prog, pid, binary_path, func_offset, &opts);
}

static int determine_tracepoint_id(const char *tp_category,
				   const char *tp_name)
{
	char file[PATH_MAX];
	int ret;

	ret = snprintf(file, sizeof(file),
		       "/sys/kernel/debug/tracing/events/%s/%s/id",
		       tp_category, tp_name);
	if (ret < 0)
		return -errno;
	if (ret >= sizeof(file)) {
		pr_debug("tracepoint %s/%s path is too long\n",
			 tp_category, tp_name);
		return -E2BIG;
	}
	return parse_uint_from_file(file, "%d\n");
}

static int perf_event_open_tracepoint(const char *tp_category,
				      const char *tp_name)
{
	struct perf_event_attr attr = {};
	char errmsg[STRERR_BUFSIZE];
	int tp_id, pfd, err;

	tp_id = determine_tracepoint_id(tp_category, tp_name);
	if (tp_id < 0) {
		pr_warn("failed to determine tracepoint '%s/%s' perf event ID: %s\n",
			tp_category, tp_name,
			libbpf_strerror_r(tp_id, errmsg, sizeof(errmsg)));
		return tp_id;
	}

	attr.type = PERF_TYPE_TRACEPOINT;
	attr.size = sizeof(attr);
	attr.config = tp_id;

	pfd = syscall(__NR_perf_event_open, &attr, -1 /* pid */, 0 /* cpu */,
		      -1 /* group_fd */, PERF_FLAG_FD_CLOEXEC);
	if (pfd < 0) {
		err = -errno;
		pr_warn("tracepoint '%s/%s' perf_event_open() failed: %s\n",
			tp_category, tp_name,
			libbpf_strerror_r(err, errmsg, sizeof(errmsg)));
		return err;
	}
	return pfd;
}

struct bpf_link *bpf_program__attach_tracepoint_opts(const struct bpf_program *prog,
						     const char *tp_category,
						     const char *tp_name,
						     const struct bpf_tracepoint_opts *opts)
{
	DECLARE_LIBBPF_OPTS(bpf_perf_event_opts, pe_opts);
	char errmsg[STRERR_BUFSIZE];
	struct bpf_link *link;
	int pfd, err;

	if (!OPTS_VALID(opts, bpf_tracepoint_opts))
		return libbpf_err_ptr(-EINVAL);

	pe_opts.bpf_cookie = OPTS_GET(opts, bpf_cookie, 0);

	pfd = perf_event_open_tracepoint(tp_category, tp_name);
	if (pfd < 0) {
		pr_warn("prog '%s': failed to create tracepoint '%s/%s' perf event: %s\n",
			prog->name, tp_category, tp_name,
			libbpf_strerror_r(pfd, errmsg, sizeof(errmsg)));
		return libbpf_err_ptr(pfd);
	}
	link = bpf_program__attach_perf_event_opts(prog, pfd, &pe_opts);
	err = libbpf_get_error(link);
	if (err) {
		close(pfd);
		pr_warn("prog '%s': failed to attach to tracepoint '%s/%s': %s\n",
			prog->name, tp_category, tp_name,
			libbpf_strerror_r(err, errmsg, sizeof(errmsg)));
		return libbpf_err_ptr(err);
	}
	return link;
}

struct bpf_link *bpf_program__attach_tracepoint(const struct bpf_program *prog,
						const char *tp_category,
						const char *tp_name)
{
	return bpf_program__attach_tracepoint_opts(prog, tp_category, tp_name, NULL);
}

static struct bpf_link *attach_tp(const struct bpf_program *prog, long cookie)
{
	char *sec_name, *tp_cat, *tp_name;
	struct bpf_link *link;

	sec_name = strdup(prog->sec_name);
	if (!sec_name)
		return libbpf_err_ptr(-ENOMEM);

	/* extract "tp/<category>/<name>" or "tracepoint/<category>/<name>" */
	if (str_has_pfx(prog->sec_name, "tp/"))
		tp_cat = sec_name + sizeof("tp/") - 1;
	else
		tp_cat = sec_name + sizeof("tracepoint/") - 1;
	tp_name = strchr(tp_cat, '/');
	if (!tp_name) {
		free(sec_name);
		return libbpf_err_ptr(-EINVAL);
	}
	*tp_name = '\0';
	tp_name++;

	link = bpf_program__attach_tracepoint(prog, tp_cat, tp_name);
	free(sec_name);
	return link;
}

struct bpf_link *bpf_program__attach_raw_tracepoint(const struct bpf_program *prog,
						    const char *tp_name)
{
	char errmsg[STRERR_BUFSIZE];
	struct bpf_link *link;
	int prog_fd, pfd;

	prog_fd = bpf_program__fd(prog);
	if (prog_fd < 0) {
		pr_warn("prog '%s': can't attach before loaded\n", prog->name);
		return libbpf_err_ptr(-EINVAL);
	}

	link = calloc(1, sizeof(*link));
	if (!link)
		return libbpf_err_ptr(-ENOMEM);
	link->detach = &bpf_link__detach_fd;

	pfd = bpf_raw_tracepoint_open(tp_name, prog_fd);
	if (pfd < 0) {
		pfd = -errno;
		free(link);
		pr_warn("prog '%s': failed to attach to raw tracepoint '%s': %s\n",
			prog->name, tp_name, libbpf_strerror_r(pfd, errmsg, sizeof(errmsg)));
		return libbpf_err_ptr(pfd);
	}
	link->fd = pfd;
	return link;
}

static struct bpf_link *attach_raw_tp(const struct bpf_program *prog, long cookie)
{
	static const char *const prefixes[] = {
		"raw_tp/",
		"raw_tracepoint/",
		"raw_tp.w/",
		"raw_tracepoint.w/",
	};
	size_t i;
	const char *tp_name = NULL;

	for (i = 0; i < ARRAY_SIZE(prefixes); i++) {
		if (str_has_pfx(prog->sec_name, prefixes[i])) {
			tp_name = prog->sec_name + strlen(prefixes[i]);
			break;
		}
	}
	if (!tp_name) {
		pr_warn("prog '%s': invalid section name '%s'\n",
			prog->name, prog->sec_name);
		return libbpf_err_ptr(-EINVAL);
	}

	return bpf_program__attach_raw_tracepoint(prog, tp_name);
}

/* Common logic for all BPF program types that attach to a btf_id */
static struct bpf_link *bpf_program__attach_btf_id(const struct bpf_program *prog)
{
	char errmsg[STRERR_BUFSIZE];
	struct bpf_link *link;
	int prog_fd, pfd;

	prog_fd = bpf_program__fd(prog);
	if (prog_fd < 0) {
		pr_warn("prog '%s': can't attach before loaded\n", prog->name);
		return libbpf_err_ptr(-EINVAL);
	}

	link = calloc(1, sizeof(*link));
	if (!link)
		return libbpf_err_ptr(-ENOMEM);
	link->detach = &bpf_link__detach_fd;

	pfd = bpf_raw_tracepoint_open(NULL, prog_fd);
	if (pfd < 0) {
		pfd = -errno;
		free(link);
		pr_warn("prog '%s': failed to attach: %s\n",
			prog->name, libbpf_strerror_r(pfd, errmsg, sizeof(errmsg)));
		return libbpf_err_ptr(pfd);
	}
	link->fd = pfd;
	return (struct bpf_link *)link;
}

struct bpf_link *bpf_program__attach_trace(const struct bpf_program *prog)
{
	return bpf_program__attach_btf_id(prog);
}

struct bpf_link *bpf_program__attach_lsm(const struct bpf_program *prog)
{
	return bpf_program__attach_btf_id(prog);
}

static struct bpf_link *attach_trace(const struct bpf_program *prog, long cookie)
{
	return bpf_program__attach_trace(prog);
}

static struct bpf_link *attach_lsm(const struct bpf_program *prog, long cookie)
{
	return bpf_program__attach_lsm(prog);
}

static struct bpf_link *
bpf_program__attach_fd(const struct bpf_program *prog, int target_fd, int btf_id,
		       const char *target_name)
{
	DECLARE_LIBBPF_OPTS(bpf_link_create_opts, opts,
			    .target_btf_id = btf_id);
	enum bpf_attach_type attach_type;
	char errmsg[STRERR_BUFSIZE];
	struct bpf_link *link;
	int prog_fd, link_fd;

	prog_fd = bpf_program__fd(prog);
	if (prog_fd < 0) {
		pr_warn("prog '%s': can't attach before loaded\n", prog->name);
		return libbpf_err_ptr(-EINVAL);
	}

	link = calloc(1, sizeof(*link));
	if (!link)
		return libbpf_err_ptr(-ENOMEM);
	link->detach = &bpf_link__detach_fd;

	attach_type = bpf_program__get_expected_attach_type(prog);
	link_fd = bpf_link_create(prog_fd, target_fd, attach_type, &opts);
	if (link_fd < 0) {
		link_fd = -errno;
		free(link);
		pr_warn("prog '%s': failed to attach to %s: %s\n",
			prog->name, target_name,
			libbpf_strerror_r(link_fd, errmsg, sizeof(errmsg)));
		return libbpf_err_ptr(link_fd);
	}
	link->fd = link_fd;
	return link;
}

struct bpf_link *
bpf_program__attach_cgroup(const struct bpf_program *prog, int cgroup_fd)
{
	return bpf_program__attach_fd(prog, cgroup_fd, 0, "cgroup");
}

struct bpf_link *
bpf_program__attach_netns(const struct bpf_program *prog, int netns_fd)
{
	return bpf_program__attach_fd(prog, netns_fd, 0, "netns");
}

struct bpf_link *bpf_program__attach_xdp(const struct bpf_program *prog, int ifindex)
{
	/* target_fd/target_ifindex use the same field in LINK_CREATE */
	return bpf_program__attach_fd(prog, ifindex, 0, "xdp");
}

struct bpf_link *bpf_program__attach_freplace(const struct bpf_program *prog,
					      int target_fd,
					      const char *attach_func_name)
{
	int btf_id;

	if (!!target_fd != !!attach_func_name) {
		pr_warn("prog '%s': supply none or both of target_fd and attach_func_name\n",
			prog->name);
		return libbpf_err_ptr(-EINVAL);
	}

	if (prog->type != BPF_PROG_TYPE_EXT) {
		pr_warn("prog '%s': only BPF_PROG_TYPE_EXT can attach as freplace",
			prog->name);
		return libbpf_err_ptr(-EINVAL);
	}

	if (target_fd) {
		btf_id = libbpf_find_prog_btf_id(attach_func_name, target_fd);
		if (btf_id < 0)
			return libbpf_err_ptr(btf_id);

		return bpf_program__attach_fd(prog, target_fd, btf_id, "freplace");
	} else {
		/* no target, so use raw_tracepoint_open for compatibility
		 * with old kernels
		 */
		return bpf_program__attach_trace(prog);
	}
}

struct bpf_link *
bpf_program__attach_iter(const struct bpf_program *prog,
			 const struct bpf_iter_attach_opts *opts)
{
	DECLARE_LIBBPF_OPTS(bpf_link_create_opts, link_create_opts);
	char errmsg[STRERR_BUFSIZE];
	struct bpf_link *link;
	int prog_fd, link_fd;
	__u32 target_fd = 0;

	if (!OPTS_VALID(opts, bpf_iter_attach_opts))
		return libbpf_err_ptr(-EINVAL);

	link_create_opts.iter_info = OPTS_GET(opts, link_info, (void *)0);
	link_create_opts.iter_info_len = OPTS_GET(opts, link_info_len, 0);

	prog_fd = bpf_program__fd(prog);
	if (prog_fd < 0) {
		pr_warn("prog '%s': can't attach before loaded\n", prog->name);
		return libbpf_err_ptr(-EINVAL);
	}

	link = calloc(1, sizeof(*link));
	if (!link)
		return libbpf_err_ptr(-ENOMEM);
	link->detach = &bpf_link__detach_fd;

	link_fd = bpf_link_create(prog_fd, target_fd, BPF_TRACE_ITER,
				  &link_create_opts);
	if (link_fd < 0) {
		link_fd = -errno;
		free(link);
		pr_warn("prog '%s': failed to attach to iterator: %s\n",
			prog->name, libbpf_strerror_r(link_fd, errmsg, sizeof(errmsg)));
		return libbpf_err_ptr(link_fd);
	}
	link->fd = link_fd;
	return link;
}

static struct bpf_link *attach_iter(const struct bpf_program *prog, long cookie)
{
	return bpf_program__attach_iter(prog, NULL);
}

struct bpf_link *bpf_program__attach(const struct bpf_program *prog)
{
	if (!prog->sec_def || !prog->sec_def->attach_fn)
		return libbpf_err_ptr(-ESRCH);

	return prog->sec_def->attach_fn(prog, prog->sec_def->cookie);
}

static int bpf_link__detach_struct_ops(struct bpf_link *link)
{
	__u32 zero = 0;

	if (bpf_map_delete_elem(link->fd, &zero))
		return -errno;

	return 0;
}

struct bpf_link *bpf_map__attach_struct_ops(const struct bpf_map *map)
{
	struct bpf_struct_ops *st_ops;
	struct bpf_link *link;
	__u32 i, zero = 0;
	int err;

	if (!bpf_map__is_struct_ops(map) || map->fd == -1)
		return libbpf_err_ptr(-EINVAL);

	link = calloc(1, sizeof(*link));
	if (!link)
		return libbpf_err_ptr(-EINVAL);

	st_ops = map->st_ops;
	for (i = 0; i < btf_vlen(st_ops->type); i++) {
		struct bpf_program *prog = st_ops->progs[i];
		void *kern_data;
		int prog_fd;

		if (!prog)
			continue;

		prog_fd = bpf_program__fd(prog);
		kern_data = st_ops->kern_vdata + st_ops->kern_func_off[i];
		*(unsigned long *)kern_data = prog_fd;
	}

	err = bpf_map_update_elem(map->fd, &zero, st_ops->kern_vdata, 0);
	if (err) {
		err = -errno;
		free(link);
		return libbpf_err_ptr(err);
	}

	link->detach = bpf_link__detach_struct_ops;
	link->fd = map->fd;

	return link;
}

enum bpf_perf_event_ret
bpf_perf_event_read_simple(void *mmap_mem, size_t mmap_size, size_t page_size,
			   void **copy_mem, size_t *copy_size,
			   bpf_perf_event_print_t fn, void *private_data)
{
	struct perf_event_mmap_page *header = mmap_mem;
	__u64 data_head = ring_buffer_read_head(header);
	__u64 data_tail = header->data_tail;
	void *base = ((__u8 *)header) + page_size;
	int ret = LIBBPF_PERF_EVENT_CONT;
	struct perf_event_header *ehdr;
	size_t ehdr_size;

	while (data_head != data_tail) {
		ehdr = base + (data_tail & (mmap_size - 1));
		ehdr_size = ehdr->size;

		if (((void *)ehdr) + ehdr_size > base + mmap_size) {
			void *copy_start = ehdr;
			size_t len_first = base + mmap_size - copy_start;
			size_t len_secnd = ehdr_size - len_first;

			if (*copy_size < ehdr_size) {
				free(*copy_mem);
				*copy_mem = malloc(ehdr_size);
				if (!*copy_mem) {
					*copy_size = 0;
					ret = LIBBPF_PERF_EVENT_ERROR;
					break;
				}
				*copy_size = ehdr_size;
			}

			memcpy(*copy_mem, copy_start, len_first);
			memcpy(*copy_mem + len_first, base, len_secnd);
			ehdr = *copy_mem;
		}

		ret = fn(ehdr, private_data);
		data_tail += ehdr_size;
		if (ret != LIBBPF_PERF_EVENT_CONT)
			break;
	}

	ring_buffer_write_tail(header, data_tail);
	return libbpf_err(ret);
}

struct perf_buffer;

struct perf_buffer_params {
	struct perf_event_attr *attr;
	/* if event_cb is specified, it takes precendence */
	perf_buffer_event_fn event_cb;
	/* sample_cb and lost_cb are higher-level common-case callbacks */
	perf_buffer_sample_fn sample_cb;
	perf_buffer_lost_fn lost_cb;
	void *ctx;
	int cpu_cnt;
	int *cpus;
	int *map_keys;
};

struct perf_cpu_buf {
	struct perf_buffer *pb;
	void *base; /* mmap()'ed memory */
	void *buf; /* for reconstructing segmented data */
	size_t buf_size;
	int fd;
	int cpu;
	int map_key;
};

struct perf_buffer {
	perf_buffer_event_fn event_cb;
	perf_buffer_sample_fn sample_cb;
	perf_buffer_lost_fn lost_cb;
	void *ctx; /* passed into callbacks */

	size_t page_size;
	size_t mmap_size;
	struct perf_cpu_buf **cpu_bufs;
	struct epoll_event *events;
	int cpu_cnt; /* number of allocated CPU buffers */
	int epoll_fd; /* perf event FD */
	int map_fd; /* BPF_MAP_TYPE_PERF_EVENT_ARRAY BPF map FD */
};

static void perf_buffer__free_cpu_buf(struct perf_buffer *pb,
				      struct perf_cpu_buf *cpu_buf)
{
	if (!cpu_buf)
		return;
	if (cpu_buf->base &&
	    munmap(cpu_buf->base, pb->mmap_size + pb->page_size))
		pr_warn("failed to munmap cpu_buf #%d\n", cpu_buf->cpu);
	if (cpu_buf->fd >= 0) {
		ioctl(cpu_buf->fd, PERF_EVENT_IOC_DISABLE, 0);
		close(cpu_buf->fd);
	}
	free(cpu_buf->buf);
	free(cpu_buf);
}

void perf_buffer__free(struct perf_buffer *pb)
{
	int i;

	if (IS_ERR_OR_NULL(pb))
		return;
	if (pb->cpu_bufs) {
		for (i = 0; i < pb->cpu_cnt; i++) {
			struct perf_cpu_buf *cpu_buf = pb->cpu_bufs[i];

			if (!cpu_buf)
				continue;

			bpf_map_delete_elem(pb->map_fd, &cpu_buf->map_key);
			perf_buffer__free_cpu_buf(pb, cpu_buf);
		}
		free(pb->cpu_bufs);
	}
	if (pb->epoll_fd >= 0)
		close(pb->epoll_fd);
	free(pb->events);
	free(pb);
}

static struct perf_cpu_buf *
perf_buffer__open_cpu_buf(struct perf_buffer *pb, struct perf_event_attr *attr,
			  int cpu, int map_key)
{
	struct perf_cpu_buf *cpu_buf;
	char msg[STRERR_BUFSIZE];
	int err;

	cpu_buf = calloc(1, sizeof(*cpu_buf));
	if (!cpu_buf)
		return ERR_PTR(-ENOMEM);

	cpu_buf->pb = pb;
	cpu_buf->cpu = cpu;
	cpu_buf->map_key = map_key;

	cpu_buf->fd = syscall(__NR_perf_event_open, attr, -1 /* pid */, cpu,
			      -1, PERF_FLAG_FD_CLOEXEC);
	if (cpu_buf->fd < 0) {
		err = -errno;
		pr_warn("failed to open perf buffer event on cpu #%d: %s\n",
			cpu, libbpf_strerror_r(err, msg, sizeof(msg)));
		goto error;
	}

	cpu_buf->base = mmap(NULL, pb->mmap_size + pb->page_size,
			     PROT_READ | PROT_WRITE, MAP_SHARED,
			     cpu_buf->fd, 0);
	if (cpu_buf->base == MAP_FAILED) {
		cpu_buf->base = NULL;
		err = -errno;
		pr_warn("failed to mmap perf buffer on cpu #%d: %s\n",
			cpu, libbpf_strerror_r(err, msg, sizeof(msg)));
		goto error;
	}

	if (ioctl(cpu_buf->fd, PERF_EVENT_IOC_ENABLE, 0) < 0) {
		err = -errno;
		pr_warn("failed to enable perf buffer event on cpu #%d: %s\n",
			cpu, libbpf_strerror_r(err, msg, sizeof(msg)));
		goto error;
	}

	return cpu_buf;

error:
	perf_buffer__free_cpu_buf(pb, cpu_buf);
	return (struct perf_cpu_buf *)ERR_PTR(err);
}

static struct perf_buffer *__perf_buffer__new(int map_fd, size_t page_cnt,
					      struct perf_buffer_params *p);

struct perf_buffer *perf_buffer__new(int map_fd, size_t page_cnt,
				     const struct perf_buffer_opts *opts)
{
	struct perf_buffer_params p = {};
	struct perf_event_attr attr = { 0, };

	attr.config = PERF_COUNT_SW_BPF_OUTPUT;
	attr.type = PERF_TYPE_SOFTWARE;
	attr.sample_type = PERF_SAMPLE_RAW;
	attr.sample_period = 1;
	attr.wakeup_events = 1;

	p.attr = &attr;
	p.sample_cb = opts ? opts->sample_cb : NULL;
	p.lost_cb = opts ? opts->lost_cb : NULL;
	p.ctx = opts ? opts->ctx : NULL;

	return libbpf_ptr(__perf_buffer__new(map_fd, page_cnt, &p));
}

struct perf_buffer *
perf_buffer__new_raw(int map_fd, size_t page_cnt,
		     const struct perf_buffer_raw_opts *opts)
{
	struct perf_buffer_params p = {};

	p.attr = opts->attr;
	p.event_cb = opts->event_cb;
	p.ctx = opts->ctx;
	p.cpu_cnt = opts->cpu_cnt;
	p.cpus = opts->cpus;
	p.map_keys = opts->map_keys;

	return libbpf_ptr(__perf_buffer__new(map_fd, page_cnt, &p));
}

static struct perf_buffer *__perf_buffer__new(int map_fd, size_t page_cnt,
					      struct perf_buffer_params *p)
{
	const char *online_cpus_file = "/sys/devices/system/cpu/online";
	struct bpf_map_info map;
	char msg[STRERR_BUFSIZE];
	struct perf_buffer *pb;
	bool *online = NULL;
	__u32 map_info_len;
	int err, i, j, n;

	if (page_cnt & (page_cnt - 1)) {
		pr_warn("page count should be power of two, but is %zu\n",
			page_cnt);
		return ERR_PTR(-EINVAL);
	}

	/* best-effort sanity checks */
	memset(&map, 0, sizeof(map));
	map_info_len = sizeof(map);
	err = bpf_obj_get_info_by_fd(map_fd, &map, &map_info_len);
	if (err) {
		err = -errno;
		/* if BPF_OBJ_GET_INFO_BY_FD is supported, will return
		 * -EBADFD, -EFAULT, or -E2BIG on real error
		 */
		if (err != -EINVAL) {
			pr_warn("failed to get map info for map FD %d: %s\n",
				map_fd, libbpf_strerror_r(err, msg, sizeof(msg)));
			return ERR_PTR(err);
		}
		pr_debug("failed to get map info for FD %d; API not supported? Ignoring...\n",
			 map_fd);
	} else {
		if (map.type != BPF_MAP_TYPE_PERF_EVENT_ARRAY) {
			pr_warn("map '%s' should be BPF_MAP_TYPE_PERF_EVENT_ARRAY\n",
				map.name);
			return ERR_PTR(-EINVAL);
		}
	}

	pb = calloc(1, sizeof(*pb));
	if (!pb)
		return ERR_PTR(-ENOMEM);

	pb->event_cb = p->event_cb;
	pb->sample_cb = p->sample_cb;
	pb->lost_cb = p->lost_cb;
	pb->ctx = p->ctx;

	pb->page_size = getpagesize();
	pb->mmap_size = pb->page_size * page_cnt;
	pb->map_fd = map_fd;

	pb->epoll_fd = epoll_create1(EPOLL_CLOEXEC);
	if (pb->epoll_fd < 0) {
		err = -errno;
		pr_warn("failed to create epoll instance: %s\n",
			libbpf_strerror_r(err, msg, sizeof(msg)));
		goto error;
	}

	if (p->cpu_cnt > 0) {
		pb->cpu_cnt = p->cpu_cnt;
	} else {
		pb->cpu_cnt = libbpf_num_possible_cpus();
		if (pb->cpu_cnt < 0) {
			err = pb->cpu_cnt;
			goto error;
		}
		if (map.max_entries && map.max_entries < pb->cpu_cnt)
			pb->cpu_cnt = map.max_entries;
	}

	pb->events = calloc(pb->cpu_cnt, sizeof(*pb->events));
	if (!pb->events) {
		err = -ENOMEM;
		pr_warn("failed to allocate events: out of memory\n");
		goto error;
	}
	pb->cpu_bufs = calloc(pb->cpu_cnt, sizeof(*pb->cpu_bufs));
	if (!pb->cpu_bufs) {
		err = -ENOMEM;
		pr_warn("failed to allocate buffers: out of memory\n");
		goto error;
	}

	err = parse_cpu_mask_file(online_cpus_file, &online, &n);
	if (err) {
		pr_warn("failed to get online CPU mask: %d\n", err);
		goto error;
	}

	for (i = 0, j = 0; i < pb->cpu_cnt; i++) {
		struct perf_cpu_buf *cpu_buf;
		int cpu, map_key;

		cpu = p->cpu_cnt > 0 ? p->cpus[i] : i;
		map_key = p->cpu_cnt > 0 ? p->map_keys[i] : i;

		/* in case user didn't explicitly requested particular CPUs to
		 * be attached to, skip offline/not present CPUs
		 */
		if (p->cpu_cnt <= 0 && (cpu >= n || !online[cpu]))
			continue;

		cpu_buf = perf_buffer__open_cpu_buf(pb, p->attr, cpu, map_key);
		if (IS_ERR(cpu_buf)) {
			err = PTR_ERR(cpu_buf);
			goto error;
		}

		pb->cpu_bufs[j] = cpu_buf;

		err = bpf_map_update_elem(pb->map_fd, &map_key,
					  &cpu_buf->fd, 0);
		if (err) {
			err = -errno;
			pr_warn("failed to set cpu #%d, key %d -> perf FD %d: %s\n",
				cpu, map_key, cpu_buf->fd,
				libbpf_strerror_r(err, msg, sizeof(msg)));
			goto error;
		}

		pb->events[j].events = EPOLLIN;
		pb->events[j].data.ptr = cpu_buf;
		if (epoll_ctl(pb->epoll_fd, EPOLL_CTL_ADD, cpu_buf->fd,
			      &pb->events[j]) < 0) {
			err = -errno;
			pr_warn("failed to epoll_ctl cpu #%d perf FD %d: %s\n",
				cpu, cpu_buf->fd,
				libbpf_strerror_r(err, msg, sizeof(msg)));
			goto error;
		}
		j++;
	}
	pb->cpu_cnt = j;
	free(online);

	return pb;

error:
	free(online);
	if (pb)
		perf_buffer__free(pb);
	return ERR_PTR(err);
}

struct perf_sample_raw {
	struct perf_event_header header;
	uint32_t size;
	char data[];
};

struct perf_sample_lost {
	struct perf_event_header header;
	uint64_t id;
	uint64_t lost;
	uint64_t sample_id;
};

static enum bpf_perf_event_ret
perf_buffer__process_record(struct perf_event_header *e, void *ctx)
{
	struct perf_cpu_buf *cpu_buf = ctx;
	struct perf_buffer *pb = cpu_buf->pb;
	void *data = e;

	/* user wants full control over parsing perf event */
	if (pb->event_cb)
		return pb->event_cb(pb->ctx, cpu_buf->cpu, e);

	switch (e->type) {
	case PERF_RECORD_SAMPLE: {
		struct perf_sample_raw *s = data;

		if (pb->sample_cb)
			pb->sample_cb(pb->ctx, cpu_buf->cpu, s->data, s->size);
		break;
	}
	case PERF_RECORD_LOST: {
		struct perf_sample_lost *s = data;

		if (pb->lost_cb)
			pb->lost_cb(pb->ctx, cpu_buf->cpu, s->lost);
		break;
	}
	default:
		pr_warn("unknown perf sample type %d\n", e->type);
		return LIBBPF_PERF_EVENT_ERROR;
	}
	return LIBBPF_PERF_EVENT_CONT;
}

static int perf_buffer__process_records(struct perf_buffer *pb,
					struct perf_cpu_buf *cpu_buf)
{
	enum bpf_perf_event_ret ret;

	ret = bpf_perf_event_read_simple(cpu_buf->base, pb->mmap_size,
					 pb->page_size, &cpu_buf->buf,
					 &cpu_buf->buf_size,
					 perf_buffer__process_record, cpu_buf);
	if (ret != LIBBPF_PERF_EVENT_CONT)
		return ret;
	return 0;
}

int perf_buffer__epoll_fd(const struct perf_buffer *pb)
{
	return pb->epoll_fd;
}

int perf_buffer__poll(struct perf_buffer *pb, int timeout_ms)
{
	int i, cnt, err;

	cnt = epoll_wait(pb->epoll_fd, pb->events, pb->cpu_cnt, timeout_ms);
	if (cnt < 0)
		return -errno;

	for (i = 0; i < cnt; i++) {
		struct perf_cpu_buf *cpu_buf = pb->events[i].data.ptr;

		err = perf_buffer__process_records(pb, cpu_buf);
		if (err) {
			pr_warn("error while processing records: %d\n", err);
			return libbpf_err(err);
		}
	}
	return cnt;
}

/* Return number of PERF_EVENT_ARRAY map slots set up by this perf_buffer
 * manager.
 */
size_t perf_buffer__buffer_cnt(const struct perf_buffer *pb)
{
	return pb->cpu_cnt;
}

/*
 * Return perf_event FD of a ring buffer in *buf_idx* slot of
 * PERF_EVENT_ARRAY BPF map. This FD can be polled for new data using
 * select()/poll()/epoll() Linux syscalls.
 */
int perf_buffer__buffer_fd(const struct perf_buffer *pb, size_t buf_idx)
{
	struct perf_cpu_buf *cpu_buf;

	if (buf_idx >= pb->cpu_cnt)
		return libbpf_err(-EINVAL);

	cpu_buf = pb->cpu_bufs[buf_idx];
	if (!cpu_buf)
		return libbpf_err(-ENOENT);

	return cpu_buf->fd;
}

/*
 * Consume data from perf ring buffer corresponding to slot *buf_idx* in
 * PERF_EVENT_ARRAY BPF map without waiting/polling. If there is no data to
 * consume, do nothing and return success.
 * Returns:
 *   - 0 on success;
 *   - <0 on failure.
 */
int perf_buffer__consume_buffer(struct perf_buffer *pb, size_t buf_idx)
{
	struct perf_cpu_buf *cpu_buf;

	if (buf_idx >= pb->cpu_cnt)
		return libbpf_err(-EINVAL);

	cpu_buf = pb->cpu_bufs[buf_idx];
	if (!cpu_buf)
		return libbpf_err(-ENOENT);

	return perf_buffer__process_records(pb, cpu_buf);
}

int perf_buffer__consume(struct perf_buffer *pb)
{
	int i, err;

	for (i = 0; i < pb->cpu_cnt; i++) {
		struct perf_cpu_buf *cpu_buf = pb->cpu_bufs[i];

		if (!cpu_buf)
			continue;

		err = perf_buffer__process_records(pb, cpu_buf);
		if (err) {
			pr_warn("perf_buffer: failed to process records in buffer #%d: %d\n", i, err);
			return libbpf_err(err);
		}
	}
	return 0;
}

struct bpf_prog_info_array_desc {
	int	array_offset;	/* e.g. offset of jited_prog_insns */
	int	count_offset;	/* e.g. offset of jited_prog_len */
	int	size_offset;	/* > 0: offset of rec size,
				 * < 0: fix size of -size_offset
				 */
};

static struct bpf_prog_info_array_desc bpf_prog_info_array_desc[] = {
	[BPF_PROG_INFO_JITED_INSNS] = {
		offsetof(struct bpf_prog_info, jited_prog_insns),
		offsetof(struct bpf_prog_info, jited_prog_len),
		-1,
	},
	[BPF_PROG_INFO_XLATED_INSNS] = {
		offsetof(struct bpf_prog_info, xlated_prog_insns),
		offsetof(struct bpf_prog_info, xlated_prog_len),
		-1,
	},
	[BPF_PROG_INFO_MAP_IDS] = {
		offsetof(struct bpf_prog_info, map_ids),
		offsetof(struct bpf_prog_info, nr_map_ids),
		-(int)sizeof(__u32),
	},
	[BPF_PROG_INFO_JITED_KSYMS] = {
		offsetof(struct bpf_prog_info, jited_ksyms),
		offsetof(struct bpf_prog_info, nr_jited_ksyms),
		-(int)sizeof(__u64),
	},
	[BPF_PROG_INFO_JITED_FUNC_LENS] = {
		offsetof(struct bpf_prog_info, jited_func_lens),
		offsetof(struct bpf_prog_info, nr_jited_func_lens),
		-(int)sizeof(__u32),
	},
	[BPF_PROG_INFO_FUNC_INFO] = {
		offsetof(struct bpf_prog_info, func_info),
		offsetof(struct bpf_prog_info, nr_func_info),
		offsetof(struct bpf_prog_info, func_info_rec_size),
	},
	[BPF_PROG_INFO_LINE_INFO] = {
		offsetof(struct bpf_prog_info, line_info),
		offsetof(struct bpf_prog_info, nr_line_info),
		offsetof(struct bpf_prog_info, line_info_rec_size),
	},
	[BPF_PROG_INFO_JITED_LINE_INFO] = {
		offsetof(struct bpf_prog_info, jited_line_info),
		offsetof(struct bpf_prog_info, nr_jited_line_info),
		offsetof(struct bpf_prog_info, jited_line_info_rec_size),
	},
	[BPF_PROG_INFO_PROG_TAGS] = {
		offsetof(struct bpf_prog_info, prog_tags),
		offsetof(struct bpf_prog_info, nr_prog_tags),
		-(int)sizeof(__u8) * BPF_TAG_SIZE,
	},

};

static __u32 bpf_prog_info_read_offset_u32(struct bpf_prog_info *info,
					   int offset)
{
	__u32 *array = (__u32 *)info;

	if (offset >= 0)
		return array[offset / sizeof(__u32)];
	return -(int)offset;
}

static __u64 bpf_prog_info_read_offset_u64(struct bpf_prog_info *info,
					   int offset)
{
	__u64 *array = (__u64 *)info;

	if (offset >= 0)
		return array[offset / sizeof(__u64)];
	return -(int)offset;
}

static void bpf_prog_info_set_offset_u32(struct bpf_prog_info *info, int offset,
					 __u32 val)
{
	__u32 *array = (__u32 *)info;

	if (offset >= 0)
		array[offset / sizeof(__u32)] = val;
}

static void bpf_prog_info_set_offset_u64(struct bpf_prog_info *info, int offset,
					 __u64 val)
{
	__u64 *array = (__u64 *)info;

	if (offset >= 0)
		array[offset / sizeof(__u64)] = val;
}

struct bpf_prog_info_linear *
bpf_program__get_prog_info_linear(int fd, __u64 arrays)
{
	struct bpf_prog_info_linear *info_linear;
	struct bpf_prog_info info = {};
	__u32 info_len = sizeof(info);
	__u32 data_len = 0;
	int i, err;
	void *ptr;

	if (arrays >> BPF_PROG_INFO_LAST_ARRAY)
		return libbpf_err_ptr(-EINVAL);

	/* step 1: get array dimensions */
	err = bpf_obj_get_info_by_fd(fd, &info, &info_len);
	if (err) {
		pr_debug("can't get prog info: %s", strerror(errno));
		return libbpf_err_ptr(-EFAULT);
	}

	/* step 2: calculate total size of all arrays */
	for (i = BPF_PROG_INFO_FIRST_ARRAY; i < BPF_PROG_INFO_LAST_ARRAY; ++i) {
		bool include_array = (arrays & (1UL << i)) > 0;
		struct bpf_prog_info_array_desc *desc;
		__u32 count, size;

		desc = bpf_prog_info_array_desc + i;

		/* kernel is too old to support this field */
		if (info_len < desc->array_offset + sizeof(__u32) ||
		    info_len < desc->count_offset + sizeof(__u32) ||
		    (desc->size_offset > 0 && info_len < desc->size_offset))
			include_array = false;

		if (!include_array) {
			arrays &= ~(1UL << i);	/* clear the bit */
			continue;
		}

		count = bpf_prog_info_read_offset_u32(&info, desc->count_offset);
		size  = bpf_prog_info_read_offset_u32(&info, desc->size_offset);

		data_len += count * size;
	}

	/* step 3: allocate continuous memory */
	data_len = roundup(data_len, sizeof(__u64));
	info_linear = malloc(sizeof(struct bpf_prog_info_linear) + data_len);
	if (!info_linear)
		return libbpf_err_ptr(-ENOMEM);

	/* step 4: fill data to info_linear->info */
	info_linear->arrays = arrays;
	memset(&info_linear->info, 0, sizeof(info));
	ptr = info_linear->data;

	for (i = BPF_PROG_INFO_FIRST_ARRAY; i < BPF_PROG_INFO_LAST_ARRAY; ++i) {
		struct bpf_prog_info_array_desc *desc;
		__u32 count, size;

		if ((arrays & (1UL << i)) == 0)
			continue;

		desc  = bpf_prog_info_array_desc + i;
		count = bpf_prog_info_read_offset_u32(&info, desc->count_offset);
		size  = bpf_prog_info_read_offset_u32(&info, desc->size_offset);
		bpf_prog_info_set_offset_u32(&info_linear->info,
					     desc->count_offset, count);
		bpf_prog_info_set_offset_u32(&info_linear->info,
					     desc->size_offset, size);
		bpf_prog_info_set_offset_u64(&info_linear->info,
					     desc->array_offset,
					     ptr_to_u64(ptr));
		ptr += count * size;
	}

	/* step 5: call syscall again to get required arrays */
	err = bpf_obj_get_info_by_fd(fd, &info_linear->info, &info_len);
	if (err) {
		pr_debug("can't get prog info: %s", strerror(errno));
		free(info_linear);
		return libbpf_err_ptr(-EFAULT);
	}

	/* step 6: verify the data */
	for (i = BPF_PROG_INFO_FIRST_ARRAY; i < BPF_PROG_INFO_LAST_ARRAY; ++i) {
		struct bpf_prog_info_array_desc *desc;
		__u32 v1, v2;

		if ((arrays & (1UL << i)) == 0)
			continue;

		desc = bpf_prog_info_array_desc + i;
		v1 = bpf_prog_info_read_offset_u32(&info, desc->count_offset);
		v2 = bpf_prog_info_read_offset_u32(&info_linear->info,
						   desc->count_offset);
		if (v1 != v2)
			pr_warn("%s: mismatch in element count\n", __func__);

		v1 = bpf_prog_info_read_offset_u32(&info, desc->size_offset);
		v2 = bpf_prog_info_read_offset_u32(&info_linear->info,
						   desc->size_offset);
		if (v1 != v2)
			pr_warn("%s: mismatch in rec size\n", __func__);
	}

	/* step 7: update info_len and data_len */
	info_linear->info_len = sizeof(struct bpf_prog_info);
	info_linear->data_len = data_len;

	return info_linear;
}

void bpf_program__bpil_addr_to_offs(struct bpf_prog_info_linear *info_linear)
{
	int i;

	for (i = BPF_PROG_INFO_FIRST_ARRAY; i < BPF_PROG_INFO_LAST_ARRAY; ++i) {
		struct bpf_prog_info_array_desc *desc;
		__u64 addr, offs;

		if ((info_linear->arrays & (1UL << i)) == 0)
			continue;

		desc = bpf_prog_info_array_desc + i;
		addr = bpf_prog_info_read_offset_u64(&info_linear->info,
						     desc->array_offset);
		offs = addr - ptr_to_u64(info_linear->data);
		bpf_prog_info_set_offset_u64(&info_linear->info,
					     desc->array_offset, offs);
	}
}

void bpf_program__bpil_offs_to_addr(struct bpf_prog_info_linear *info_linear)
{
	int i;

	for (i = BPF_PROG_INFO_FIRST_ARRAY; i < BPF_PROG_INFO_LAST_ARRAY; ++i) {
		struct bpf_prog_info_array_desc *desc;
		__u64 addr, offs;

		if ((info_linear->arrays & (1UL << i)) == 0)
			continue;

		desc = bpf_prog_info_array_desc + i;
		offs = bpf_prog_info_read_offset_u64(&info_linear->info,
						     desc->array_offset);
		addr = offs + ptr_to_u64(info_linear->data);
		bpf_prog_info_set_offset_u64(&info_linear->info,
					     desc->array_offset, addr);
	}
}

int bpf_program__set_attach_target(struct bpf_program *prog,
				   int attach_prog_fd,
				   const char *attach_func_name)
{
	int btf_obj_fd = 0, btf_id = 0, err;

	if (!prog || attach_prog_fd < 0)
		return libbpf_err(-EINVAL);

	if (prog->obj->loaded)
		return libbpf_err(-EINVAL);

	if (attach_prog_fd && !attach_func_name) {
		/* remember attach_prog_fd and let bpf_program__load() find
		 * BTF ID during the program load
		 */
		prog->attach_prog_fd = attach_prog_fd;
		return 0;
	}

	if (attach_prog_fd) {
		btf_id = libbpf_find_prog_btf_id(attach_func_name,
						 attach_prog_fd);
		if (btf_id < 0)
			return libbpf_err(btf_id);
	} else {
		if (!attach_func_name)
			return libbpf_err(-EINVAL);

		/* load btf_vmlinux, if not yet */
		err = bpf_object__load_vmlinux_btf(prog->obj, true);
		if (err)
			return libbpf_err(err);
		err = find_kernel_btf_id(prog->obj, attach_func_name,
					 prog->expected_attach_type,
					 &btf_obj_fd, &btf_id);
		if (err)
			return libbpf_err(err);
	}

	prog->attach_btf_id = btf_id;
	prog->attach_btf_obj_fd = btf_obj_fd;
	prog->attach_prog_fd = attach_prog_fd;
	return 0;
}

int parse_cpu_mask_str(const char *s, bool **mask, int *mask_sz)
{
	int err = 0, n, len, start, end = -1;
	bool *tmp;

	*mask = NULL;
	*mask_sz = 0;

	/* Each sub string separated by ',' has format \d+-\d+ or \d+ */
	while (*s) {
		if (*s == ',' || *s == '\n') {
			s++;
			continue;
		}
		n = sscanf(s, "%d%n-%d%n", &start, &len, &end, &len);
		if (n <= 0 || n > 2) {
			pr_warn("Failed to get CPU range %s: %d\n", s, n);
			err = -EINVAL;
			goto cleanup;
		} else if (n == 1) {
			end = start;
		}
		if (start < 0 || start > end) {
			pr_warn("Invalid CPU range [%d,%d] in %s\n",
				start, end, s);
			err = -EINVAL;
			goto cleanup;
		}
		tmp = realloc(*mask, end + 1);
		if (!tmp) {
			err = -ENOMEM;
			goto cleanup;
		}
		*mask = tmp;
		memset(tmp + *mask_sz, 0, start - *mask_sz);
		memset(tmp + start, 1, end - start + 1);
		*mask_sz = end + 1;
		s += len;
	}
	if (!*mask_sz) {
		pr_warn("Empty CPU range\n");
		return -EINVAL;
	}
	return 0;
cleanup:
	free(*mask);
	*mask = NULL;
	return err;
}

int parse_cpu_mask_file(const char *fcpu, bool **mask, int *mask_sz)
{
	int fd, err = 0, len;
	char buf[128];

	fd = open(fcpu, O_RDONLY | O_CLOEXEC);
	if (fd < 0) {
		err = -errno;
		pr_warn("Failed to open cpu mask file %s: %d\n", fcpu, err);
		return err;
	}
	len = read(fd, buf, sizeof(buf));
	close(fd);
	if (len <= 0) {
		err = len ? -errno : -EINVAL;
		pr_warn("Failed to read cpu mask from %s: %d\n", fcpu, err);
		return err;
	}
	if (len >= sizeof(buf)) {
		pr_warn("CPU mask is too big in file %s\n", fcpu);
		return -E2BIG;
	}
	buf[len] = '\0';

	return parse_cpu_mask_str(buf, mask, mask_sz);
}

int libbpf_num_possible_cpus(void)
{
	static const char *fcpu = "/sys/devices/system/cpu/possible";
	static int cpus;
	int err, n, i, tmp_cpus;
	bool *mask;

	tmp_cpus = READ_ONCE(cpus);
	if (tmp_cpus > 0)
		return tmp_cpus;

	err = parse_cpu_mask_file(fcpu, &mask, &n);
	if (err)
		return libbpf_err(err);

	tmp_cpus = 0;
	for (i = 0; i < n; i++) {
		if (mask[i])
			tmp_cpus++;
	}
	free(mask);

	WRITE_ONCE(cpus, tmp_cpus);
	return tmp_cpus;
}

int bpf_object__open_skeleton(struct bpf_object_skeleton *s,
			      const struct bpf_object_open_opts *opts)
{
	DECLARE_LIBBPF_OPTS(bpf_object_open_opts, skel_opts,
		.object_name = s->name,
	);
	struct bpf_object *obj;
	int i, err;

	/* Attempt to preserve opts->object_name, unless overriden by user
	 * explicitly. Overwriting object name for skeletons is discouraged,
	 * as it breaks global data maps, because they contain object name
	 * prefix as their own map name prefix. When skeleton is generated,
	 * bpftool is making an assumption that this name will stay the same.
	 */
	if (opts) {
		memcpy(&skel_opts, opts, sizeof(*opts));
		if (!opts->object_name)
			skel_opts.object_name = s->name;
	}

	obj = bpf_object__open_mem(s->data, s->data_sz, &skel_opts);
	err = libbpf_get_error(obj);
	if (err) {
		pr_warn("failed to initialize skeleton BPF object '%s': %d\n",
			s->name, err);
		return libbpf_err(err);
	}

	*s->obj = obj;

	for (i = 0; i < s->map_cnt; i++) {
		struct bpf_map **map = s->maps[i].map;
		const char *name = s->maps[i].name;
		void **mmaped = s->maps[i].mmaped;

		*map = bpf_object__find_map_by_name(obj, name);
		if (!*map) {
			pr_warn("failed to find skeleton map '%s'\n", name);
			return libbpf_err(-ESRCH);
		}

		/* externs shouldn't be pre-setup from user code */
		if (mmaped && (*map)->libbpf_type != LIBBPF_MAP_KCONFIG)
			*mmaped = (*map)->mmaped;
	}

	for (i = 0; i < s->prog_cnt; i++) {
		struct bpf_program **prog = s->progs[i].prog;
		const char *name = s->progs[i].name;

		*prog = bpf_object__find_program_by_name(obj, name);
		if (!*prog) {
			pr_warn("failed to find skeleton program '%s'\n", name);
			return libbpf_err(-ESRCH);
		}
	}

	return 0;
}

int bpf_object__load_skeleton(struct bpf_object_skeleton *s)
{
	int i, err;

	err = bpf_object__load(*s->obj);
	if (err) {
		pr_warn("failed to load BPF skeleton '%s': %d\n", s->name, err);
		return libbpf_err(err);
	}

	for (i = 0; i < s->map_cnt; i++) {
		struct bpf_map *map = *s->maps[i].map;
		size_t mmap_sz = bpf_map_mmap_sz(map);
		int prot, map_fd = bpf_map__fd(map);
		void **mmaped = s->maps[i].mmaped;

		if (!mmaped)
			continue;

		if (!(map->def.map_flags & BPF_F_MMAPABLE)) {
			*mmaped = NULL;
			continue;
		}

		if (map->def.map_flags & BPF_F_RDONLY_PROG)
			prot = PROT_READ;
		else
			prot = PROT_READ | PROT_WRITE;

		/* Remap anonymous mmap()-ed "map initialization image" as
		 * a BPF map-backed mmap()-ed memory, but preserving the same
		 * memory address. This will cause kernel to change process'
		 * page table to point to a different piece of kernel memory,
		 * but from userspace point of view memory address (and its
		 * contents, being identical at this point) will stay the
		 * same. This mapping will be released by bpf_object__close()
		 * as per normal clean up procedure, so we don't need to worry
		 * about it from skeleton's clean up perspective.
		 */
		*mmaped = mmap(map->mmaped, mmap_sz, prot,
				MAP_SHARED | MAP_FIXED, map_fd, 0);
		if (*mmaped == MAP_FAILED) {
			err = -errno;
			*mmaped = NULL;
			pr_warn("failed to re-mmap() map '%s': %d\n",
				 bpf_map__name(map), err);
			return libbpf_err(err);
		}
	}

	return 0;
}

int bpf_object__attach_skeleton(struct bpf_object_skeleton *s)
{
	int i, err;

	for (i = 0; i < s->prog_cnt; i++) {
		struct bpf_program *prog = *s->progs[i].prog;
		struct bpf_link **link = s->progs[i].link;

		if (!prog->load)
			continue;

		/* auto-attaching not supported for this program */
		if (!prog->sec_def || !prog->sec_def->attach_fn)
			continue;

		*link = bpf_program__attach(prog);
		err = libbpf_get_error(*link);
		if (err) {
			pr_warn("failed to auto-attach program '%s': %d\n",
				bpf_program__name(prog), err);
			return libbpf_err(err);
		}
	}

	return 0;
}

void bpf_object__detach_skeleton(struct bpf_object_skeleton *s)
{
	int i;

	for (i = 0; i < s->prog_cnt; i++) {
		struct bpf_link **link = s->progs[i].link;

		bpf_link__destroy(*link);
		*link = NULL;
	}
}

void bpf_object__destroy_skeleton(struct bpf_object_skeleton *s)
{
	if (s->progs)
		bpf_object__detach_skeleton(s);
	if (s->obj)
		bpf_object__close(*s->obj);
	free(s->maps);
	free(s->progs);
	free(s);
}<|MERGE_RESOLUTION|>--- conflicted
+++ resolved
@@ -6500,21 +6500,12 @@
 		if (obj->has_rodata && kernel_supports(obj, FEAT_PROG_BIND_MAP)) {
 			struct bpf_map *map;
 			int i;
-<<<<<<< HEAD
 
 			for (i = 0; i < obj->nr_maps; i++) {
 				map = &prog->obj->maps[i];
 				if (map->libbpf_type != LIBBPF_MAP_RODATA)
 					continue;
 
-=======
-
-			for (i = 0; i < obj->nr_maps; i++) {
-				map = &prog->obj->maps[i];
-				if (map->libbpf_type != LIBBPF_MAP_RODATA)
-					continue;
-
->>>>>>> fc02cb2b
 				if (bpf_prog_bind_map(ret, bpf_map__fd(map), NULL)) {
 					cp = libbpf_strerror_r(errno, errmsg, sizeof(errmsg));
 					pr_warn("prog '%s': failed to bind .rodata map: %s\n",
@@ -6584,19 +6575,6 @@
 		case RELO_EXTERN_VAR:
 			if (ext->type != EXT_KSYM)
 				continue;
-<<<<<<< HEAD
-			if (!ext->ksym.type_id) {
-				pr_warn("typeless ksym %s is not supported yet\n",
-					ext->name);
-				return -ENOTSUP;
-			}
-			bpf_gen__record_extern(obj->gen_loader, ext->name, ext->is_weak,
-					       BTF_KIND_VAR, relo->insn_idx);
-			break;
-		case RELO_EXTERN_FUNC:
-			bpf_gen__record_extern(obj->gen_loader, ext->name, ext->is_weak,
-					       BTF_KIND_FUNC, relo->insn_idx);
-=======
 			bpf_gen__record_extern(obj->gen_loader, ext->name,
 					       ext->is_weak, !ext->ksym.type_id,
 					       BTF_KIND_VAR, relo->insn_idx);
@@ -6605,7 +6583,6 @@
 			bpf_gen__record_extern(obj->gen_loader, ext->name,
 					       ext->is_weak, false, BTF_KIND_FUNC,
 					       relo->insn_idx);
->>>>>>> fc02cb2b
 			break;
 		default:
 			continue;
@@ -6730,53 +6707,6 @@
 static int bpf_object_init_progs(struct bpf_object *obj, const struct bpf_object_open_opts *opts)
 {
 	struct bpf_program *prog;
-<<<<<<< HEAD
-=======
-	int err;
-
-	bpf_object__for_each_program(prog, obj) {
-		prog->sec_def = find_sec_def(prog->sec_name);
-		if (!prog->sec_def) {
-			/* couldn't guess, but user might manually specify */
-			pr_debug("prog '%s': unrecognized ELF section name '%s'\n",
-				prog->name, prog->sec_name);
-			continue;
-		}
-
-		bpf_program__set_type(prog, prog->sec_def->prog_type);
-		bpf_program__set_expected_attach_type(prog, prog->sec_def->expected_attach_type);
-
-#pragma GCC diagnostic push
-#pragma GCC diagnostic ignored "-Wdeprecated-declarations"
-		if (prog->sec_def->prog_type == BPF_PROG_TYPE_TRACING ||
-		    prog->sec_def->prog_type == BPF_PROG_TYPE_EXT)
-			prog->attach_prog_fd = OPTS_GET(opts, attach_prog_fd, 0);
-#pragma GCC diagnostic pop
-
-		/* sec_def can have custom callback which should be called
-		 * after bpf_program is initialized to adjust its properties
-		 */
-		if (prog->sec_def->init_fn) {
-			err = prog->sec_def->init_fn(prog, prog->sec_def->cookie);
-			if (err < 0) {
-				pr_warn("prog '%s': failed to initialize: %d\n",
-					prog->name, err);
-				return err;
-			}
-		}
-	}
-
-	return 0;
-}
-
-static struct bpf_object *
-__bpf_object__open(const char *path, const void *obj_buf, size_t obj_buf_sz,
-		   const struct bpf_object_open_opts *opts)
-{
-	const char *obj_name, *kconfig, *btf_tmp_path;
-	struct bpf_object *obj;
-	char tmp_name[64];
->>>>>>> fc02cb2b
 	int err;
 
 	bpf_object__for_each_program(prog, obj) {
@@ -9686,11 +9616,7 @@
 	int fd, n, err = 0;
 	va_list ap;
 
-<<<<<<< HEAD
-	fd = open(file, O_WRONLY | O_APPEND, 0);
-=======
 	fd = open(file, O_WRONLY | O_APPEND | O_CLOEXEC, 0);
->>>>>>> fc02cb2b
 	if (fd < 0)
 		return -errno;
 
