--- conflicted
+++ resolved
@@ -115,8 +115,6 @@
 	return r;
 }
 
-<<<<<<< HEAD
-=======
 void vm_enable_dirty_ring(struct kvm_vm *vm, uint32_t ring_size)
 {
 	struct kvm_enable_cap cap = { 0 };
@@ -127,7 +125,6 @@
 	vm->dirty_ring_size = ring_size;
 }
 
->>>>>>> d45f89f7
 static void vm_open(struct kvm_vm *vm, int perm)
 {
 	vm->kvm_fd = open(KVM_DEV_PATH, perm);
@@ -285,8 +282,6 @@
 	return vm;
 }
 
-<<<<<<< HEAD
-=======
 struct kvm_vm *vm_create_with_vcpus(enum vm_guest_mode mode, uint32_t nr_vcpus,
 				    uint64_t extra_mem_pages, uint32_t num_percpu_pages,
 				    void *guest_code, uint32_t vcpuids[])
@@ -344,7 +339,6 @@
 					    (uint32_t []){ vcpuid });
 }
 
->>>>>>> d45f89f7
 /*
  * VM Restart
  *
