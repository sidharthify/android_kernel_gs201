--- conflicted
+++ resolved
@@ -2932,7 +2932,6 @@
 		err = check_map_access(env, regno, off, size, false);
 		if (!err && t == BPF_READ && value_regno >= 0) {
 			struct bpf_map *map = reg->map_ptr;
-<<<<<<< HEAD
 
 			/* if map is read-only, track its contents as scalars */
 			if (tnum_is_const(reg->var_off) &&
@@ -2941,16 +2940,6 @@
 				int map_off = off + reg->var_off.value;
 				u64 val = 0;
 
-=======
-
-			/* if map is read-only, track its contents as scalars */
-			if (tnum_is_const(reg->var_off) &&
-			    bpf_map_is_rdonly(map) &&
-			    map->ops->map_direct_value_addr) {
-				int map_off = off + reg->var_off.value;
-				u64 val = 0;
-
->>>>>>> a7196caf
 				err = bpf_map_direct_read(map, map_off, size,
 							  &val);
 				if (err)
@@ -4146,10 +4135,7 @@
 	struct bpf_map *map = meta->map_ptr;
 	struct tnum range;
 	u64 val;
-<<<<<<< HEAD
-=======
 	int err;
->>>>>>> a7196caf
 
 	if (func_id != BPF_FUNC_tail_call)
 		return 0;
@@ -4166,13 +4152,10 @@
 		return 0;
 	}
 
-<<<<<<< HEAD
-=======
 	err = mark_chain_precision(env, BPF_REG_3);
 	if (err)
 		return err;
 
->>>>>>> a7196caf
 	val = reg->var_off.value;
 	if (bpf_map_key_unseen(aux))
 		bpf_map_key_store(aux, val);
@@ -9307,12 +9290,8 @@
 			insn->code = BPF_JMP | BPF_TAIL_CALL;
 
 			aux = &env->insn_aux_data[i + delta];
-<<<<<<< HEAD
-			if (prog->jit_requested && !expect_blinding &&
-=======
 			if (env->allow_ptr_leaks && !expect_blinding &&
 			    prog->jit_requested &&
->>>>>>> a7196caf
 			    !bpf_map_key_poisoned(aux) &&
 			    !bpf_map_ptr_poisoned(aux) &&
 			    !bpf_map_ptr_unpriv(aux)) {
