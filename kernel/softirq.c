/*
 *	linux/kernel/softirq.c
 *
 *	Copyright (C) 1992 Linus Torvalds
 *
 *	Distribute under GPLv2.
 *
 *	Rewritten. Old one was good in 2.2, but in 2.3 it was immoral. --ANK (990903)
 *
 *	Remote softirq infrastructure is by Jens Axboe.
 */

#include <linux/module.h>
#include <linux/kernel_stat.h>
#include <linux/interrupt.h>
#include <linux/init.h>
#include <linux/mm.h>
#include <linux/notifier.h>
#include <linux/percpu.h>
#include <linux/cpu.h>
#include <linux/freezer.h>
#include <linux/kthread.h>
#include <linux/rcupdate.h>
#include <linux/smp.h>
#include <linux/tick.h>

#include <asm/irq.h>
/*
   - No shared variables, all the data are CPU local.
   - If a softirq needs serialization, let it serialize itself
     by its own spinlocks.
   - Even if softirq is serialized, only local cpu is marked for
     execution. Hence, we get something sort of weak cpu binding.
     Though it is still not clear, will it result in better locality
     or will not.

   Examples:
   - NET RX softirq. It is multithreaded and does not require
     any global serialization.
   - NET TX softirq. It kicks software netdevice queues, hence
     it is logically serialized per device, but this serialization
     is invisible to common code.
   - Tasklets: serialized wrt itself.
 */

#ifndef __ARCH_IRQ_STAT
irq_cpustat_t irq_stat[NR_CPUS] ____cacheline_aligned;
EXPORT_SYMBOL(irq_stat);
#endif

static struct softirq_action softirq_vec[NR_SOFTIRQS] __cacheline_aligned_in_smp;

static DEFINE_PER_CPU(struct task_struct *, ksoftirqd);

/*
 * we cannot loop indefinitely here to avoid userspace starvation,
 * but we also don't want to introduce a worst case 1/HZ latency
 * to the pending events, so lets the scheduler to balance
 * the softirq load for us.
 */
static inline void wakeup_softirqd(void)
{
	/* Interrupts are disabled: no need to stop preemption */
	struct task_struct *tsk = __get_cpu_var(ksoftirqd);

	if (tsk && tsk->state != TASK_RUNNING)
		wake_up_process(tsk);
}

/*
 * This one is for softirq.c-internal use,
 * where hardirqs are disabled legitimately:
 */
#ifdef CONFIG_TRACE_IRQFLAGS
static void __local_bh_disable(unsigned long ip)
{
	unsigned long flags;

	WARN_ON_ONCE(in_irq());

	raw_local_irq_save(flags);
	add_preempt_count(SOFTIRQ_OFFSET);
	/*
	 * Were softirqs turned off above:
	 */
	if (softirq_count() == SOFTIRQ_OFFSET)
		trace_softirqs_off(ip);
	raw_local_irq_restore(flags);
}
#else /* !CONFIG_TRACE_IRQFLAGS */
static inline void __local_bh_disable(unsigned long ip)
{
	add_preempt_count(SOFTIRQ_OFFSET);
	barrier();
}
#endif /* CONFIG_TRACE_IRQFLAGS */

void local_bh_disable(void)
{
	__local_bh_disable((unsigned long)__builtin_return_address(0));
}

EXPORT_SYMBOL(local_bh_disable);

void __local_bh_enable(void)
{
	WARN_ON_ONCE(in_irq());

	/*
	 * softirqs should never be enabled by __local_bh_enable(),
	 * it always nests inside local_bh_enable() sections:
	 */
	WARN_ON_ONCE(softirq_count() == SOFTIRQ_OFFSET);

	sub_preempt_count(SOFTIRQ_OFFSET);
}
EXPORT_SYMBOL_GPL(__local_bh_enable);

/*
 * Special-case - softirqs can safely be enabled in
 * cond_resched_softirq(), or by __do_softirq(),
 * without processing still-pending softirqs:
 */
void _local_bh_enable(void)
{
	WARN_ON_ONCE(in_irq());
	WARN_ON_ONCE(!irqs_disabled());

	if (softirq_count() == SOFTIRQ_OFFSET)
		trace_softirqs_on((unsigned long)__builtin_return_address(0));
	sub_preempt_count(SOFTIRQ_OFFSET);
}

EXPORT_SYMBOL(_local_bh_enable);

static inline void _local_bh_enable_ip(unsigned long ip)
{
	WARN_ON_ONCE(in_irq() || irqs_disabled());
#ifdef CONFIG_TRACE_IRQFLAGS
	local_irq_disable();
#endif
	/*
	 * Are softirqs going to be turned on now:
	 */
	if (softirq_count() == SOFTIRQ_OFFSET)
		trace_softirqs_on(ip);
	/*
	 * Keep preemption disabled until we are done with
	 * softirq processing:
 	 */
 	sub_preempt_count(SOFTIRQ_OFFSET - 1);

	if (unlikely(!in_interrupt() && local_softirq_pending()))
		do_softirq();

	dec_preempt_count();
#ifdef CONFIG_TRACE_IRQFLAGS
	local_irq_enable();
#endif
	preempt_check_resched();
}

void local_bh_enable(void)
{
	_local_bh_enable_ip((unsigned long)__builtin_return_address(0));
}
EXPORT_SYMBOL(local_bh_enable);

void local_bh_enable_ip(unsigned long ip)
{
	_local_bh_enable_ip(ip);
}
EXPORT_SYMBOL(local_bh_enable_ip);

/*
 * We restart softirq processing MAX_SOFTIRQ_RESTART times,
 * and we fall back to softirqd after that.
 *
 * This number has been established via experimentation.
 * The two things to balance is latency against fairness -
 * we want to handle softirqs as soon as possible, but they
 * should not be able to lock up the box.
 */
#define MAX_SOFTIRQ_RESTART 10

asmlinkage void __do_softirq(void)
{
	struct softirq_action *h;
	__u32 pending;
	int max_restart = MAX_SOFTIRQ_RESTART;
	int cpu;

	pending = local_softirq_pending();
	account_system_vtime(current);

	__local_bh_disable((unsigned long)__builtin_return_address(0));
	trace_softirq_enter();

	cpu = smp_processor_id();
restart:
	/* Reset the pending bitmask before enabling irqs */
	set_softirq_pending(0);

	local_irq_enable();

	h = softirq_vec;

	do {
		if (pending & 1) {
			int prev_count = preempt_count();

			h->action(h);

			if (unlikely(prev_count != preempt_count())) {
				printk(KERN_ERR "huh, entered softirq %td %p"
				       "with preempt_count %08x,"
				       " exited with %08x?\n", h - softirq_vec,
				       h->action, prev_count, preempt_count());
				preempt_count() = prev_count;
			}

			rcu_bh_qsctr_inc(cpu);
		}
		h++;
		pending >>= 1;
	} while (pending);

	local_irq_disable();

	pending = local_softirq_pending();
	if (pending && --max_restart)
		goto restart;

	if (pending)
		wakeup_softirqd();

	trace_softirq_exit();

	account_system_vtime(current);
	_local_bh_enable();
}

#ifndef __ARCH_HAS_DO_SOFTIRQ

asmlinkage void do_softirq(void)
{
	__u32 pending;
	unsigned long flags;

	if (in_interrupt())
		return;

	local_irq_save(flags);

	pending = local_softirq_pending();

	if (pending)
		__do_softirq();

	local_irq_restore(flags);
}

#endif

/*
 * Enter an interrupt context.
 */
void irq_enter(void)
{
	int cpu = smp_processor_id();

<<<<<<< HEAD
	if (idle_cpu(cpu) && !in_interrupt())
		tick_check_idle(cpu);

	__irq_enter();
=======
	if (idle_cpu(cpu) && !in_interrupt()) {
		__irq_enter();
		tick_check_idle(cpu);
	} else
		__irq_enter();
>>>>>>> c07f62e5
}

#ifdef __ARCH_IRQ_EXIT_IRQS_DISABLED
# define invoke_softirq()	__do_softirq()
#else
# define invoke_softirq()	do_softirq()
#endif

/*
 * Exit an interrupt context. Process softirqs if needed and possible:
 */
void irq_exit(void)
{
	account_system_vtime(current);
	trace_hardirq_exit();
	sub_preempt_count(IRQ_EXIT_OFFSET);
	if (!in_interrupt() && local_softirq_pending())
		invoke_softirq();

#ifdef CONFIG_NO_HZ
	/* Make sure that timer wheel updates are propagated */
	if (!in_interrupt() && idle_cpu(smp_processor_id()) && !need_resched())
		tick_nohz_stop_sched_tick(0);
	rcu_irq_exit();
#endif
	preempt_enable_no_resched();
}

/*
 * This function must run with irqs disabled!
 */
inline void raise_softirq_irqoff(unsigned int nr)
{
	__raise_softirq_irqoff(nr);

	/*
	 * If we're in an interrupt or softirq, we're done
	 * (this also catches softirq-disabled code). We will
	 * actually run the softirq once we return from
	 * the irq or softirq.
	 *
	 * Otherwise we wake up ksoftirqd to make sure we
	 * schedule the softirq soon.
	 */
	if (!in_interrupt())
		wakeup_softirqd();
}

void raise_softirq(unsigned int nr)
{
	unsigned long flags;

	local_irq_save(flags);
	raise_softirq_irqoff(nr);
	local_irq_restore(flags);
}

void open_softirq(int nr, void (*action)(struct softirq_action *))
{
	softirq_vec[nr].action = action;
}

/* Tasklets */
struct tasklet_head
{
	struct tasklet_struct *head;
	struct tasklet_struct **tail;
};

static DEFINE_PER_CPU(struct tasklet_head, tasklet_vec);
static DEFINE_PER_CPU(struct tasklet_head, tasklet_hi_vec);

void __tasklet_schedule(struct tasklet_struct *t)
{
	unsigned long flags;

	local_irq_save(flags);
	t->next = NULL;
	*__get_cpu_var(tasklet_vec).tail = t;
	__get_cpu_var(tasklet_vec).tail = &(t->next);
	raise_softirq_irqoff(TASKLET_SOFTIRQ);
	local_irq_restore(flags);
}

EXPORT_SYMBOL(__tasklet_schedule);

void __tasklet_hi_schedule(struct tasklet_struct *t)
{
	unsigned long flags;

	local_irq_save(flags);
	t->next = NULL;
	*__get_cpu_var(tasklet_hi_vec).tail = t;
	__get_cpu_var(tasklet_hi_vec).tail = &(t->next);
	raise_softirq_irqoff(HI_SOFTIRQ);
	local_irq_restore(flags);
}

EXPORT_SYMBOL(__tasklet_hi_schedule);

static void tasklet_action(struct softirq_action *a)
{
	struct tasklet_struct *list;

	local_irq_disable();
	list = __get_cpu_var(tasklet_vec).head;
	__get_cpu_var(tasklet_vec).head = NULL;
	__get_cpu_var(tasklet_vec).tail = &__get_cpu_var(tasklet_vec).head;
	local_irq_enable();

	while (list) {
		struct tasklet_struct *t = list;

		list = list->next;

		if (tasklet_trylock(t)) {
			if (!atomic_read(&t->count)) {
				if (!test_and_clear_bit(TASKLET_STATE_SCHED, &t->state))
					BUG();
				t->func(t->data);
				tasklet_unlock(t);
				continue;
			}
			tasklet_unlock(t);
		}

		local_irq_disable();
		t->next = NULL;
		*__get_cpu_var(tasklet_vec).tail = t;
		__get_cpu_var(tasklet_vec).tail = &(t->next);
		__raise_softirq_irqoff(TASKLET_SOFTIRQ);
		local_irq_enable();
	}
}

static void tasklet_hi_action(struct softirq_action *a)
{
	struct tasklet_struct *list;

	local_irq_disable();
	list = __get_cpu_var(tasklet_hi_vec).head;
	__get_cpu_var(tasklet_hi_vec).head = NULL;
	__get_cpu_var(tasklet_hi_vec).tail = &__get_cpu_var(tasklet_hi_vec).head;
	local_irq_enable();

	while (list) {
		struct tasklet_struct *t = list;

		list = list->next;

		if (tasklet_trylock(t)) {
			if (!atomic_read(&t->count)) {
				if (!test_and_clear_bit(TASKLET_STATE_SCHED, &t->state))
					BUG();
				t->func(t->data);
				tasklet_unlock(t);
				continue;
			}
			tasklet_unlock(t);
		}

		local_irq_disable();
		t->next = NULL;
		*__get_cpu_var(tasklet_hi_vec).tail = t;
		__get_cpu_var(tasklet_hi_vec).tail = &(t->next);
		__raise_softirq_irqoff(HI_SOFTIRQ);
		local_irq_enable();
	}
}


void tasklet_init(struct tasklet_struct *t,
		  void (*func)(unsigned long), unsigned long data)
{
	t->next = NULL;
	t->state = 0;
	atomic_set(&t->count, 0);
	t->func = func;
	t->data = data;
}

EXPORT_SYMBOL(tasklet_init);

void tasklet_kill(struct tasklet_struct *t)
{
	if (in_interrupt())
		printk("Attempt to kill tasklet from interrupt\n");

	while (test_and_set_bit(TASKLET_STATE_SCHED, &t->state)) {
		do
			yield();
		while (test_bit(TASKLET_STATE_SCHED, &t->state));
	}
	tasklet_unlock_wait(t);
	clear_bit(TASKLET_STATE_SCHED, &t->state);
}

EXPORT_SYMBOL(tasklet_kill);

DEFINE_PER_CPU(struct list_head [NR_SOFTIRQS], softirq_work_list);
EXPORT_PER_CPU_SYMBOL(softirq_work_list);

static void __local_trigger(struct call_single_data *cp, int softirq)
{
	struct list_head *head = &__get_cpu_var(softirq_work_list[softirq]);

	list_add_tail(&cp->list, head);

	/* Trigger the softirq only if the list was previously empty.  */
	if (head->next == &cp->list)
		raise_softirq_irqoff(softirq);
}

#ifdef CONFIG_USE_GENERIC_SMP_HELPERS
static void remote_softirq_receive(void *data)
{
	struct call_single_data *cp = data;
	unsigned long flags;
	int softirq;

	softirq = cp->priv;

	local_irq_save(flags);
	__local_trigger(cp, softirq);
	local_irq_restore(flags);
}

static int __try_remote_softirq(struct call_single_data *cp, int cpu, int softirq)
{
	if (cpu_online(cpu)) {
		cp->func = remote_softirq_receive;
		cp->info = cp;
		cp->flags = 0;
		cp->priv = softirq;

		__smp_call_function_single(cpu, cp);
		return 0;
	}
	return 1;
}
#else /* CONFIG_USE_GENERIC_SMP_HELPERS */
static int __try_remote_softirq(struct call_single_data *cp, int cpu, int softirq)
{
	return 1;
}
#endif

/**
 * __send_remote_softirq - try to schedule softirq work on a remote cpu
 * @cp: private SMP call function data area
 * @cpu: the remote cpu
 * @this_cpu: the currently executing cpu
 * @softirq: the softirq for the work
 *
 * Attempt to schedule softirq work on a remote cpu.  If this cannot be
 * done, the work is instead queued up on the local cpu.
 *
 * Interrupts must be disabled.
 */
void __send_remote_softirq(struct call_single_data *cp, int cpu, int this_cpu, int softirq)
{
	if (cpu == this_cpu || __try_remote_softirq(cp, cpu, softirq))
		__local_trigger(cp, softirq);
}
EXPORT_SYMBOL(__send_remote_softirq);

/**
 * send_remote_softirq - try to schedule softirq work on a remote cpu
 * @cp: private SMP call function data area
 * @cpu: the remote cpu
 * @softirq: the softirq for the work
 *
 * Like __send_remote_softirq except that disabling interrupts and
 * computing the current cpu is done for the caller.
 */
void send_remote_softirq(struct call_single_data *cp, int cpu, int softirq)
{
	unsigned long flags;
	int this_cpu;

	local_irq_save(flags);
	this_cpu = smp_processor_id();
	__send_remote_softirq(cp, cpu, this_cpu, softirq);
	local_irq_restore(flags);
}
EXPORT_SYMBOL(send_remote_softirq);

static int __cpuinit remote_softirq_cpu_notify(struct notifier_block *self,
					       unsigned long action, void *hcpu)
{
	/*
	 * If a CPU goes away, splice its entries to the current CPU
	 * and trigger a run of the softirq
	 */
	if (action == CPU_DEAD || action == CPU_DEAD_FROZEN) {
		int cpu = (unsigned long) hcpu;
		int i;

		local_irq_disable();
		for (i = 0; i < NR_SOFTIRQS; i++) {
			struct list_head *head = &per_cpu(softirq_work_list[i], cpu);
			struct list_head *local_head;

			if (list_empty(head))
				continue;

			local_head = &__get_cpu_var(softirq_work_list[i]);
			list_splice_init(head, local_head);
			raise_softirq_irqoff(i);
		}
		local_irq_enable();
	}

	return NOTIFY_OK;
}

static struct notifier_block __cpuinitdata remote_softirq_cpu_notifier = {
	.notifier_call	= remote_softirq_cpu_notify,
};

void __init softirq_init(void)
{
	int cpu;

	for_each_possible_cpu(cpu) {
		int i;

		per_cpu(tasklet_vec, cpu).tail =
			&per_cpu(tasklet_vec, cpu).head;
		per_cpu(tasklet_hi_vec, cpu).tail =
			&per_cpu(tasklet_hi_vec, cpu).head;
		for (i = 0; i < NR_SOFTIRQS; i++)
			INIT_LIST_HEAD(&per_cpu(softirq_work_list[i], cpu));
	}

	register_hotcpu_notifier(&remote_softirq_cpu_notifier);

	open_softirq(TASKLET_SOFTIRQ, tasklet_action);
	open_softirq(HI_SOFTIRQ, tasklet_hi_action);
}

static int ksoftirqd(void * __bind_cpu)
{
	set_current_state(TASK_INTERRUPTIBLE);

	while (!kthread_should_stop()) {
		preempt_disable();
		if (!local_softirq_pending()) {
			preempt_enable_no_resched();
			schedule();
			preempt_disable();
		}

		__set_current_state(TASK_RUNNING);

		while (local_softirq_pending()) {
			/* Preempt disable stops cpu going offline.
			   If already offline, we'll be on wrong CPU:
			   don't process */
			if (cpu_is_offline((long)__bind_cpu))
				goto wait_to_die;
			do_softirq();
			preempt_enable_no_resched();
			cond_resched();
			preempt_disable();
		}
		preempt_enable();
		set_current_state(TASK_INTERRUPTIBLE);
	}
	__set_current_state(TASK_RUNNING);
	return 0;

wait_to_die:
	preempt_enable();
	/* Wait for kthread_stop */
	set_current_state(TASK_INTERRUPTIBLE);
	while (!kthread_should_stop()) {
		schedule();
		set_current_state(TASK_INTERRUPTIBLE);
	}
	__set_current_state(TASK_RUNNING);
	return 0;
}

#ifdef CONFIG_HOTPLUG_CPU
/*
 * tasklet_kill_immediate is called to remove a tasklet which can already be
 * scheduled for execution on @cpu.
 *
 * Unlike tasklet_kill, this function removes the tasklet
 * _immediately_, even if the tasklet is in TASKLET_STATE_SCHED state.
 *
 * When this function is called, @cpu must be in the CPU_DEAD state.
 */
void tasklet_kill_immediate(struct tasklet_struct *t, unsigned int cpu)
{
	struct tasklet_struct **i;

	BUG_ON(cpu_online(cpu));
	BUG_ON(test_bit(TASKLET_STATE_RUN, &t->state));

	if (!test_bit(TASKLET_STATE_SCHED, &t->state))
		return;

	/* CPU is dead, so no lock needed. */
	for (i = &per_cpu(tasklet_vec, cpu).head; *i; i = &(*i)->next) {
		if (*i == t) {
			*i = t->next;
			/* If this was the tail element, move the tail ptr */
			if (*i == NULL)
				per_cpu(tasklet_vec, cpu).tail = i;
			return;
		}
	}
	BUG();
}

static void takeover_tasklets(unsigned int cpu)
{
	/* CPU is dead, so no lock needed. */
	local_irq_disable();

	/* Find end, append list for that CPU. */
	if (&per_cpu(tasklet_vec, cpu).head != per_cpu(tasklet_vec, cpu).tail) {
		*(__get_cpu_var(tasklet_vec).tail) = per_cpu(tasklet_vec, cpu).head;
		__get_cpu_var(tasklet_vec).tail = per_cpu(tasklet_vec, cpu).tail;
		per_cpu(tasklet_vec, cpu).head = NULL;
		per_cpu(tasklet_vec, cpu).tail = &per_cpu(tasklet_vec, cpu).head;
	}
	raise_softirq_irqoff(TASKLET_SOFTIRQ);

	if (&per_cpu(tasklet_hi_vec, cpu).head != per_cpu(tasklet_hi_vec, cpu).tail) {
		*__get_cpu_var(tasklet_hi_vec).tail = per_cpu(tasklet_hi_vec, cpu).head;
		__get_cpu_var(tasklet_hi_vec).tail = per_cpu(tasklet_hi_vec, cpu).tail;
		per_cpu(tasklet_hi_vec, cpu).head = NULL;
		per_cpu(tasklet_hi_vec, cpu).tail = &per_cpu(tasklet_hi_vec, cpu).head;
	}
	raise_softirq_irqoff(HI_SOFTIRQ);

	local_irq_enable();
}
#endif /* CONFIG_HOTPLUG_CPU */

static int __cpuinit cpu_callback(struct notifier_block *nfb,
				  unsigned long action,
				  void *hcpu)
{
	int hotcpu = (unsigned long)hcpu;
	struct task_struct *p;

	switch (action) {
	case CPU_UP_PREPARE:
	case CPU_UP_PREPARE_FROZEN:
		p = kthread_create(ksoftirqd, hcpu, "ksoftirqd/%d", hotcpu);
		if (IS_ERR(p)) {
			printk("ksoftirqd for %i failed\n", hotcpu);
			return NOTIFY_BAD;
		}
		kthread_bind(p, hotcpu);
  		per_cpu(ksoftirqd, hotcpu) = p;
 		break;
	case CPU_ONLINE:
	case CPU_ONLINE_FROZEN:
		wake_up_process(per_cpu(ksoftirqd, hotcpu));
		break;
#ifdef CONFIG_HOTPLUG_CPU
	case CPU_UP_CANCELED:
	case CPU_UP_CANCELED_FROZEN:
		if (!per_cpu(ksoftirqd, hotcpu))
			break;
		/* Unbind so it can run.  Fall thru. */
		kthread_bind(per_cpu(ksoftirqd, hotcpu),
			     any_online_cpu(cpu_online_map));
	case CPU_DEAD:
	case CPU_DEAD_FROZEN: {
		struct sched_param param = { .sched_priority = MAX_RT_PRIO-1 };

		p = per_cpu(ksoftirqd, hotcpu);
		per_cpu(ksoftirqd, hotcpu) = NULL;
		sched_setscheduler_nocheck(p, SCHED_FIFO, &param);
		kthread_stop(p);
		takeover_tasklets(hotcpu);
		break;
	}
#endif /* CONFIG_HOTPLUG_CPU */
 	}
	return NOTIFY_OK;
}

static struct notifier_block __cpuinitdata cpu_nfb = {
	.notifier_call = cpu_callback
};

static __init int spawn_ksoftirqd(void)
{
	void *cpu = (void *)(long)smp_processor_id();
	int err = cpu_callback(&cpu_nfb, CPU_UP_PREPARE, cpu);

	BUG_ON(err == NOTIFY_BAD);
	cpu_callback(&cpu_nfb, CPU_ONLINE, cpu);
	register_cpu_notifier(&cpu_nfb);
	return 0;
}
early_initcall(spawn_ksoftirqd);

#ifdef CONFIG_SMP
/*
 * Call a function on all processors
 */
int on_each_cpu(void (*func) (void *info), void *info, int wait)
{
	int ret = 0;

	preempt_disable();
	ret = smp_call_function(func, info, wait);
	local_irq_disable();
	func(info);
	local_irq_enable();
	preempt_enable();
	return ret;
}
EXPORT_SYMBOL(on_each_cpu);
#endif<|MERGE_RESOLUTION|>--- conflicted
+++ resolved
@@ -269,18 +269,11 @@
 {
 	int cpu = smp_processor_id();
 
-<<<<<<< HEAD
-	if (idle_cpu(cpu) && !in_interrupt())
-		tick_check_idle(cpu);
-
-	__irq_enter();
-=======
 	if (idle_cpu(cpu) && !in_interrupt()) {
 		__irq_enter();
 		tick_check_idle(cpu);
 	} else
 		__irq_enter();
->>>>>>> c07f62e5
 }
 
 #ifdef __ARCH_IRQ_EXIT_IRQS_DISABLED
