// SPDX-License-Identifier: GPL-2.0
/*
 * soc-apci-intel-glk-match.c - tables and support for GLK ACPI enumeration.
 *
 * Copyright (c) 2018, Intel Corporation.
 *
 */

#include <sound/soc-acpi.h>
#include <sound/soc-acpi-intel-match.h>

static struct snd_soc_acpi_codecs glk_codecs = {
	.num_codecs = 1,
	.codecs = {"MX98357A"}
};

struct snd_soc_acpi_mach snd_soc_acpi_intel_glk_machines[] = {
	{
		.id = "INT343A",
		.drv_name = "glk_alc298s_i2s",
		.fw_filename = "intel/dsp_fw_glk.bin",
		.sof_fw_filename = "sof-glk.ri",
		.sof_tplg_filename = "sof-glk-alc298.tplg",
	},
	{
		.id = "DLGS7219",
		.drv_name = "glk_da7219_max98357a",
		.fw_filename = "intel/dsp_fw_glk.bin",
		.machine_quirk = snd_soc_acpi_codec_list,
		.quirk_data = &glk_codecs,
		.sof_fw_filename = "sof-glk.ri",
		.sof_tplg_filename = "sof-glk-da7219.tplg",
<<<<<<< HEAD
=======
	},
	{
		.id = "10EC5682",
		.drv_name = "glk_rt5682_max98357a",
		.fw_filename = "intel/dsp_fw_glk.bin",
		.machine_quirk = snd_soc_acpi_codec_list,
		.quirk_data = &glk_codecs,
		.sof_fw_filename = "sof-glk.ri",
		.sof_tplg_filename = "sof-glk-rt5682.tplg",
>>>>>>> 0ecfebd2
	},
	{},
};
EXPORT_SYMBOL_GPL(snd_soc_acpi_intel_glk_machines);

MODULE_LICENSE("GPL v2");
MODULE_DESCRIPTION("Intel Common ACPI Match module");<|MERGE_RESOLUTION|>--- conflicted
+++ resolved
@@ -30,8 +30,6 @@
 		.quirk_data = &glk_codecs,
 		.sof_fw_filename = "sof-glk.ri",
 		.sof_tplg_filename = "sof-glk-da7219.tplg",
-<<<<<<< HEAD
-=======
 	},
 	{
 		.id = "10EC5682",
@@ -41,7 +39,6 @@
 		.quirk_data = &glk_codecs,
 		.sof_fw_filename = "sof-glk.ri",
 		.sof_tplg_filename = "sof-glk-rt5682.tplg",
->>>>>>> 0ecfebd2
 	},
 	{},
 };
