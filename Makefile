--- conflicted
+++ resolved
@@ -1117,45 +1117,6 @@
 MODLIB	= $(INSTALL_MOD_PATH)/lib/modules/$(KERNELRELEASE)
 export MODLIB
 
-<<<<<<< HEAD
-HOST_LIBELF_LIBS = $(shell pkg-config libelf --libs 2>/dev/null || echo -lelf)
-
-has_libelf := $(call try-run,\
-                echo "int main() {}" | \
-                $(HOSTCC) $(KBUILD_HOSTCFLAGS) -xc -o /dev/null $(KBUILD_HOSTLDFLAGS) $(HOST_LIBELF_LIBS) -,1,0)
-
-ifdef CONFIG_STACK_VALIDATION
-  ifeq ($(has_libelf),1)
-    objtool_target := tools/objtool FORCE
-  else
-    SKIP_STACK_VALIDATION := 1
-    export SKIP_STACK_VALIDATION
-  endif
-endif
-
-PHONY += resolve_btfids_clean
-
-resolve_btfids_O = $(abspath $(objtree))/tools/bpf/resolve_btfids
-
-# tools/bpf/resolve_btfids directory might not exist
-# in output directory, skip its clean in that case
-resolve_btfids_clean:
-ifneq ($(wildcard $(resolve_btfids_O)),)
-	$(Q)$(MAKE) -sC $(srctree)/tools/bpf/resolve_btfids O=$(resolve_btfids_O) clean
-endif
-
-ifdef CONFIG_BPF
-ifdef CONFIG_DEBUG_INFO_BTF
-  ifeq ($(has_libelf),1)
-    resolve_btfids_target := tools/bpf/resolve_btfids FORCE
-  else
-    ERROR_RESOLVE_BTFIDS := 1
-  endif
-endif # CONFIG_DEBUG_INFO_BTF
-endif # CONFIG_BPF
-
-=======
->>>>>>> e73f0f0e
 PHONY += prepare0
 
 export extmod_prefix = $(if $(KBUILD_EXTMOD),$(KBUILD_EXTMOD)/)
