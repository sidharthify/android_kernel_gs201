--- conflicted
+++ resolved
@@ -1,11 +1,7 @@
 # SPDX-License-Identifier: GPL-2.0
 VERSION = 6
 PATCHLEVEL = 1
-<<<<<<< HEAD
-SUBLEVEL = 78
-=======
 SUBLEVEL = 84
->>>>>>> 1dca1fea
 EXTRAVERSION =
 NAME = Curry Ramen
 
