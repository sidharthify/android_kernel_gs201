// SPDX-License-Identifier: GPL-2.0-or-later
/*
 *	Bridge Multiple Spanning Tree Support
 *
 *	Authors:
 *	Tobias Waldekranz		<tobias@waldekranz.com>
 */

#include <linux/kernel.h>
#include <net/switchdev.h>

#include "br_private.h"

DEFINE_STATIC_KEY_FALSE(br_mst_used);

bool br_mst_enabled(const struct net_device *dev)
{
	if (!netif_is_bridge_master(dev))
		return false;

	return br_opt_get(netdev_priv(dev), BROPT_MST_ENABLED);
}
EXPORT_SYMBOL_GPL(br_mst_enabled);

int br_mst_get_info(const struct net_device *dev, u16 msti, unsigned long *vids)
{
	const struct net_bridge_vlan_group *vg;
	const struct net_bridge_vlan *v;
	const struct net_bridge *br;

	ASSERT_RTNL();

	if (!netif_is_bridge_master(dev))
		return -EINVAL;

	br = netdev_priv(dev);
	if (!br_opt_get(br, BROPT_MST_ENABLED))
		return -EINVAL;

	vg = br_vlan_group(br);

	list_for_each_entry(v, &vg->vlan_list, vlist) {
		if (v->msti == msti)
			__set_bit(v->vid, vids);
	}

	return 0;
}
EXPORT_SYMBOL_GPL(br_mst_get_info);

int br_mst_get_state(const struct net_device *dev, u16 msti, u8 *state)
{
	const struct net_bridge_port *p = NULL;
	const struct net_bridge_vlan_group *vg;
	const struct net_bridge_vlan *v;

	ASSERT_RTNL();

	p = br_port_get_check_rtnl(dev);
	if (!p || !br_opt_get(p->br, BROPT_MST_ENABLED))
		return -EINVAL;

	vg = nbp_vlan_group(p);

	list_for_each_entry(v, &vg->vlan_list, vlist) {
		if (v->brvlan->msti == msti) {
			*state = v->state;
			return 0;
		}
	}

	return -ENOENT;
}
EXPORT_SYMBOL_GPL(br_mst_get_state);

static void br_mst_vlan_set_state(struct net_bridge_vlan_group *vg,
				  struct net_bridge_vlan *v,
				  u8 state)
{
<<<<<<< HEAD
	struct net_bridge_vlan_group *vg = nbp_vlan_group(p);

=======
>>>>>>> 12f9bcc0
	if (br_vlan_get_state(v) == state)
		return;

	br_vlan_set_state(v, state);

	if (v->vid == vg->pvid)
		br_vlan_set_pvid_state(vg, state);
}

int br_mst_set_state(struct net_bridge_port *p, u16 msti, u8 state,
		     struct netlink_ext_ack *extack)
{
	struct switchdev_attr attr = {
		.id = SWITCHDEV_ATTR_ID_PORT_MST_STATE,
		.orig_dev = p->dev,
		.u.mst_state = {
			.msti = msti,
			.state = state,
		},
	};
	struct net_bridge_vlan_group *vg;
	struct net_bridge_vlan *v;
	int err = 0;

	rcu_read_lock();
<<<<<<< HEAD
	vg = nbp_vlan_group(p);
=======
	vg = nbp_vlan_group_rcu(p);
>>>>>>> 12f9bcc0
	if (!vg)
		goto out;

	/* MSTI 0 (CST) state changes are notified via the regular
	 * SWITCHDEV_ATTR_ID_PORT_STP_STATE.
	 */
	if (msti) {
		err = switchdev_port_attr_set(p->dev, &attr, extack);
		if (err && err != -EOPNOTSUPP)
			goto out;
	}

	err = 0;
	list_for_each_entry_rcu(v, &vg->vlan_list, vlist) {
		if (v->brvlan->msti != msti)
			continue;

		br_mst_vlan_set_state(vg, v, state);
	}

out:
	rcu_read_unlock();
	return err;
}

static void br_mst_vlan_sync_state(struct net_bridge_vlan *pv, u16 msti)
{
	struct net_bridge_vlan_group *vg = nbp_vlan_group(pv->port);
	struct net_bridge_vlan *v;

	list_for_each_entry(v, &vg->vlan_list, vlist) {
		/* If this port already has a defined state in this
		 * MSTI (through some other VLAN membership), inherit
		 * it.
		 */
		if (v != pv && v->brvlan->msti == msti) {
			br_mst_vlan_set_state(vg, pv, v->state);
			return;
		}
	}

	/* Otherwise, start out in a new MSTI with all ports disabled. */
	return br_mst_vlan_set_state(vg, pv, BR_STATE_DISABLED);
}

int br_mst_vlan_set_msti(struct net_bridge_vlan *mv, u16 msti)
{
	struct switchdev_attr attr = {
		.id = SWITCHDEV_ATTR_ID_VLAN_MSTI,
		.orig_dev = mv->br->dev,
		.u.vlan_msti = {
			.vid = mv->vid,
			.msti = msti,
		},
	};
	struct net_bridge_vlan_group *vg;
	struct net_bridge_vlan *pv;
	struct net_bridge_port *p;
	int err;

	if (mv->msti == msti)
		return 0;

	err = switchdev_port_attr_set(mv->br->dev, &attr, NULL);
	if (err && err != -EOPNOTSUPP)
		return err;

	mv->msti = msti;

	list_for_each_entry(p, &mv->br->port_list, list) {
		vg = nbp_vlan_group(p);

		pv = br_vlan_find(vg, mv->vid);
		if (pv)
			br_mst_vlan_sync_state(pv, msti);
	}

	return 0;
}

void br_mst_vlan_init_state(struct net_bridge_vlan *v)
{
	/* VLANs always start out in MSTI 0 (CST) */
	v->msti = 0;

	if (br_vlan_is_master(v))
		v->state = BR_STATE_FORWARDING;
	else
		v->state = v->port->state;
}

int br_mst_set_enabled(struct net_bridge *br, bool on,
		       struct netlink_ext_ack *extack)
{
	struct switchdev_attr attr = {
		.id = SWITCHDEV_ATTR_ID_BRIDGE_MST,
		.orig_dev = br->dev,
		.u.mst = on,
	};
	struct net_bridge_vlan_group *vg;
	struct net_bridge_port *p;
	int err;

	list_for_each_entry(p, &br->port_list, list) {
		vg = nbp_vlan_group(p);

		if (!vg->num_vlans)
			continue;

		NL_SET_ERR_MSG(extack,
			       "MST mode can't be changed while VLANs exist");
		return -EBUSY;
	}

	if (br_opt_get(br, BROPT_MST_ENABLED) == on)
		return 0;

	err = switchdev_port_attr_set(br->dev, &attr, extack);
	if (err && err != -EOPNOTSUPP)
		return err;

	if (on)
		static_branch_enable(&br_mst_used);
	else
		static_branch_disable(&br_mst_used);

	br_opt_toggle(br, BROPT_MST_ENABLED, on);
	return 0;
}

size_t br_mst_info_size(const struct net_bridge_vlan_group *vg)
{
	DECLARE_BITMAP(seen, VLAN_N_VID) = { 0 };
	const struct net_bridge_vlan *v;
	size_t sz;

	/* IFLA_BRIDGE_MST */
	sz = nla_total_size(0);

	list_for_each_entry_rcu(v, &vg->vlan_list, vlist) {
		if (test_bit(v->brvlan->msti, seen))
			continue;

		/* IFLA_BRIDGE_MST_ENTRY */
		sz += nla_total_size(0) +
			/* IFLA_BRIDGE_MST_ENTRY_MSTI */
			nla_total_size(sizeof(u16)) +
			/* IFLA_BRIDGE_MST_ENTRY_STATE */
			nla_total_size(sizeof(u8));

		__set_bit(v->brvlan->msti, seen);
	}

	return sz;
}

int br_mst_fill_info(struct sk_buff *skb,
		     const struct net_bridge_vlan_group *vg)
{
	DECLARE_BITMAP(seen, VLAN_N_VID) = { 0 };
	const struct net_bridge_vlan *v;
	struct nlattr *nest;
	int err = 0;

	list_for_each_entry(v, &vg->vlan_list, vlist) {
		if (test_bit(v->brvlan->msti, seen))
			continue;

		nest = nla_nest_start_noflag(skb, IFLA_BRIDGE_MST_ENTRY);
		if (!nest ||
		    nla_put_u16(skb, IFLA_BRIDGE_MST_ENTRY_MSTI, v->brvlan->msti) ||
		    nla_put_u8(skb, IFLA_BRIDGE_MST_ENTRY_STATE, v->state)) {
			err = -EMSGSIZE;
			break;
		}
		nla_nest_end(skb, nest);

		__set_bit(v->brvlan->msti, seen);
	}

	return err;
}

static const struct nla_policy br_mst_nl_policy[IFLA_BRIDGE_MST_ENTRY_MAX + 1] = {
	[IFLA_BRIDGE_MST_ENTRY_MSTI] = NLA_POLICY_RANGE(NLA_U16,
						   1, /* 0 reserved for CST */
						   VLAN_N_VID - 1),
	[IFLA_BRIDGE_MST_ENTRY_STATE] = NLA_POLICY_RANGE(NLA_U8,
						    BR_STATE_DISABLED,
						    BR_STATE_BLOCKING),
};

static int br_mst_process_one(struct net_bridge_port *p,
			      const struct nlattr *attr,
			      struct netlink_ext_ack *extack)
{
	struct nlattr *tb[IFLA_BRIDGE_MST_ENTRY_MAX + 1];
	u16 msti;
	u8 state;
	int err;

	err = nla_parse_nested(tb, IFLA_BRIDGE_MST_ENTRY_MAX, attr,
			       br_mst_nl_policy, extack);
	if (err)
		return err;

	if (!tb[IFLA_BRIDGE_MST_ENTRY_MSTI]) {
		NL_SET_ERR_MSG_MOD(extack, "MSTI not specified");
		return -EINVAL;
	}

	if (!tb[IFLA_BRIDGE_MST_ENTRY_STATE]) {
		NL_SET_ERR_MSG_MOD(extack, "State not specified");
		return -EINVAL;
	}

	msti = nla_get_u16(tb[IFLA_BRIDGE_MST_ENTRY_MSTI]);
	state = nla_get_u8(tb[IFLA_BRIDGE_MST_ENTRY_STATE]);

	return br_mst_set_state(p, msti, state, extack);
}

int br_mst_process(struct net_bridge_port *p, const struct nlattr *mst_attr,
		   struct netlink_ext_ack *extack)
{
	struct nlattr *attr;
	int err, msts = 0;
	int rem;

	if (!br_opt_get(p->br, BROPT_MST_ENABLED)) {
		NL_SET_ERR_MSG_MOD(extack, "Can't modify MST state when MST is disabled");
		return -EBUSY;
	}

	nla_for_each_nested(attr, mst_attr, rem) {
		switch (nla_type(attr)) {
		case IFLA_BRIDGE_MST_ENTRY:
			err = br_mst_process_one(p, attr, extack);
			break;
		default:
			continue;
		}

		msts++;
		if (err)
			break;
	}

	if (!msts) {
		NL_SET_ERR_MSG_MOD(extack, "Found no MST entries to process");
		err = -EINVAL;
	}

	return err;
}<|MERGE_RESOLUTION|>--- conflicted
+++ resolved
@@ -77,11 +77,6 @@
 				  struct net_bridge_vlan *v,
 				  u8 state)
 {
-<<<<<<< HEAD
-	struct net_bridge_vlan_group *vg = nbp_vlan_group(p);
-
-=======
->>>>>>> 12f9bcc0
 	if (br_vlan_get_state(v) == state)
 		return;
 
@@ -107,11 +102,7 @@
 	int err = 0;
 
 	rcu_read_lock();
-<<<<<<< HEAD
-	vg = nbp_vlan_group(p);
-=======
 	vg = nbp_vlan_group_rcu(p);
->>>>>>> 12f9bcc0
 	if (!vg)
 		goto out;
 
